import { Hono } from 'hono'
import type { Context } from 'hono'
import { createClient } from '@supabase/supabase-js'
import type { Bindings } from './bindings'
import { fetchItemTypesList, fetchMaterialsList, fetchRaritiesList } from './routes/meta'
import { ItemInsertSchema, type ItemInsert, coerceInts } from './schemas'

type SupabaseClient = ReturnType<typeof createClient<any, any>>

const MAX_STAR_RATING = 3

type RequestLike = {
  header(name: string): string | undefined
}

type RequestWithBody = RequestLike & {
  text(): Promise<string>
}

const SUPABASE_AUTH_COOKIE_NAMES = new Set([
  'sb-access-token',
  'sb:token',
  'sb-token',
  'supabase-access-token',
  'supabase-auth-token',
])

const BEARER_PREFIX = /^bearer\s+/i

const readHeader = (req: RequestLike, name: string) =>
  req.header(name) ?? req.header(name.toLowerCase()) ?? req.header(name.toUpperCase())

const JSON_ERROR_CONTEXT_RADIUS = 20

const computeLineAndColumn = (source: string, index: number) => {
  const preceding = source.slice(0, index)
  const lines = preceding.split(/\r\n|[\n\r]/)
  const line = lines.length
  const column = (lines[lines.length - 1]?.length ?? 0) + 1
  return { line, column }
}

const createJsonErrorContext = (source: string, position: number) => {
  const start = Math.max(0, position - JSON_ERROR_CONTEXT_RADIUS)
  const end = Math.min(source.length, position + JSON_ERROR_CONTEXT_RADIUS)
  const fragment = source.slice(start, end)
  return { fragment, pointer: position - start }
}

type JsonParseSuccess = {
  success: true
  data: unknown
  rawText: string
}

type JsonParseFailure = {
  success: false
  status: number
  body: {
    error: string
    message: string
    details?: Record<string, unknown>
  }
}

const describeJsonParseError = (
  error: unknown,
  rawBody: string,
  contentType: string | undefined
): { message: string; details?: Record<string, unknown> } => {
  const baseMessage = 'Ungültiger JSON-Body. Bitte gültiges JSON senden.'
  const details: Record<string, unknown> = {}

  if (contentType && contentType.trim()) {
    details.contentType = contentType
  }

  if (error instanceof SyntaxError) {
    details.reason = error.message
    const match = error.message.match(/position\s+(\d+)/i)
    if (match) {
      const position = Number.parseInt(match[1], 10)
      if (Number.isFinite(position)) {
        const { line, column } = computeLineAndColumn(rawBody, position)
        const { fragment, pointer } = createJsonErrorContext(rawBody, position)
        details.offset = position
        details.position = position + 1
        details.line = line
        details.column = column
        details.fragment = fragment
        details.fragmentPointer = pointer
        return {
          message: `${baseMessage} Syntaxfehler bei Zeichen ${position + 1} (Zeile ${line}, Spalte ${column}).`,
          details,
        }
      }
    }
    return {
      message: `${baseMessage} ${error.message}.`,
      details,
    }
  }

  if (error instanceof Error && error.message) {
    details.reason = error.message
    return {
      message: `${baseMessage} ${error.message}.`,
      details,
    }
  }

  return {
    message: baseMessage,
    details: Object.keys(details).length ? details : undefined,
  }
}

const parseJsonBody = async (
  req: RequestWithBody
): Promise<JsonParseSuccess | JsonParseFailure> => {
  let rawText: string
  try {
    rawText = await req.text()
  } catch (error) {
    const reason =
      error instanceof Error ? error.message : 'Unbekannter Fehler beim Lesen des Request-Bodys.'
    return {
      success: false,
      status: 400,
      body: {
        error: 'invalid_json',
        message: 'Request-Body konnte nicht gelesen werden.',
        details: { reason },
      },
    }
  }

  if (!rawText.trim()) {
    return { success: true, data: {}, rawText }
  }

  try {
    const parsed = JSON.parse(rawText)
    return { success: true, data: parsed, rawText }
  } catch (error) {
    const contentType = readHeader(req, 'content-type')
    const isLikelyJsonContentType =
      typeof contentType === 'string' && /json|\+json/i.test(contentType)

    const { message, details } = describeJsonParseError(error, rawText, contentType)
    const detailObject: Record<string, unknown> = details ? { ...details } : {}

    if (!isLikelyJsonContentType) {
      detailObject.expectedContentType = 'application/json'
      detailObject.receivedContentType =
        typeof contentType === 'string' && contentType.trim() ? contentType : null
    }

    const body: JsonParseFailure['body'] = {
      error: 'invalid_json',
      message,
    }

    if (Object.keys(detailObject).length) {
      body.details = detailObject
    }

    return {
      success: false,
      status: 400,
      body,
    }
  }
}

const decodeCookieValue = (value: string) => {
  try {
    return decodeURIComponent(value)
  } catch (error) {
    void error
    return value
  }
}

const cleanupCookieToken = (value: string) => {
  const trimmed = value.trim()
  if (!trimmed) {
    return ''
  }
  const unquoted = trimmed.replace(/^"|"$/g, '')
  return unquoted.trim()
}

const isSupabaseAccessTokenCookie = (name: string) => {
  const normalized = name.trim().toLowerCase()
  if (!normalized) {
    return false
  }
  if (SUPABASE_AUTH_COOKIE_NAMES.has(normalized)) {
    return true
  }
  if (normalized.endsWith('-access-token')) {
    return true
  }
  return normalized.includes('supabase') && normalized.includes('access') && normalized.includes('token')
}

const extractSupabaseTokenFromCookieHeader = (cookieHeader: string | undefined) => {
  if (!cookieHeader || typeof cookieHeader !== 'string') {
    return null
  }

  const segments = cookieHeader.split(';')
  for (const segment of segments) {
    const separatorIndex = segment.indexOf('=')
    if (separatorIndex === -1) {
      continue
    }
    const name = segment.slice(0, separatorIndex).trim()
    if (!isSupabaseAccessTokenCookie(name)) {
      continue
    }

    const rawValue = segment.slice(separatorIndex + 1)
    const decoded = decodeCookieValue(rawValue)
    const cleaned = cleanupCookieToken(decoded)
    if (cleaned) {
      return cleaned
    }
  }

  return null
}

const normalizeAuthorizationHeaderValue = (value: string | undefined) => {
  if (!value) {
    return null
  }
  const trimmed = value.trim()
  if (!trimmed) {
    return null
  }
  return BEARER_PREFIX.test(trimmed) ? trimmed : `Bearer ${trimmed}`
}

const resolveSupabaseBearerToken = (req: RequestLike) => {
  const headerValue = readHeader(req, 'authorization')
  if (typeof headerValue === 'string' && headerValue.trim()) {
    const match = headerValue.match(BEARER_PREFIX)
    if (match) {
      const tokenPart = headerValue.slice(match[0].length).trim()
      if (tokenPart) {
        return tokenPart
      }
    } else {
      return headerValue.trim()
    }
  }

  const cookieHeader = readHeader(req, 'cookie')
  const cookieToken = extractSupabaseTokenFromCookieHeader(cookieHeader)
  return cookieToken
}

const resolveSupabaseAuthorizationHeader = (req: RequestLike) => {
  const headerValue = normalizeAuthorizationHeaderValue(readHeader(req, 'authorization'))
  if (headerValue) {
    return headerValue
  }

  const cookieHeader = readHeader(req, 'cookie')
  const cookieToken = extractSupabaseTokenFromCookieHeader(cookieHeader)
  if (cookieToken) {
    return normalizeAuthorizationHeaderValue(`Bearer ${cookieToken}`)
  }

  return null
}

function createSupabaseAdminClient(env: Bindings): SupabaseClient {
  return createClient(env.SUPABASE_URL, env.SUPABASE_SERVICE_ROLE_KEY, {
    auth: { autoRefreshToken: false, persistSession: false },
  })
}

const supabaseAdminClientCache = new WeakMap<Bindings, SupabaseClient>()

function getCachedSupabaseAdminClient(env: Bindings): SupabaseClient {
  let client = supabaseAdminClientCache.get(env)
  if (!client) {
    client = createSupabaseAdminClient(env)
    supabaseAdminClientCache.set(env, client)
  }
  return client
}

async function verifyUser(client: SupabaseClient, token: string) {
  const { data, error } = await client.auth.getUser(token)
  if (error) {
    throw Object.assign(new Error('auth_failed'), { cause: error })
  }

  if (!data?.user) {
    throw new Error('auth_required')
  }

  return data.user
}

const pickFirstString = (...candidates: Array<unknown>) => {
  for (const candidate of candidates) {
    if (typeof candidate !== 'string') {
      continue
    }

    const trimmed = candidate.trim()
    if (trimmed) {
      return trimmed
    }
  }

  return null
}

const normalizeStarLevel = (value: number | null | undefined) => {
  if (typeof value !== 'number' || !Number.isFinite(value)) {
    return 0
  }

  const rounded = Math.round(value)
  if (!Number.isFinite(rounded)) {
    return 0
  }

  return Math.max(0, Math.min(MAX_STAR_RATING, rounded))
}

const normalizeEnchantments = (
  enchantments: ItemInsert['enchantments']
): Array<{ enchantment_id: number; level: number }> => {
  if (!Array.isArray(enchantments)) {
    return []
  }

  return enchantments
    .map((entry) => ({
      enchantment_id: entry.enchantment_id,
      level: entry.level,
    }))
    .filter(
      (entry) =>
        Number.isInteger(entry.enchantment_id) &&
        entry.enchantment_id > 0 &&
        Number.isInteger(entry.level) &&
        entry.level > 0
    )
}

function normaliseItemPayload(payload: ItemInsert, rawBody: Record<string, unknown>) {
  const title = payload.title.trim()
  const starLevel = normalizeStarLevel(payload.star_level)
  const description = pickFirstString(
    payload.description ?? undefined,
    rawBody.description,
    rawBody.lore,
    rawBody.item_description,
    rawBody.itemDescription
  )

  const itemImage =
    pickFirstString(
      payload.image_url ?? undefined,
      rawBody.image_url,
      rawBody.imageUrl,
      rawBody.item_image,
      rawBody.itemImage,
      rawBody.image
    ) ?? null

  const itemLoreImage =
    pickFirstString(
      rawBody.lore_image_url,
      rawBody.loreImageUrl,
      rawBody.item_lore_image,
      rawBody.itemLoreImage
    ) ?? null

  return {
    title,
    description: description ?? null,
    item_type_id: payload.item_type_id,
    material_id: payload.material_id,
    rarity_id: payload.rarity_id,
    star_level: starLevel,
    item_image: itemImage,
    image_url: itemImage,
    item_lore_image: itemLoreImage,
    enchantments: normalizeEnchantments(payload.enchantments),
    is_published: rawBody.is_published === true,
  }
}

async function validateEnchantments(
  client: SupabaseClient,
  enchantments: Array<{ enchantment_id: number; level: number }>
) {
  if (!enchantments.length) {
    return []
  }

  const uniqueIds = new Map<number, number>()
  const duplicates = new Set<number>()

  enchantments.forEach((entry) => {
    const id = entry.enchantment_id
    const level = entry.level

    if (!Number.isInteger(id) || id <= 0) {
      return
    }

    if (!Number.isInteger(level) || level <= 0) {
      return
    }

    const current = uniqueIds.get(id)
    if (typeof current === 'number') {
      duplicates.add(id)
    }
    uniqueIds.set(id, level)
  })

  if (duplicates.size > 0) {
    const duplicateList = Array.from(duplicates).join(', ')
    throw Object.assign(new Error(`Duplicate enchantment IDs: ${duplicateList}`), {
      status: 400,
      reason: 'duplicate_enchantments',
    })
  }

  const { data, error } = await client
    .from('enchantments')
    .select('id,max_level')
    .in('id', Array.from(uniqueIds.keys()))

  if (error) {
    throw Object.assign(new Error('enchantment_lookup_failed'), { cause: error })
  }

  const known = new Map<number, { max_level: number | null }>()
  data?.forEach((row) => {
    if (typeof row.id === 'number') {
      known.set(row.id, { max_level: typeof row.max_level === 'number' ? row.max_level : null })
    }
  })

  const missing = Array.from(uniqueIds.keys()).filter((id) => !known.has(id))
  if (missing.length) {
    throw Object.assign(new Error(`Unbekannte Verzauberung(en): ${missing.join(', ')}`), {
      status: 400,
      reason: 'unknown_enchantment',
    })
  }

  const violations: Array<{ id: number; max: number; received: number }> = []
  uniqueIds.forEach((level, id) => {
    const meta = known.get(id)
    if (!meta) {
      return
    }
    const max = typeof meta.max_level === 'number' && meta.max_level > 0 ? meta.max_level : null
    if (max !== null && level > max) {
      violations.push({ id, max, received: level })
    }
  })

  if (violations.length) {
    throw Object.assign(
      new Error(
        violations
          .map((entry) => `Verzauberung ${entry.id}: Level ${entry.received} > erlaubt ${entry.max}`)
          .join(', ')
      ),
      {
        status: 400,
        reason: 'enchantment_level_invalid',
      }
    )
  }

  return enchantments
    .filter((entry) => uniqueIds.has(entry.enchantment_id))
    .map((entry) => ({
      enchantment_id: entry.enchantment_id,
      level: entry.level,
    }))
}

async function insertItemWithEnchantments(
  client: SupabaseClient,
  item: {
    title: string
    description?: string | null
    item_type_id: number
    material_id: number
    rarity_id: number | null
    stars?: number
    star_level?: number
    created_by: string
    item_image?: string | null
    item_lore_image?: string | null
    is_published: boolean
  },
  enchantments: Array<{ enchantment_id: number; level: number }>
) {

  const resolvedStars =
    typeof item.star_level === 'number'
      ? item.star_level
      : typeof item.stars === 'number'
        ? item.stars
        : 0

  const buildPayloadVariant = (starColumn: 'stars' | 'star_level', useLegacyFallback: boolean) => {
    const payload: Record<string, unknown> = {
      is_published: item.is_published,
      item_type_id: item.item_type_id,
      material_id: item.material_id,
    }

    if (starColumn === 'star_level') {
      payload.star_level = resolvedStars
    } else {
      payload.stars = resolvedStars
    }

    if (item.title) {
      payload.title = item.title
    }

    if (item.item_image !== undefined) {
      payload.item_image = item.item_image
    }

    if (item.item_lore_image !== undefined) {
      payload.item_lore_image = item.item_lore_image
    }

    if (item.rarity_id !== null) {
      payload.rarity_id = item.rarity_id
    }

    if (item.description !== undefined) {
      payload.lore = item.description
      if (!useLegacyFallback) {
        payload.description = item.description
      }
    }

    if (useLegacyFallback) {
      payload.owner = item.created_by
    } else {
      payload.created_by = item.created_by
    }

    return payload
  }

  const executeInsert = async (starColumn: 'stars' | 'star_level', useLegacyFallback: boolean) =>
    client.from('items').insert(buildPayloadVariant(starColumn, useLegacyFallback)).select().single()

  const starColumns: Array<'stars' | 'star_level'> = ['stars', 'star_level']
  let itemResult: Awaited<ReturnType<typeof executeInsert>> | null = null
  let lastError: unknown = null

  for (const starColumn of starColumns) {
    let result = await executeInsert(starColumn, false)
    if (!result.error && result.data) {
      itemResult = result
      break
    }

    lastError = result.error ?? null

    const message = String(result.error?.message ?? '').toLowerCase()
    const missingStarColumn =
      message.includes('column "stars"') || message.includes('column items.stars')
    const legacyColumnErrors = ['description', 'rarity']
    const hasLegacyIssue = legacyColumnErrors.some((column) => message.includes(`column "${column}`))
    if (hasLegacyIssue) {
      result = await executeInsert(starColumn, true)
      if (!result.error && result.data) {
        itemResult = result
        break
      }
      lastError = result.error ?? null
    }

    if (starColumn === 'stars' && !missingStarColumn) {
      break
    }
  }

  if (!itemResult || itemResult.error || !itemResult.data) {
    throw Object.assign(new Error('item_insert_failed'), { cause: itemResult?.error ?? lastError })
  }

  const insertedItem = { ...itemResult.data } as Record<string, unknown> & {
    stars?: number | null
    star_level?: number | null
  }

  const derivedStars =
    typeof insertedItem.stars === 'number'
      ? insertedItem.stars
      : typeof insertedItem.star_level === 'number'
        ? insertedItem.star_level
        : resolvedStars

  insertedItem.stars = derivedStars
  if (typeof insertedItem.star_level !== 'number') {
    insertedItem.star_level = derivedStars
  }

  if (!enchantments.length) {
    return { item: insertedItem, enchantments: [] }
  }

  const enchantPayload = enchantments.map((entry) => ({
    ...entry,
    item_id: insertedItem.id,
  }))

  const { error: enchantError, data: enchantRows } = await client
    .from('item_enchantments')
    .insert(enchantPayload)

  if (enchantError) {
    await client.from('items').delete().eq('id', insertedItem.id)
    throw Object.assign(new Error('enchant_insert_failed'), { cause: enchantError })
  }

  return {
    item: insertedItem,
    enchantments: enchantRows ?? enchantPayload,
  }
}

const app = new Hono<{ Bindings: Bindings }>()
const api = app.basePath('/api')

const sanitizeSearchValue = (value: string) =>
  value
    .trim()
    .replace(/[*,%]/g, ' ')
    .replace(/[()]/g, ' ')
    .replace(/\s+/g, ' ')
    .trim()

const normalizeFilterValue = (value: string | undefined) => value?.trim() ?? ''

const extractPositiveIntegerFilter = (
  ...candidates: Array<string | undefined>
): string | null => {
  for (const candidate of candidates) {
    const normalized = normalizeFilterValue(candidate)
    if (!normalized) {
      continue
    }

    const parsed = Number.parseInt(normalized, 10)
    if (Number.isInteger(parsed) && parsed > 0) {
      return String(parsed)
    }
  }

  return null
}

const DEFAULT_CORS_HEADERS: Record<string, string> = {
  'Access-Control-Allow-Origin': '*',
  'Access-Control-Allow-Methods': 'GET,POST,PATCH,DELETE,OPTIONS',
  'Access-Control-Allow-Headers': 'Content-Type, Authorization',
}

const cors = (overrides: Record<string, string> = {}) => ({
  ...DEFAULT_CORS_HEADERS,
  'content-type': 'application/json',
  ...overrides,
})

const handleMetaError = (
  c: Context<{ Bindings: Bindings }>,
  scope: string,
  error: unknown,
  fallbackMessage: string
) => {
  console.error(`[worker:meta:${scope}]`, error)
  const status =
    typeof (error as { status?: number } | null)?.status === 'number'
      ? (error as { status?: number }).status
      : 500
  const message =
    error instanceof Error && error.message ? error.message : fallbackMessage

  return c.json({ error: message }, status as any, cors())
}

const META_CACHE_HEADERS = {
  'cache-control': 'public, max-age=300, stale-while-revalidate=300',
}

// Healthcheck
api.get('/health', (c) => c.text('ok'))

// Quick diagnostics for environment configuration
api.get('/diag', (c) => {
  const env = c.env
  return c.json(
    {
      hasUrl: !!env.SUPABASE_URL,
      hasAnon: !!env.SUPABASE_ANON_KEY,
      hasSrv: !!env.SUPABASE_SERVICE_ROLE_KEY,
    },
    200,
    cors()
  )
})

// Debug echo endpoint
api.all('/debug/echo', async (c) => {
  let rawBody = ''
  try {
    rawBody = await c.req.text()
  } catch (error) {
    const reason =
      error instanceof Error ? error.message : 'Unbekannter Fehler beim Lesen des Request-Bodys.'
    return c.json(
      {
        error: 'body_read_failed',
        message: 'Request-Body konnte nicht gelesen werden.',
        details: { reason },
      },
      400,
      cors()
    )
  }

  const trimmed = rawBody.trim()
  let parsedJson: unknown
  let jsonParseError: { message: string; details?: Record<string, unknown> } | undefined

  if (trimmed) {
    try {
      parsedJson = JSON.parse(rawBody)
    } catch (error) {
      const { message, details } = describeJsonParseError(
        error,
        rawBody,
        readHeader(c.req, 'content-type')
      )
      jsonParseError = details ? { message, details } : { message }
    }
  }

  const headersRecord = c.req.header() as Record<string, string>
  const headers: Record<string, string> = {}
  for (const [key, value] of Object.entries(headersRecord)) {
    headers[key] = value
  }

  const url = new URL(c.req.url)
  const responsePayload: Record<string, unknown> = {
    ok: true,
    method: c.req.method,
    url: c.req.url,
    path: url.pathname,
    query: c.req.query(),
    queries: c.req.queries(),
    headers,
    body: rawBody,
    bodyLength: rawBody.length,
  }

  if (typeof parsedJson !== 'undefined') {
    responsePayload.json = parsedJson
  }

  if (jsonParseError) {
    responsePayload.jsonParseError = jsonParseError
  }

  return c.json(responsePayload, 200, cors())
})

app.options('*', (c) =>
  c.body(null, 204, cors({ 'content-type': 'text/plain; charset=UTF-8', 'Access-Control-Max-Age': '600' }))
)

<<<<<<< HEAD
api.get('/materials', async (c) => {
=======
app.get('/api/materials', async (c) => {
>>>>>>> b8f25462
  try {
    const data = await fetchMaterialsList(c.env)
    return c.json(data, 200, cors(META_CACHE_HEADERS))
  } catch (error) {
    return handleMetaError(c, 'materials', error, 'Materialien konnten nicht geladen werden.')
  }
})

<<<<<<< HEAD
api.get('/item_types', async (c) => {
=======
app.get('/api/item_types', async (c) => {
>>>>>>> b8f25462
  try {
    const data = await fetchItemTypesList(c.env)
    return c.json(data, 200, cors(META_CACHE_HEADERS))
  } catch (error) {
    return handleMetaError(c, 'item_types', error, 'Item-Typen konnten nicht geladen werden.')
  }
})

<<<<<<< HEAD
api.get('/rarities', async (c) => {
=======
app.get('/api/rarities', async (c) => {
>>>>>>> b8f25462
  try {
    const data = await fetchRaritiesList(c.env)
    return c.json(data, 200, cors(META_CACHE_HEADERS))
  } catch (error) {
    return handleMetaError(c, 'rarities', error, 'Seltenheiten konnten nicht geladen werden.')
  }
})

// GET /api/items
api.get('/items', async (c) => {
  const query = c.req.query()
  const params = new URLSearchParams({
    select:
      '*,item_enchantments(enchantment_id,level,enchantments(id,label,slug,description,max_level))',
  })

  const search = sanitizeSearchValue(query.search ?? '')
  const itemTypeFilter = extractPositiveIntegerFilter(
    query['item_type_id'],
    query['type_id'],
    query['typeId'],
    query.type
  )
  const materialFilter = extractPositiveIntegerFilter(
    query['material_id'],
    query['materialId'],
    query.material
  )
  const rarityIdFilter = extractPositiveIntegerFilter(query['rarity_id'], query['rarityId'])

  if (search.length > 0) {
    const pattern = `*${search}*`
    params.set(
      'or',
      `(title.ilike.${pattern},slug.ilike.${pattern},description.ilike.${pattern})`
    )
  }

  if (itemTypeFilter) {
    params.append('item_type_id', `eq.${itemTypeFilter}`)
  }

  if (materialFilter) {
    params.append('material_id', `eq.${materialFilter}`)
  }

  if (rarityIdFilter) {
    params.append('rarity_id', `eq.${rarityIdFilter}`)
  }

  params.append('order', 'title.asc')

  const url = `${c.env.SUPABASE_URL}/rest/v1/items?${params.toString()}`
  const supabaseHeaders: Record<string, string> = { apikey: c.env.SUPABASE_ANON_KEY }
  const forwardedAuthHeader = resolveSupabaseAuthorizationHeader(c.req)
  if (forwardedAuthHeader) {
    supabaseHeaders.Authorization = forwardedAuthHeader
  }
  const res = await fetch(url, {
    headers: supabaseHeaders,
  })

  if (!res.ok) {
    return c.json({ error: 'supabase_error' }, res.status as any, cors())
  }

  return c.json(
    await res.json(),
    200,
    cors({ 'cache-control': 'public, max-age=60, stale-while-revalidate=120' })
  )
})

// POST /api/items (validiert + Service-Role)
api.post('/items', async (c) => {
  const token = resolveSupabaseBearerToken(c.req)

  if (!token) {
    return c.json(
      { error: 'auth_required', message: 'Bitte mit einem gültigen Supabase-Token anfragen.' },
      401,
      cors()
    )
  }

  const adminClient = getCachedSupabaseAdminClient(c.env)

  let user
  try {
    user = await verifyUser(adminClient, token)
  } catch (error) {
    const reason = error instanceof Error ? error.message : 'auth_failed'
    return c.json({ error: 'auth_failed', reason }, 401, cors())
  }

  const contentType = readHeader(c.req, 'content-type') || ''
  if (!/application\/json/i.test(contentType)) {
    return c.json(
      {
        error: 'unsupported_media_type',
        message: 'Content-Type must be application/json',
      },
      415,
      cors()
    )
  }

  const bodyResult = await parseJsonBody(c.req)
  if (!bodyResult.success) {
    return c.json(bodyResult.body, bodyResult.status as any, cors())
  }

  const rawBody = bodyResult.data
  if (!rawBody || typeof rawBody !== 'object' || Array.isArray(rawBody)) {
    return c.json(
      {
        error: 'validation',
        message: 'Request-Body muss ein JSON-Objekt sein.',
      },
      400,
      cors()
    )
  }

  const workingBody: Record<string, unknown> = { ...(rawBody as Record<string, unknown>) }
  coerceInts(workingBody, ['rarity_id', 'item_type_id', 'material_id', 'star_level'])

  if (Array.isArray(workingBody.enchantments)) {
    workingBody.enchantments = workingBody.enchantments
      .map((entry) => {
        if (!entry || typeof entry !== 'object') {
          return null
        }

        const copy: Record<string, unknown> = { ...entry }
        coerceInts(copy, ['enchantment_id', 'level', 'id'])

        if (typeof copy.enchantment_id !== 'number' && typeof copy.id === 'number') {
          copy.enchantment_id = copy.id
        }

        if (typeof copy.enchantment_id === 'string') {
          const trimmed = copy.enchantment_id.trim()
          if (/^\d+$/.test(trimmed)) {
            copy.enchantment_id = Number.parseInt(trimmed, 10)
          }
        }

        if (typeof copy.level === 'string') {
          const trimmed = copy.level.trim()
          if (/^\d+$/.test(trimmed)) {
            copy.level = Number.parseInt(trimmed, 10)
          }
        }

        if (typeof copy.enchantment_id !== 'number' || typeof copy.level !== 'number') {
          return null
        }

        return { enchantment_id: copy.enchantment_id, level: copy.level }
      })
      .filter((entry): entry is { enchantment_id: number; level: number } => Boolean(entry))
  }

  const parsed = ItemInsertSchema.safeParse(workingBody)
  if (!parsed.success) {
    return c.json({ error: 'validation', details: parsed.error.format() }, 400, cors())
  }

  const normalized = normaliseItemPayload(parsed.data, workingBody)

  if (!Number.isInteger(normalized.rarity_id) || normalized.rarity_id <= 0) {
    return c.json(
      {
        error: 'validation',
        details: {
          rarity_id: { _errors: ['Seltenheit muss angegeben werden.'] },
        },
      },
      400,
      cors()
    )
  }

  const enchantments = await validateEnchantments(adminClient, normalized.enchantments)

  const dryRun = ['1', 'true', 'yes'].includes((c.req.query('dryRun') || '').toLowerCase())

  const baseItem = {
    title: normalized.title,
    description: normalized.description,
    item_type_id: normalized.item_type_id,
    material_id: normalized.material_id,
    rarity_id: normalized.rarity_id,
    stars: normalized.star_level,
    star_level: normalized.star_level,
    created_by: user.id,
    item_image: normalized.item_image ?? undefined,
    item_lore_image: normalized.item_lore_image ?? undefined,
    is_published: normalized.is_published,
  }

  if (dryRun) {
    return c.json(
      {
        ok: true,
        dryRun: true,
        item: baseItem,
        enchantments,
        user: { id: user.id },
      },
      200,
      cors()
    )
  }

  try {
    const inserted = await insertItemWithEnchantments(adminClient, baseItem, enchantments)
    return c.json({ ...inserted, owner: user.id, method: 'bff' }, 201, cors())
  } catch (error) {
    if (error && typeof error === 'object' && 'status' in error && typeof error.status === 'number') {
      const status = error.status as number
      const message = error instanceof Error ? error.message : 'Speichern fehlgeschlagen.'
      return c.json({ error: 'validation', message }, status as any, cors())
    }

    const message = error instanceof Error ? error.message : 'Speichern fehlgeschlagen.'
    return c.json({ error: 'supabase_error', message }, 500, cors())
  }
})

// GET /api/enchantments (lange cachen)
api.get('/enchantments', async (c) => {
  const res = await fetch(`${c.env.SUPABASE_URL}/rest/v1/enchantments?select=*`, {
    headers: { apikey: c.env.SUPABASE_ANON_KEY }
  })

  if (!res.ok) {
    return c.json({ error: 'supabase_error' }, res.status as any, cors())
  }

  return c.json(
    await res.json(),
    200,
    cors({ 'cache-control': 'public, max-age=3600, stale-while-revalidate=86400' })
  )
})

// Meta-/Referenzendpunkte zuletzt registrieren, damit sie keine
// spezifischeren /api-Routen (z. B. /api/items) überschreiben.
app.route('/api', meta)

app.onError((err, c) => {
  console.error('[worker:onError]', err)
  return c.json({ error: (err as Error).message ?? 'Internal Error' }, 500, cors())
})

export default app<|MERGE_RESOLUTION|>--- conflicted
+++ resolved
@@ -797,11 +797,8 @@
   c.body(null, 204, cors({ 'content-type': 'text/plain; charset=UTF-8', 'Access-Control-Max-Age': '600' }))
 )
 
-<<<<<<< HEAD
+
 api.get('/materials', async (c) => {
-=======
-app.get('/api/materials', async (c) => {
->>>>>>> b8f25462
   try {
     const data = await fetchMaterialsList(c.env)
     return c.json(data, 200, cors(META_CACHE_HEADERS))
@@ -810,11 +807,7 @@
   }
 })
 
-<<<<<<< HEAD
 api.get('/item_types', async (c) => {
-=======
-app.get('/api/item_types', async (c) => {
->>>>>>> b8f25462
   try {
     const data = await fetchItemTypesList(c.env)
     return c.json(data, 200, cors(META_CACHE_HEADERS))
@@ -823,11 +816,7 @@
   }
 })
 
-<<<<<<< HEAD
 api.get('/rarities', async (c) => {
-=======
-app.get('/api/rarities', async (c) => {
->>>>>>> b8f25462
   try {
     const data = await fetchRaritiesList(c.env)
     return c.json(data, 200, cors(META_CACHE_HEADERS))
