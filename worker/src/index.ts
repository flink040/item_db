import { Hono } from 'hono'
import { createClient } from '@supabase/supabase-js'
import { z } from 'zod'

type Bindings = {
  SUPABASE_URL: string
  SUPABASE_ANON_KEY: string
  SUPABASE_SERVICE_ROLE_KEY: string
  // CACHE?: KVNamespace // optional, wenn du KV Cache nutzt
}

type SupabaseClient = ReturnType<typeof createClient<any, any>>

const SUPPORTED_RARITIES = ['common', 'rare', 'epic', 'legendary'] as const

const integerFromUnknown = (opts: { min?: number; max?: number; positive?: boolean; nonNegative?: boolean } = {}) =>
  z.preprocess((value) => {
    if (typeof value === 'number' && Number.isFinite(value)) {
      return value
    }

    if (typeof value === 'string') {
      const trimmed = value.trim()
      if (!trimmed) {
        return undefined
      }
      const parsed = Number.parseInt(trimmed, 10)
      if (Number.isFinite(parsed)) {
        return parsed
      }
    }

    return value
  }, (() => {
    let schema = z.number().int()
    if (opts.positive) {
      schema = schema.positive()
    }
    if (opts.nonNegative) {
      schema = schema.min(0)
    }
    if (typeof opts.min === 'number') {
      schema = schema.min(opts.min)
    }
    if (typeof opts.max === 'number') {
      schema = schema.max(opts.max)
    }
    return schema
  })())

const enchantmentSchema = z
  .object({
    id: integerFromUnknown({ positive: true }),
    level: integerFromUnknown({ min: 1, max: 10 }),
  })
  .strict()

const itemSchema = z
  .object({
    name: z.string().trim().min(3).max(160).optional(),
    title: z.string().trim().min(3).max(160).optional(),
    description: z.string().trim().max(4000).optional(),
    lore: z.string().trim().max(4000).optional(),
    rarity: z.enum(SUPPORTED_RARITIES).optional(),
    rarity_id: integerFromUnknown({ positive: true }).optional(),
    item_type_id: integerFromUnknown({ positive: true }),
    material_id: integerFromUnknown({ positive: true }),
    star_level: integerFromUnknown({ nonNegative: true, max: 5 }).optional(),
    stars: integerFromUnknown({ nonNegative: true, max: 5 }).optional(),
    image_url: z.string().trim().url().max(2048).optional(),
    lore_image_url: z.string().trim().url().max(2048).optional(),
    enchantments: z.array(enchantmentSchema).max(64).optional(),
    is_published: z.boolean().optional(),
  })
  .superRefine((data, ctx) => {
    const resolvedName = (data.name ?? data.title)?.trim()
    if (!resolvedName) {
      ctx.addIssue({
        code: z.ZodIssueCode.custom,
        path: ['name'],
        message: 'Name (oder Titel) wird benötigt.',
      })
    }

    if (!data.rarity && typeof data.rarity_id !== 'number') {
      ctx.addIssue({
        code: z.ZodIssueCode.custom,
        path: ['rarity'],
        message: 'Seltenheit muss angegeben werden.',
      })
    }
  })

function createSupabaseAdminClient(env: Bindings): SupabaseClient {
  return createClient(env.SUPABASE_URL, env.SUPABASE_SERVICE_ROLE_KEY, {
    auth: { autoRefreshToken: false, persistSession: false },
  })
}

async function verifyUser(client: SupabaseClient, token: string) {
  const { data, error } = await client.auth.getUser(token)
  if (error) {
    throw Object.assign(new Error('auth_failed'), { cause: error })
  }

  if (!data?.user) {
    throw new Error('auth_required')
  }

  return data.user
}

function normaliseItemPayload(payload: z.infer<typeof itemSchema>) {
  const name = (payload.name ?? payload.title ?? '').trim()
  const starLevel =
    typeof payload.star_level === 'number'
      ? payload.star_level
      : typeof payload.stars === 'number'
        ? payload.stars
        : 0

  return {
    name,
    description: (payload.description ?? payload.lore ?? '').trim() || null,
    rarity_id: typeof payload.rarity_id === 'number' ? payload.rarity_id : null,
    rarity: payload.rarity ?? null,
    item_type_id: payload.item_type_id,
    material_id: payload.material_id,
    star_level: starLevel,
    image_url: payload.image_url ?? null,
    lore_image_url: payload.lore_image_url ?? null,
    enchantments: payload.enchantments ?? [],
    is_published: payload.is_published === true,
  }
}

async function validateEnchantments(
  client: SupabaseClient,
  enchantments: Array<{ id: number; level: number }>
) {
  if (!enchantments.length) {
    return []
  }

  const uniqueIds = new Map<number, number>()
  const duplicates = new Set<number>()

  enchantments.forEach((entry) => {
    const current = uniqueIds.get(entry.id)
    if (typeof current === 'number') {
      duplicates.add(entry.id)
    }
    uniqueIds.set(entry.id, entry.level)
  })

  if (duplicates.size > 0) {
    const duplicateList = Array.from(duplicates).join(', ')
    throw Object.assign(new Error(`Duplicate enchantment IDs: ${duplicateList}`), {
      status: 400,
      reason: 'duplicate_enchantments',
    })
  }

  const { data, error } = await client
    .from('enchantments')
    .select('id,max_level')
    .in('id', Array.from(uniqueIds.keys()))

  if (error) {
    throw Object.assign(new Error('enchantment_lookup_failed'), { cause: error })
  }

  const known = new Map<number, { max_level: number | null }>()
  data?.forEach((row) => {
    if (typeof row.id === 'number') {
      known.set(row.id, { max_level: typeof row.max_level === 'number' ? row.max_level : null })
    }
  })

  const missing = Array.from(uniqueIds.keys()).filter((id) => !known.has(id))
  if (missing.length) {
    throw Object.assign(new Error(`Unbekannte Verzauberung(en): ${missing.join(', ')}`), {
      status: 400,
      reason: 'unknown_enchantment',
    })
  }

  const violations: Array<{ id: number; max: number; received: number }> = []
  uniqueIds.forEach((level, id) => {
    const meta = known.get(id)
    if (!meta) {
      return
    }
    const max = typeof meta.max_level === 'number' && meta.max_level > 0 ? meta.max_level : null
    if (max !== null && level > max) {
      violations.push({ id, max, received: level })
    }
  })

  if (violations.length) {
    throw Object.assign(
      new Error(
        violations
          .map((entry) => `Verzauberung ${entry.id}: Level ${entry.received} > erlaubt ${entry.max}`)
          .join(', ')
      ),
      {
        status: 400,
        reason: 'enchantment_level_invalid',
      }
    )
  }

  return enchantments.map((entry) => ({
    enchantment_id: entry.id,
    level: entry.level,
  }))
}

async function insertItemWithEnchantments(
  client: SupabaseClient,
  item: {
    title?: string
    name?: string
    description?: string | null
    item_type_id: number
    material_id: number
    rarity_id: number | null
    rarity?: string | null
    stars?: number
    star_level?: number
    created_by: string
    image_url?: string | null
    lore_image_url?: string | null
    is_published: boolean
  },
  enchantments: Array<{ enchantment_id: number; level: number }>
) {

  const resolvedStars =
    typeof item.star_level === 'number'
      ? item.star_level
      : typeof item.stars === 'number'
        ? item.stars
        : 0

  const buildPayloadVariant = (starColumn: 'stars' | 'star_level', useLegacyFallback: boolean) => {
    const payload: Record<string, unknown> = {
      is_published: item.is_published,
      item_type_id: item.item_type_id,
      material_id: item.material_id,
    }

    if (starColumn === 'star_level') {
      payload.star_level = resolvedStars
    } else {
      payload.stars = resolvedStars
    }

    if (item.title) {
      payload.title = item.title
    }

    if (item.image_url !== undefined) {
<<<<<<< HEAD
      payload.image_url = item.image_url
    }

    if (item.lore_image_url !== undefined) {
      payload.lore_image_url = item.lore_image_url
=======
      if (useLegacyFallback) {
        payload.image = item.image_url
      } else {
        payload.image_url = item.image_url
      }
    }

    if (item.lore_image_url !== undefined) {
      if (useLegacyFallback) {
        payload.lore_image = item.lore_image_url
      } else {
        payload.lore_image_url = item.lore_image_url
      }
>>>>>>> a4241809
    }

    if (item.rarity_id !== null) {
      payload.rarity_id = item.rarity_id
    }

    if (item.description !== undefined) {
      payload.lore = item.description
      if (!useLegacyFallback) {
        payload.description = item.description
      }
    }

    if (useLegacyFallback) {
      payload.owner = item.created_by
    } else {
      payload.created_by = item.created_by
      if (item.name) {
        payload.name = item.name
      }
      if (item.rarity) {
        payload.rarity = item.rarity
      }
    }

    return payload
  }

  const executeInsert = async (starColumn: 'stars' | 'star_level', useLegacyFallback: boolean) =>
    client.from('items').insert(buildPayloadVariant(starColumn, useLegacyFallback)).select().single()

  const starColumns: Array<'stars' | 'star_level'> = ['stars', 'star_level']
  let itemResult: Awaited<ReturnType<typeof executeInsert>> | null = null
  let lastError: unknown = null
<<<<<<< HEAD

  for (const starColumn of starColumns) {
    let result = await executeInsert(starColumn, false)
    if (!result.error && result.data) {
      itemResult = result
      break
    }

    lastError = result.error ?? null

    const message = String(result.error?.message ?? '').toLowerCase()
    const missingStarColumn =
      message.includes('column "stars"') || message.includes('column items.stars')
    const legacyColumnErrors = ['name', 'description', 'rarity']
    const hasLegacyIssue = legacyColumnErrors.some((column) => message.includes(`column "${column}`))

=======

  for (const starColumn of starColumns) {
    let result = await executeInsert(starColumn, false)
    if (!result.error && result.data) {
      itemResult = result
      break
    }

    lastError = result.error ?? null

    const message = String(result.error?.message ?? '').toLowerCase()
    const missingStarColumn =
      message.includes('column "stars"') || message.includes('column items.stars')
    const legacyColumnErrors = ['name', 'description', 'rarity', 'created_by', 'image_url', 'lore_image_url']
    const hasLegacyIssue = legacyColumnErrors.some((column) =>
      message.includes(`column "${column}`) || message.includes(`column items.${column}`)
    )

>>>>>>> a4241809
    if (hasLegacyIssue) {
      result = await executeInsert(starColumn, true)
      if (!result.error && result.data) {
        itemResult = result
        break
      }
      lastError = result.error ?? null
    }

    if (starColumn === 'stars' && !missingStarColumn) {
      break
    }
  }

  if (!itemResult || itemResult.error || !itemResult.data) {
    throw Object.assign(new Error('item_insert_failed'), { cause: itemResult?.error ?? lastError })
  }

  const insertedItem = { ...itemResult.data } as Record<string, unknown> & {
    stars?: number | null
    star_level?: number | null
  }

  const derivedStars =
    typeof insertedItem.stars === 'number'
      ? insertedItem.stars
      : typeof insertedItem.star_level === 'number'
        ? insertedItem.star_level
        : resolvedStars

  insertedItem.stars = derivedStars
  if (typeof insertedItem.star_level !== 'number') {
    insertedItem.star_level = derivedStars
  }

  if (!enchantments.length) {
    return { item: insertedItem, enchantments: [] }
  }

  const enchantPayload = enchantments.map((entry) => ({
    ...entry,
    item_id: insertedItem.id,
  }))

  const { error: enchantError, data: enchantRows } = await client
    .from('item_enchantments')
    .insert(enchantPayload)

  if (enchantError) {
    await client.from('items').delete().eq('id', insertedItem.id)
    throw Object.assign(new Error('enchant_insert_failed'), { cause: enchantError })
  }

  return {
    item: insertedItem,
    enchantments: enchantRows ?? enchantPayload,
  }
}

const app = new Hono<{ Bindings: Bindings }>()

const sanitizeSearchValue = (value: string) =>
  value
    .trim()
    .replace(/[*,%]/g, ' ')
    .replace(/[()]/g, ' ')
    .replace(/\s+/g, ' ')
    .trim()

const normalizeFilterValue = (value: string | undefined) => value?.trim() ?? ''

// Healthcheck
app.get('/api/health', (c) => c.json({ ok: true }))

// GET /api/items
app.get('/api/items', async (c) => {
  const query = c.req.query()
  const params = new URLSearchParams({ select: '*' })

  const search = sanitizeSearchValue(query.search ?? '')
  const type = normalizeFilterValue(query.type)
  const material = normalizeFilterValue(query.material)
  const rarity = normalizeFilterValue(query.rarity)

  if (search.length > 0) {
    const pattern = `*${search}*`
    params.set(
      'or',
      `(name.ilike.${pattern},slug.ilike.${pattern},description.ilike.${pattern})`
    )
  }

  if (type) {
    params.append('type', `eq.${type}`)
  }

  if (material) {
    params.append('material', `eq.${material}`)
  }

  if (rarity) {
    params.append('rarity', `eq.${rarity}`)
  }

  params.append('order', 'name.asc')

  const url = `${c.env.SUPABASE_URL}/rest/v1/items?${params.toString()}`
  const res = await fetch(url, {
    headers: { apikey: c.env.SUPABASE_ANON_KEY }
  })

  if (!res.ok) return c.json({ error: 'supabase_error' }, res.status as any)

  return c.json(await res.json(), 200, {
    'cache-control': 'public, max-age=60, stale-while-revalidate=120'
  })
})

// POST /api/items (validiert + Service-Role)
app.post('/api/items', async (c) => {
  const authHeader = c.req.header('authorization') ?? c.req.header('Authorization') ?? ''
  const bearerMatch = authHeader.match(/bearer\s+(.+)/i)
  const token = bearerMatch ? bearerMatch[1].trim() : authHeader.trim()

  if (!token) {
    return c.json({ error: 'auth_required', message: 'Bitte mit einem gültigen Supabase-Token anfragen.' }, 401)
  }

  const adminClient = createSupabaseAdminClient(c.env)

  let user
  try {
    user = await verifyUser(adminClient, token)
  } catch (error) {
    const reason = error instanceof Error ? error.message : 'auth_failed'
    return c.json({ error: 'auth_failed', reason }, 401)
  }

  const rawBody = await c.req.json().catch(() => ({}))
  const parsed = itemSchema.safeParse(rawBody)

  if (!parsed.success) {
    return c.json({ error: 'validation', issues: parsed.error.issues }, 400)
  }

  const normalized = normaliseItemPayload(parsed.data)

  if (!normalized.rarity_id && !normalized.rarity) {
    return c.json({
      error: 'validation',
      issues: [
        {
          path: ['rarity'],
          message: 'Seltenheit konnte nicht bestimmt werden.',
        },
      ],
    }, 400)
  }

  const enchantments = await validateEnchantments(adminClient, normalized.enchantments)

  const dryRun = ['1', 'true', 'yes'].includes((c.req.query('dryRun') || '').toLowerCase())

  const baseItem = {
    title: normalized.name,
    name: normalized.name,
    description: normalized.description,
    item_type_id: normalized.item_type_id,
    material_id: normalized.material_id,
    rarity_id: normalized.rarity_id ?? null,
    rarity: normalized.rarity ?? null,
    stars: normalized.star_level,
    star_level: normalized.star_level,
    created_by: user.id,
    image_url: normalized.image_url ?? undefined,
    lore_image_url: normalized.lore_image_url ?? undefined,
    is_published: normalized.is_published,
  }

  if (dryRun) {
    return c.json(
      {
        ok: true,
        dryRun: true,
        item: baseItem,
        enchantments,
        user: { id: user.id },
      },
      200
    )
  }

  try {
    const inserted = await insertItemWithEnchantments(adminClient, baseItem, enchantments)
    return c.json({ ...inserted, owner: user.id, method: 'bff' }, 201)
  } catch (error) {
    if (error && typeof error === 'object' && 'status' in error && typeof error.status === 'number') {
      const status = error.status as number
      const message = error instanceof Error ? error.message : 'Speichern fehlgeschlagen.'
      return c.json({ error: 'validation', message }, status as any)
    }

    const message = error instanceof Error ? error.message : 'Speichern fehlgeschlagen.'
    return c.json({ error: 'supabase_error', message }, 500)
  }
})

// GET /api/enchantments (lange cachen)
app.get('/api/enchantments', async (c) => {
  const res = await fetch(`${c.env.SUPABASE_URL}/rest/v1/enchantments?select=*`, {
    headers: { apikey: c.env.SUPABASE_ANON_KEY }
  })

  if (!res.ok) return c.json({ error: 'supabase_error' }, res.status as any)

  return c.json(await res.json(), 200, {
    'cache-control': 'public, max-age=3600, stale-while-revalidate=86400'
  })
})

export default app<|MERGE_RESOLUTION|>--- conflicted
+++ resolved
@@ -262,27 +262,11 @@
     }
 
     if (item.image_url !== undefined) {
-<<<<<<< HEAD
       payload.image_url = item.image_url
     }
 
     if (item.lore_image_url !== undefined) {
       payload.lore_image_url = item.lore_image_url
-=======
-      if (useLegacyFallback) {
-        payload.image = item.image_url
-      } else {
-        payload.image_url = item.image_url
-      }
-    }
-
-    if (item.lore_image_url !== undefined) {
-      if (useLegacyFallback) {
-        payload.lore_image = item.lore_image_url
-      } else {
-        payload.lore_image_url = item.lore_image_url
-      }
->>>>>>> a4241809
     }
 
     if (item.rarity_id !== null) {
@@ -317,8 +301,6 @@
   const starColumns: Array<'stars' | 'star_level'> = ['stars', 'star_level']
   let itemResult: Awaited<ReturnType<typeof executeInsert>> | null = null
   let lastError: unknown = null
-<<<<<<< HEAD
-
   for (const starColumn of starColumns) {
     let result = await executeInsert(starColumn, false)
     if (!result.error && result.data) {
@@ -333,27 +315,6 @@
       message.includes('column "stars"') || message.includes('column items.stars')
     const legacyColumnErrors = ['name', 'description', 'rarity']
     const hasLegacyIssue = legacyColumnErrors.some((column) => message.includes(`column "${column}`))
-
-=======
-
-  for (const starColumn of starColumns) {
-    let result = await executeInsert(starColumn, false)
-    if (!result.error && result.data) {
-      itemResult = result
-      break
-    }
-
-    lastError = result.error ?? null
-
-    const message = String(result.error?.message ?? '').toLowerCase()
-    const missingStarColumn =
-      message.includes('column "stars"') || message.includes('column items.stars')
-    const legacyColumnErrors = ['name', 'description', 'rarity', 'created_by', 'image_url', 'lore_image_url']
-    const hasLegacyIssue = legacyColumnErrors.some((column) =>
-      message.includes(`column "${column}`) || message.includes(`column items.${column}`)
-    )
-
->>>>>>> a4241809
     if (hasLegacyIssue) {
       result = await executeInsert(starColumn, true)
       if (!result.error && result.data) {
