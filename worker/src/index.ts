--- conflicted
+++ resolved
@@ -796,7 +796,6 @@
   c.body(null, 204, cors({ 'content-type': 'text/plain; charset=UTF-8', 'Access-Control-Max-Age': '600' }))
 )
 
-<<<<<<< HEAD
 app.get('/api/materials', async (c) => {
   try {
     const data = await fetchMaterialsList(c.env)
@@ -824,8 +823,6 @@
   }
 })
 
-=======
->>>>>>> dbcfb3b2
 // GET /api/items
 app.get('/api/items', async (c) => {
   const query = c.req.query()
