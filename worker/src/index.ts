--- conflicted
+++ resolved
@@ -270,7 +270,6 @@
     if (item.lore_image_url !== undefined) {
       payload.lore_image_url = item.lore_image_url
     }
-<<<<<<< HEAD
 
     if (item.rarity_id !== null) {
       payload.rarity_id = item.rarity_id
@@ -319,56 +318,6 @@
       message.includes('column "stars"') || message.includes('column items.stars')
     const legacyColumnErrors = ['name', 'description', 'rarity']
     const hasLegacyIssue = legacyColumnErrors.some((column) => message.includes(`column "${column}`))
-
-=======
-
-    if (item.rarity_id !== null) {
-      payload.rarity_id = item.rarity_id
-    }
-
-    if (item.description !== undefined) {
-      payload.lore = item.description
-      if (!useLegacyFallback) {
-        payload.description = item.description
-      }
-    }
-
-    if (useLegacyFallback) {
-      payload.owner = item.created_by
-    } else {
-      payload.created_by = item.created_by
-      if (item.name) {
-        payload.name = item.name
-      }
-      if (item.rarity) {
-        payload.rarity = item.rarity
-      }
-    }
-
-    return payload
-  }
-
-  const executeInsert = async (starColumn: 'stars' | 'star_level', useLegacyFallback: boolean) =>
-    client.from('items').insert(buildPayloadVariant(starColumn, useLegacyFallback)).select().single()
-
-  const starColumns: Array<'stars' | 'star_level'> = ['stars', 'star_level']
-  let itemResult: Awaited<ReturnType<typeof executeInsert>> | null = null
-  let lastError: unknown = null
-  for (const starColumn of starColumns) {
-    let result = await executeInsert(starColumn, false)
-    if (!result.error && result.data) {
-      itemResult = result
-      break
-    }
-
-    lastError = result.error ?? null
-
-    const message = String(result.error?.message ?? '').toLowerCase()
-    const missingStarColumn =
-      message.includes('column "stars"') || message.includes('column items.stars')
-    const legacyColumnErrors = ['name', 'description', 'rarity']
-    const hasLegacyIssue = legacyColumnErrors.some((column) => message.includes(`column "${column}`))
->>>>>>> dc131d93
     if (hasLegacyIssue) {
       result = await executeInsert(starColumn, true)
       if (!result.error && result.data) {
