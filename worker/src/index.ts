import { Hono } from 'hono'
import type { Context } from 'hono'
import { createClient } from '@supabase/supabase-js'
import type { User } from '@supabase/supabase-js'
import type { Bindings } from './bindings'
import { fetchItemTypesList, fetchMaterialsList, fetchRaritiesList } from './routes/meta'
import { ItemInsertSchema, type ItemInsert, coerceInts } from './schemas'

type SupabaseClient = ReturnType<typeof createClient<any, any>>

// Cloudflare's runtime sometimes expects a global `meta` object to exist when
// evaluating module workers. The Windows deploy reported a `ReferenceError`
// because the identifier wasn't defined at load time, so we provide a safe
// default here. To mirror the behaviour of Wrangler's bundler we also ensure a
// hoisted `var meta` binding exists alongside the global property.
declare global {
  // eslint-disable-next-line no-var
  var meta: unknown | undefined
}

const globalWithMeta = globalThis as typeof globalThis & { meta?: unknown }

if (typeof globalWithMeta.meta === 'undefined') {
  globalWithMeta.meta = {}
}

if (typeof meta === 'undefined') {
  // eslint-disable-next-line no-var
  var meta = globalWithMeta.meta
} else if (globalWithMeta.meta !== meta) {
  globalWithMeta.meta = meta
}

const MAX_STAR_RATING = 3

type RequestLike = {
  header(name: string): string | undefined
}

type RequestWithBody = RequestLike & {
  text(): Promise<string>
}

const SUPABASE_AUTH_COOKIE_NAMES = new Set([
  'sb-access-token',
  'sb:token',
  'sb-token',
  'supabase-access-token',
  'supabase-auth-token',
])

const BEARER_PREFIX = /^bearer\s+/i

const KNOWN_ROLES = ['user', 'moderator', 'admin'] as const
type KnownRole = (typeof KNOWN_ROLES)[number]
type UserRole = KnownRole | null
const KNOWN_ROLE_SET = new Set<string>(KNOWN_ROLES)
const MODERATION_ROLES = new Set<KnownRole>(['moderator', 'admin'])

const readHeader = (req: RequestLike, name: string) =>
  req.header(name) ?? req.header(name.toLowerCase()) ?? req.header(name.toUpperCase())

const normalizeRoleValue = (value: unknown): UserRole => {
  if (typeof value !== 'string') {
    return null
  }

  const normalized = value.trim().toLowerCase()
  return KNOWN_ROLE_SET.has(normalized) ? (normalized as KnownRole) : null
}

const isModeratorRole = (role: UserRole) => (role ? MODERATION_ROLES.has(role) : false)

const maskUserId = (value: string | null | undefined) => {
  if (typeof value !== 'string') {
    return null
  }

  const cleaned = value.replace(/[^a-z0-9]/gi, '').toLowerCase().slice(0, 12)
  return cleaned ? `uid_${cleaned}` : null
}

type RouteLogPayload = {
  method: string
  status: number
  durationMs: number
  cacheStatus?: string | null
  user?: string | null
  message?: string
}

const logRouteEvent = (scope: string, payload: RouteLogPayload) => {
  console.log(`[worker:${scope}]`, payload)
}

const SENSITIVE_HEADER_NAMES = new Set([
  'authorization',
  'cookie',
  'x-api-key',
  'cf-access-jwt-assertion',
])

const shouldRedactHeader = (name: string) => {
  const lowered = name.toLowerCase()
  if (SENSITIVE_HEADER_NAMES.has(lowered)) {
    return true
  }

  if (lowered.startsWith('x-auth-') || lowered.endsWith('-token') || lowered.includes('authorization')) {
    return true
  }

  return false
}

const JSON_ERROR_CONTEXT_RADIUS = 20

const computeLineAndColumn = (source: string, index: number) => {
  const preceding = source.slice(0, index)
  const lines = preceding.split(/\r\n|[\n\r]/)
  const line = lines.length
  const column = (lines[lines.length - 1]?.length ?? 0) + 1
  return { line, column }
}

const createJsonErrorContext = (source: string, position: number) => {
  const start = Math.max(0, position - JSON_ERROR_CONTEXT_RADIUS)
  const end = Math.min(source.length, position + JSON_ERROR_CONTEXT_RADIUS)
  const fragment = source.slice(start, end)
  return { fragment, pointer: position - start }
}

type JsonParseSuccess = {
  success: true
  data: unknown
  rawText: string
}

type JsonParseFailure = {
  success: false
  status: number
  body: {
    error: string
    message: string
    details?: Record<string, unknown>
  }
}

const describeJsonParseError = (
  error: unknown,
  rawBody: string,
  contentType: string | undefined
): { message: string; details?: Record<string, unknown> } => {
  const baseMessage = 'Ungültiger JSON-Body. Bitte gültiges JSON senden.'
  const details: Record<string, unknown> = {}

  if (contentType && contentType.trim()) {
    details.contentType = contentType
  }

  if (error instanceof SyntaxError) {
    details.reason = error.message
    const match = error.message.match(/position\s+(\d+)/i)
    if (match) {
      const position = Number.parseInt(match[1], 10)
      if (Number.isFinite(position)) {
        const { line, column } = computeLineAndColumn(rawBody, position)
        const { fragment, pointer } = createJsonErrorContext(rawBody, position)
        details.offset = position
        details.position = position + 1
        details.line = line
        details.column = column
        details.fragment = fragment
        details.fragmentPointer = pointer
        return {
          message: `${baseMessage} Syntaxfehler bei Zeichen ${position + 1} (Zeile ${line}, Spalte ${column}).`,
          details,
        }
      }
    }
    return {
      message: `${baseMessage} ${error.message}.`,
      details,
    }
  }

  if (error instanceof Error && error.message) {
    details.reason = error.message
    return {
      message: `${baseMessage} ${error.message}.`,
      details,
    }
  }

  return {
    message: baseMessage,
    details: Object.keys(details).length ? details : undefined,
  }
}

const parseJsonBody = async (
  req: RequestWithBody
): Promise<JsonParseSuccess | JsonParseFailure> => {
  let rawText: string
  try {
    rawText = await req.text()
  } catch (error) {
    const reason =
      error instanceof Error ? error.message : 'Unbekannter Fehler beim Lesen des Request-Bodys.'
    return {
      success: false,
      status: 400,
      body: {
        error: 'invalid_json',
        message: 'Request-Body konnte nicht gelesen werden.',
        details: { reason },
      },
    }
  }

  if (!rawText.trim()) {
    return { success: true, data: {}, rawText }
  }

  try {
    const parsed = JSON.parse(rawText)
    return { success: true, data: parsed, rawText }
  } catch (error) {
    const contentType = readHeader(req, 'content-type')
    const isLikelyJsonContentType =
      typeof contentType === 'string' && /json|\+json/i.test(contentType)

    const { message, details } = describeJsonParseError(error, rawText, contentType)
    const detailObject: Record<string, unknown> = details ? { ...details } : {}

    if (!isLikelyJsonContentType) {
      detailObject.expectedContentType = 'application/json'
      detailObject.receivedContentType =
        typeof contentType === 'string' && contentType.trim() ? contentType : null
    }

    const body: JsonParseFailure['body'] = {
      error: 'invalid_json',
      message,
    }

    if (Object.keys(detailObject).length) {
      body.details = detailObject
    }

    return {
      success: false,
      status: 400,
      body,
    }
  }
}

const decodeCookieValue = (value: string) => {
  try {
    return decodeURIComponent(value)
  } catch (error) {
    void error
    return value
  }
}

const cleanupCookieToken = (value: string) => {
  const trimmed = value.trim()
  if (!trimmed) {
    return ''
  }

  const unquoted = trimmed.replace(/^"|"$/g, '').trim()
  if (!unquoted) {
    return ''
  }

  const looksLikeJsonObject = unquoted.startsWith('{') && unquoted.endsWith('}')
  const looksLikeJsonArray = unquoted.startsWith('[') && unquoted.endsWith(']')

  if (looksLikeJsonObject || looksLikeJsonArray) {
    try {
      const parsed = JSON.parse(unquoted) as Record<string, unknown> | null
      if (parsed && typeof parsed === 'object') {
        const tokenCandidate =
          typeof parsed.access_token === 'string'
            ? parsed.access_token
            : typeof parsed.accessToken === 'string'
              ? parsed.accessToken
              : typeof parsed.token === 'string'
                ? parsed.token
                : null

        if (tokenCandidate && tokenCandidate.trim()) {
          return tokenCandidate.trim()
        }
      }
    } catch (error) {
      console.warn('[worker:auth:cookie]', 'Failed to parse Supabase cookie payload.', error)
    }

    return ''
  }

  if (unquoted.startsWith('{') || unquoted.includes('"access_token"')) {
    return ''
  }

  return unquoted
}

const isSupabaseAccessTokenCookie = (name: string) => {
  const normalized = name.trim().toLowerCase()
  if (!normalized) {
    return false
  }
  const base = normalized.replace(/\.[0-9]+$/, '')
  if (SUPABASE_AUTH_COOKIE_NAMES.has(normalized) || SUPABASE_AUTH_COOKIE_NAMES.has(base)) {
    return true
  }
  if (normalized.endsWith('-access-token') || normalized.endsWith('-auth-token')) {
    return true
  }
  if (base.endsWith('-access-token') || base.endsWith('-auth-token')) {
    return true
  }
  if (base.startsWith('sb-') && base.includes('auth') && base.includes('token')) {
    return true
  }
  if (base.includes('supabase') && base.includes('token')) {
    return true
  }
  return false
}

const extractSupabaseTokenFromCookieHeader = (cookieHeader: string | undefined) => {
  if (!cookieHeader || typeof cookieHeader !== 'string') {
    return null
  }

  const candidateParts = new Map<
    string,
    { parts: Array<{ index: number; value: string }>; originalNames: Set<string> }
  >()

  const segments = cookieHeader.split(';')
  for (const segment of segments) {
    const separatorIndex = segment.indexOf('=')
    if (separatorIndex === -1) {
      continue
    }

    const rawName = segment.slice(0, separatorIndex).trim()
    if (!rawName) {
      continue
    }

    const baseName = rawName.replace(/\.[0-9]+$/, '')
    if (!isSupabaseAccessTokenCookie(rawName) && !isSupabaseAccessTokenCookie(baseName)) {
      continue
    }

    const indexMatch = rawName.match(/\.([0-9]+)$/)
    const partIndex = indexMatch ? Number.parseInt(indexMatch[1] ?? '0', 10) : 0
    if (!Number.isFinite(partIndex) || partIndex < 0) {
      continue
    }

    const rawValue = segment.slice(separatorIndex + 1)
    const decoded = decodeCookieValue(rawValue)
    if (!decoded || !decoded.trim()) {
      continue
    }

    const entry = candidateParts.get(baseName) ?? { parts: [], originalNames: new Set<string>() }
    entry.parts.push({ index: partIndex, value: decoded })
    entry.originalNames.add(rawName)
    candidateParts.set(baseName, entry)
  }

  for (const { parts } of candidateParts.values()) {
    if (parts.length === 0) {
      continue
    }

    parts.sort((a, b) => a.index - b.index)
    const combined = parts.map((part) => part.value).join('')
    const cleaned = cleanupCookieToken(combined)
    if (cleaned) {
      return cleaned
    }
  }

  return null
}

const normalizeAuthorizationHeaderValue = (value: string | undefined) => {
  if (!value) {
    return null
  }
  const trimmed = value.trim()
  if (!trimmed) {
    return null
  }
  return BEARER_PREFIX.test(trimmed) ? trimmed : `Bearer ${trimmed}`
}

const resolveSupabaseBearerToken = (req: RequestLike) => {
  const headerValue = readHeader(req, 'authorization')
  if (typeof headerValue === 'string' && headerValue.trim()) {
    const match = headerValue.match(BEARER_PREFIX)
    if (match) {
      const tokenPart = headerValue.slice(match[0].length).trim()
      if (tokenPart) {
        return tokenPart
      }
    } else {
      return headerValue.trim()
    }
  }

  const cookieHeader = readHeader(req, 'cookie')
  const cookieToken = extractSupabaseTokenFromCookieHeader(cookieHeader)
  return cookieToken
}

const resolveSupabaseAuthorizationHeader = (req: RequestLike) => {
  const headerValue = normalizeAuthorizationHeaderValue(readHeader(req, 'authorization'))
  if (headerValue) {
    return headerValue
  }

  const cookieHeader = readHeader(req, 'cookie')
  const cookieToken = extractSupabaseTokenFromCookieHeader(cookieHeader)
  if (cookieToken) {
    return normalizeAuthorizationHeaderValue(`Bearer ${cookieToken}`)
  }

  return null
}

const ROLE_METADATA_KEYS = [
  'role',
  'user_role',
  'userRole',
  'role_slug',
  'roleSlug',
  'role_name',
  'roleName',
  'role_id',
  'roleId',
] as const

const resolveRoleFromMetadata = (metadata: Record<string, unknown> | null | undefined): UserRole => {
  if (!metadata || typeof metadata !== 'object') {
    return null
  }

  for (const key of ROLE_METADATA_KEYS) {
    if (key in metadata) {
      const normalized = normalizeRoleValue((metadata as Record<string, unknown>)[key])
      if (normalized) {
        return normalized
      }
    }
  }

  return null
}

function createSupabaseAdminClient(env: Bindings): SupabaseClient {
  return createClient(env.SUPABASE_URL, env.SUPABASE_SERVICE_ROLE_KEY, {
    auth: { autoRefreshToken: false, persistSession: false },
  })
}

const supabaseAdminClientCache = new WeakMap<Bindings, SupabaseClient>()

function getCachedSupabaseAdminClient(env: Bindings): SupabaseClient {
  let client = supabaseAdminClientCache.get(env)
  if (!client) {
    client = createSupabaseAdminClient(env)
    supabaseAdminClientCache.set(env, client)
  }
  return client
}

function createSupabaseUserClient(env: Bindings, accessToken: string): SupabaseClient {
  return createClient(env.SUPABASE_URL, env.SUPABASE_ANON_KEY, {
    auth: { autoRefreshToken: false, persistSession: false, detectSessionInUrl: false },
    global: {
      headers: {
        Authorization: `Bearer ${accessToken}`,
        apikey: env.SUPABASE_ANON_KEY,
      },
    },
  })
}

async function fetchProfileRole(client: SupabaseClient, userId: string): Promise<UserRole> {
  const { data, error, status } = await client
    .from('profiles')
    .select('role')
    .eq('id', userId)
    .limit(1)
    .maybeSingle()

  if (error) {
    if (status === 406 || status === 404) {
      return null
    }
    throw Object.assign(new Error('profile_role_lookup_failed'), { cause: error })
  }

  return normalizeRoleValue(data?.role)
}

async function resolveUserRole(client: SupabaseClient, user: User): Promise<UserRole> {
  const profileRole = await fetchProfileRole(client, user.id)
  if (profileRole) {
    return profileRole
  }

  const userMetadataRole = resolveRoleFromMetadata(
    (user.user_metadata ?? null) as Record<string, unknown> | null
  )
  if (userMetadataRole) {
    return userMetadataRole
  }

  return resolveRoleFromMetadata((user.app_metadata ?? null) as Record<string, unknown> | null)
}

type AuthSuccess = {
  token: string
  adminClient: SupabaseClient
  user: User
  role: UserRole
}

type AuthFailure = { response: Response }

const isAuthFailure = (value: AuthSuccess | AuthFailure): value is AuthFailure => 'response' in value

async function authenticateRequest(
  c: Context<{ Bindings: Bindings }>,
  { requireModerator = false }: { requireModerator?: boolean } = {}
): Promise<AuthSuccess | AuthFailure> {
  const token = resolveSupabaseBearerToken(c.req)
  if (!token) {
    return {
      response: c.json(
        { error: 'auth_required', message: 'Bitte mit einem gültigen Supabase-Token anfragen.' },
        401,
        cors()
      ),
    }
  }

  const adminClient = getCachedSupabaseAdminClient(c.env)

  let user: User
  try {
    user = await verifyUser(adminClient, token)
  } catch (error) {
    const reason = error instanceof Error ? error.message : 'auth_failed'
    return { response: c.json({ error: 'auth_failed', reason }, 401, cors()) }
  }

  let role: UserRole
  try {
    role = await resolveUserRole(adminClient, user)
  } catch (error) {
    console.error('[worker:auth:role]', error)
    return {
      response: c.json(
        { error: 'profile_lookup_failed', message: 'Rolle konnte nicht ermittelt werden.' },
        500,
        cors()
      ),
    }
  }

  if (requireModerator && !isModeratorRole(role)) {
    return {
      response: c.json(
        { error: 'forbidden', message: 'Moderatorrechte erforderlich.' },
        403,
        cors()
      ),
    }
  }

  return { token, adminClient, user, role }
}

async function verifyUser(client: SupabaseClient, token: string) {
  const { data, error } = await client.auth.getUser(token)
  if (error) {
    throw Object.assign(new Error('auth_failed'), { cause: error })
  }

  if (!data?.user) {
    throw new Error('auth_required')
  }

  return data.user
}

const pickFirstString = (...candidates: Array<unknown>) => {
  for (const candidate of candidates) {
    if (typeof candidate !== 'string') {
      continue
    }

    const trimmed = candidate.trim()
    if (trimmed) {
      return trimmed
    }
  }

  return null
}

const normalizeStarLevel = (value: number | null | undefined) => {
  if (typeof value !== 'number' || !Number.isFinite(value)) {
    return 0
  }

  const rounded = Math.round(value)
  if (!Number.isFinite(rounded)) {
    return 0
  }

  return Math.max(0, Math.min(MAX_STAR_RATING, rounded))
}

const normalizeEnchantments = (
  enchantments: ItemInsert['enchantments']
): Array<{ enchantment_id: number; level: number }> => {
  if (!Array.isArray(enchantments)) {
    return []
  }

  return enchantments
    .map((entry) => ({
      enchantment_id: entry.enchantment_id,
      level: entry.level,
    }))
    .filter(
      (entry) =>
        Number.isInteger(entry.enchantment_id) &&
        entry.enchantment_id > 0 &&
        Number.isInteger(entry.level) &&
        entry.level > 0
    )
}

function normaliseItemPayload(payload: ItemInsert, rawBody: Record<string, unknown>) {
  const title = payload.title.trim()
  const starLevel = normalizeStarLevel(payload.star_level)
  const description = pickFirstString(
    payload.description ?? undefined,
    rawBody.description,
    rawBody.lore,
    rawBody.item_description,
    rawBody.itemDescription
  )

  const itemImage =
    pickFirstString(
      payload.image_url ?? undefined,
      rawBody.image_url,
      rawBody.imageUrl,
      rawBody.item_image,
      rawBody.itemImage,
      rawBody.image
    ) ?? null

  const itemLoreImage =
    pickFirstString(
      rawBody.lore_image_url,
      rawBody.loreImageUrl,
      rawBody.item_lore_image,
      rawBody.itemLoreImage
    ) ?? null

  const name = pickFirstString(rawBody.name, rawBody.title, title) ?? title

  return {
    title,
    name,
    description: description ?? null,
    item_type_id: payload.item_type_id,
    material_id: payload.material_id,
    rarity_id: payload.rarity_id,
    star_level: starLevel,
    item_image: itemImage,
    image_url: itemImage,
    item_lore_image: itemLoreImage,
    enchantments: normalizeEnchantments(payload.enchantments),
    is_published: payload.is_published === true,
  }
}

async function validateEnchantments(
  client: SupabaseClient,
  enchantments: Array<{ enchantment_id: number; level: number }>
) {
  if (!enchantments.length) {
    return []
  }

  const uniqueIds = new Map<number, number>()
  const duplicates = new Set<number>()

  enchantments.forEach((entry) => {
    const id = entry.enchantment_id
    const level = entry.level

    if (!Number.isInteger(id) || id <= 0) {
      return
    }

    if (!Number.isInteger(level) || level <= 0) {
      return
    }

    const current = uniqueIds.get(id)
    if (typeof current === 'number') {
      duplicates.add(id)
    }
    uniqueIds.set(id, level)
  })

  if (duplicates.size > 0) {
    const duplicateList = Array.from(duplicates).join(', ')
    throw Object.assign(new Error(`Duplicate enchantment IDs: ${duplicateList}`), {
      status: 400,
      reason: 'duplicate_enchantments',
    })
  }

  const { data, error } = await client
    .from('enchantments')
    .select('id,max_level')
    .in('id', Array.from(uniqueIds.keys()))

  if (error) {
    throw Object.assign(new Error('enchantment_lookup_failed'), { cause: error })
  }

  const known = new Map<number, { max_level: number | null }>()
  data?.forEach((row) => {
    if (typeof row.id === 'number') {
      known.set(row.id, { max_level: typeof row.max_level === 'number' ? row.max_level : null })
    }
  })

  const missing = Array.from(uniqueIds.keys()).filter((id) => !known.has(id))
  if (missing.length) {
    throw Object.assign(new Error(`Unbekannte Verzauberung(en): ${missing.join(', ')}`), {
      status: 400,
      reason: 'unknown_enchantment',
    })
  }

  const violations: Array<{ id: number; max: number; received: number }> = []
  uniqueIds.forEach((level, id) => {
    const meta = known.get(id)
    if (!meta) {
      return
    }
    const max = typeof meta.max_level === 'number' && meta.max_level > 0 ? meta.max_level : null
    if (max !== null && level > max) {
      violations.push({ id, max, received: level })
    }
  })

  if (violations.length) {
    throw Object.assign(
      new Error(
        violations
          .map((entry) => `Verzauberung ${entry.id}: Level ${entry.received} > erlaubt ${entry.max}`)
          .join(', ')
      ),
      {
        status: 400,
        reason: 'enchantment_level_invalid',
      }
    )
  }

  return enchantments
    .filter((entry) => uniqueIds.has(entry.enchantment_id))
    .map((entry) => ({
      enchantment_id: entry.enchantment_id,
      level: entry.level,
    }))
}

type InsertedItemWithEnchantments = {
  item: Record<string, unknown> & { id: number | string }
  enchantments: Array<Record<string, unknown>>
}

const buildItemSnapshot = (
  result: InsertedItemWithEnchantments
): { item: Record<string, unknown>; enchantments: Array<Record<string, unknown>> } => {
  const item = result.item
  const snapshotItem: Record<string, unknown> = {}
  const fieldsToPersist = [
    'id',
    'title',
    'name',
    'description',
    'item_type_id',
    'material_id',
    'rarity_id',
    'stars',
    'star_level',
    'created_by',
    'item_image',
    'item_lore_image',
    'is_published',
    'slug',
  ]

  for (const key of fieldsToPersist) {
    if (key in item) {
      snapshotItem[key] = (item as Record<string, unknown>)[key]
    }
  }

  const enchantments = result.enchantments.map((entry) => ({
    enchantment_id: (entry as Record<string, unknown>).enchantment_id ?? null,
    level: (entry as Record<string, unknown>).level ?? null,
  }))

  return { item: snapshotItem, enchantments }
}

async function createItemVersionRecord(
  client: SupabaseClient,
  payload: { itemId: number | string; snapshot: Record<string, unknown>; changedBy: string }
) {
  const { error } = await client.from('item_versions').insert({
    item_id: payload.itemId,
    snapshot: payload.snapshot,
    changed_by: payload.changedBy,
  })

  if (error) {
    throw Object.assign(new Error('item_version_insert_failed'), { cause: error })
  }
}

async function createAuditLogEntry(
  client: SupabaseClient,
  payload: {
    actor: string
    action: string
    entity: string
    entityId: string | number
    meta?: Record<string, unknown>
  }
) {
  const { error } = await client.from('audit_log').insert({
    actor: payload.actor,
    action: payload.action,
    entity: payload.entity,
    entity_id: String(payload.entityId),
    meta: payload.meta ?? null,
  })

  if (error) {
    throw Object.assign(new Error('audit_log_insert_failed'), { cause: error })
  }
}

async function rollbackItemCreation(client: SupabaseClient, itemId: number | string) {
  try {
    await client.from('item_enchantments').delete().eq('item_id', itemId)
  } catch (error) {
    console.error('[worker:items:rollback:enchantments]', error)
  }

  try {
    await client.from('items').delete().eq('id', itemId)
  } catch (error) {
    console.error('[worker:items:rollback:item]', error)
  }
}

async function insertItemWithEnchantments(
  client: SupabaseClient,
  item: {
    title: string
    name?: string | null
    description?: string | null
    item_type_id: number
    material_id: number
    rarity_id: number | null
    stars?: number
    star_level?: number
    created_by: string
    item_image?: string | null
    item_lore_image?: string | null
    is_published: boolean
  },
  enchantments: Array<{ enchantment_id: number; level: number }>
) {

  const resolvedStars =
    typeof item.star_level === 'number'
      ? item.star_level
      : typeof item.stars === 'number'
        ? item.stars
        : 0

  const buildPayloadVariant = (starColumn: 'stars' | 'star_level', useLegacyFallback: boolean) => {
    const payload: Record<string, unknown> = {
      is_published: item.is_published,
      item_type_id: item.item_type_id,
      material_id: item.material_id,
    }

    if (starColumn === 'star_level') {
      payload.star_level = resolvedStars
    } else {
      payload.stars = resolvedStars
    }

    if (item.title) {
      payload.title = item.title
    }

    if (!useLegacyFallback) {
      const resolvedName = item.name ?? item.title
      if (resolvedName) {
        payload.name = resolvedName
      }
    }

    if (item.item_image !== undefined) {
      payload.item_image = item.item_image
    }

    if (item.item_lore_image !== undefined) {
      payload.item_lore_image = item.item_lore_image
    }

    if (item.rarity_id !== null) {
      payload.rarity_id = item.rarity_id
    }

    if (item.description !== undefined) {
      payload.lore = item.description
      if (!useLegacyFallback) {
        payload.description = item.description
      }
    }

    if (useLegacyFallback) {
      payload.owner = item.created_by
    } else {
      payload.created_by = item.created_by
    }

    return payload
  }

  const executeInsert = async (starColumn: 'stars' | 'star_level', useLegacyFallback: boolean) =>
    client.from('items').insert(buildPayloadVariant(starColumn, useLegacyFallback)).select().single()

  const starColumns: Array<'stars' | 'star_level'> = ['stars', 'star_level']
  let itemResult: Awaited<ReturnType<typeof executeInsert>> | null = null
  let lastError: unknown = null

  for (const starColumn of starColumns) {
    let result = await executeInsert(starColumn, false)
    if (!result.error && result.data) {
      itemResult = result
      break
    }

    lastError = result.error ?? null

    const message = String(result.error?.message ?? '').toLowerCase()
    const missingStarColumn =
      message.includes('column "stars"') || message.includes('column items.stars')
    const legacyColumnErrors = ['description', 'rarity', 'name', 'created_by']
    const hasLegacyIssue = legacyColumnErrors.some((column) => message.includes(`column "${column}`))
    if (hasLegacyIssue) {
      result = await executeInsert(starColumn, true)
      if (!result.error && result.data) {
        itemResult = result
        break
      }
      lastError = result.error ?? null
    }

    if (starColumn === 'stars' && !missingStarColumn) {
      break
    }
  }

  if (!itemResult || itemResult.error || !itemResult.data) {
    throw Object.assign(new Error('item_insert_failed'), { cause: itemResult?.error ?? lastError })
  }

  const insertedItem = { ...itemResult.data } as Record<string, unknown> & {
    stars?: number | null
    star_level?: number | null
  }

  const derivedStars =
    typeof insertedItem.stars === 'number'
      ? insertedItem.stars
      : typeof insertedItem.star_level === 'number'
        ? insertedItem.star_level
        : resolvedStars

  insertedItem.stars = derivedStars
  if (typeof insertedItem.star_level !== 'number') {
    insertedItem.star_level = derivedStars
  }

  if (!enchantments.length) {
    return { item: insertedItem, enchantments: [] }
  }

  const enchantPayload = enchantments.map((entry) => ({
    ...entry,
    item_id: insertedItem.id,
  }))

  const { error: enchantError, data: enchantRows } = await client
    .from('item_enchantments')
    .insert(enchantPayload)

  if (enchantError) {
    await client.from('items').delete().eq('id', insertedItem.id)
    throw Object.assign(new Error('enchant_insert_failed'), { cause: enchantError })
  }

  return {
    item: insertedItem,
    enchantments: enchantRows ?? enchantPayload,
  }
}

const app = new Hono<{ Bindings: Bindings }>()
const api = app.basePath('/api')

const sanitizeSearchValue = (value: string) =>
  value
    .trim()
    .replace(/[*,%]/g, ' ')
    .replace(/[()]/g, ' ')
    .replace(/\s+/g, ' ')
    .trim()

const normalizeFilterValue = (value: string | undefined) => value?.trim() ?? ''

const extractPositiveIntegerFilter = (
  ...candidates: Array<string | undefined>
): string | null => {
  for (const candidate of candidates) {
    const normalized = normalizeFilterValue(candidate)
    if (!normalized) {
      continue
    }

    const parsed = Number.parseInt(normalized, 10)
    if (Number.isInteger(parsed) && parsed > 0) {
      return String(parsed)
    }
  }

  return null
}

const extractBooleanFilter = (
  ...candidates: Array<string | undefined>
): 'true' | 'false' | null => {
  for (const candidate of candidates) {
    const normalized = normalizeFilterValue(candidate)
    if (!normalized) {
      continue
    }

    const lowered = normalized.toLowerCase()

    if (['true', '1', 'yes', 'y', 'on'].includes(lowered)) {
      return 'true'
    }

    if (['false', '0', 'no', 'n', 'off'].includes(lowered)) {
      return 'false'
    }
  }

  return null
}

const DEFAULT_CORS_HEADERS: Record<string, string> = {
  'Access-Control-Allow-Origin': '*',
  'Access-Control-Allow-Methods': 'GET,POST,PATCH,DELETE,OPTIONS',
  'Access-Control-Allow-Headers': 'Content-Type, Authorization',
}

const cors = (overrides: Record<string, string> = {}) => ({
  ...DEFAULT_CORS_HEADERS,
  'content-type': 'application/json',
  ...overrides,
})

const handleMetaError = (
  c: Context<{ Bindings: Bindings }>,
  scope: string,
  error: unknown,
  fallbackMessage: string
) => {
  console.error(`[worker:meta:${scope}]`, error)
  const status =
    typeof (error as { status?: number } | null)?.status === 'number'
      ? (error as { status?: number }).status
      : 500
  const message =
    error instanceof Error && error.message ? error.message : fallbackMessage

  return c.json({ error: message }, status as any, cors())
}

const META_CACHE_HEADERS = {
  'cache-control': 'public, max-age=300, stale-while-revalidate=300',
}

// Healthcheck
api.get('/health', (c) => c.text('ok'))

// Quick diagnostics for environment configuration
api.get('/diag', async (c) => {
  const start = Date.now()
  const auth = await authenticateRequest(c, { requireModerator: true })

  if (isAuthFailure(auth)) {
    logRouteEvent('api:diag', {
      method: 'GET',
      status: auth.response.status,
      durationMs: Date.now() - start,
      user: null,
    })
    return auth.response
  }

  const env = c.env
  const maskedUser = maskUserId(auth.user.id)
  const headers = cors({ 'cache-control': 'no-store' })
  const response = c.json(
    {
      hasUrl: !!env.SUPABASE_URL,
      hasAnon: !!env.SUPABASE_ANON_KEY,
      hasSrv: !!env.SUPABASE_SERVICE_ROLE_KEY,
    },
    200,
    headers
  )

  logRouteEvent('api:diag', {
    method: 'GET',
    status: 200,
    durationMs: Date.now() - start,
    user: maskedUser,
  })

  return response
})

// Debug echo endpoint (nur Moderatoren, sensible Header redacted)
api.all('/debug/echo', async (c) => {
  const start = Date.now()
  const auth = await authenticateRequest(c, { requireModerator: true })

  if (isAuthFailure(auth)) {
    logRouteEvent('api:debug:echo', {
      method: c.req.method,
      status: auth.response.status,
      durationMs: Date.now() - start,
      user: null,
    })
    return auth.response
  }

  const maskedUser = maskUserId(auth.user.id)

  let rawBody = ''
  try {
    rawBody = await c.req.text()
  } catch (error) {
    const reason =
      error instanceof Error ? error.message : 'Unbekannter Fehler beim Lesen des Request-Bodys.'

    logRouteEvent('api:debug:echo', {
      method: c.req.method,
      status: 400,
      durationMs: Date.now() - start,
      user: maskedUser,
      message: reason,
    })

    return c.json(
      {
        error: 'body_read_failed',
        message: 'Request-Body konnte nicht gelesen werden.',
        details: { reason },
      },
      400,
      cors({ 'cache-control': 'no-store' })
    )
  }

  const trimmed = rawBody.trim()
  let parsedJson: unknown
  let jsonParseError: { message: string; details?: Record<string, unknown> } | undefined

  if (trimmed) {
    try {
      parsedJson = JSON.parse(rawBody)
    } catch (error) {
      const { message, details } = describeJsonParseError(
        error,
        rawBody,
        readHeader(c.req, 'content-type')
      )
      jsonParseError = details ? { message, details } : { message }
    }
  }

  const headersRecord = c.req.header() as Record<string, string>
  const headers: Record<string, string> = {}
  for (const [key, value] of Object.entries(headersRecord)) {
    headers[key] = shouldRedactHeader(key) ? '[redacted]' : value
  }

  const url = new URL(c.req.url)
  const responsePayload: Record<string, unknown> = {
    ok: true,
    method: c.req.method,
    url: c.req.url,
    path: url.pathname,
    query: c.req.query(),
    queries: c.req.queries(),
    headers,
    body: rawBody,
    bodyLength: rawBody.length,
  }

  if (typeof parsedJson !== 'undefined') {
    responsePayload.json = parsedJson
  }

  if (jsonParseError) {
    responsePayload.jsonParseError = jsonParseError
  }

  logRouteEvent('api:debug:echo', {
    method: c.req.method,
    status: 200,
    durationMs: Date.now() - start,
    user: maskedUser,
  })

  return c.json(responsePayload, 200, cors({ 'cache-control': 'no-store' }))
})

app.options('*', (c) =>
  c.body(null, 204, cors({ 'content-type': 'text/plain; charset=UTF-8', 'Access-Control-Max-Age': '600' }))
)


app.get('/api/materials', async (c) => {
  const start = Date.now()
  const ifNoneMatch = readHeader(c.req, 'if-none-match')
  try {
    const result = await fetchMaterialsList(c.env, { ifNoneMatch })
    const headers = cors({ ...META_CACHE_HEADERS })
    headers.vary = headers.vary ? `${headers.vary}, If-None-Match` : 'If-None-Match'
    if (result.etag) {
      headers.etag = result.etag
    }

    const duration = Date.now() - start
    logRouteEvent('meta:materials', {
      method: 'GET',
      status: result.status,
      durationMs: duration,
    })

    if (result.status === 304) {
      return c.body(null, 304, headers)
    }

    return c.json(result.data, result.status as any, headers)
  } catch (error) {
    const status =
      typeof (error as { status?: number } | null)?.status === 'number'
        ? ((error as { status: number }).status as number)
        : 500

    logRouteEvent('meta:materials', {
      method: 'GET',
      status,
      durationMs: Date.now() - start,
      message: error instanceof Error ? error.message : 'unknown_error',
    })

    return handleMetaError(c, 'materials', error, 'Materialien konnten nicht geladen werden.')
  }
})

app.get('/api/item_types', async (c) => {
  const start = Date.now()
  const ifNoneMatch = readHeader(c.req, 'if-none-match')
  try {
    const result = await fetchItemTypesList(c.env, { ifNoneMatch })
    const headers = cors({ ...META_CACHE_HEADERS })
    headers.vary = headers.vary ? `${headers.vary}, If-None-Match` : 'If-None-Match'
    if (result.etag) {
      headers.etag = result.etag
    }

    const duration = Date.now() - start
    logRouteEvent('meta:item_types', {
      method: 'GET',
      status: result.status,
      durationMs: duration,
    })

    if (result.status === 304) {
      return c.body(null, 304, headers)
    }

    return c.json(result.data, result.status as any, headers)
  } catch (error) {
    const status =
      typeof (error as { status?: number } | null)?.status === 'number'
        ? ((error as { status: number }).status as number)
        : 500

    logRouteEvent('meta:item_types', {
      method: 'GET',
      status,
      durationMs: Date.now() - start,
      message: error instanceof Error ? error.message : 'unknown_error',
    })

    return handleMetaError(c, 'item_types', error, 'Item-Typen konnten nicht geladen werden.')
  }
})

app.get('/api/rarities', async (c) => {
  const start = Date.now()
  const ifNoneMatch = readHeader(c.req, 'if-none-match')
  try {
    const result = await fetchRaritiesList(c.env, { ifNoneMatch })
    const headers = cors({ ...META_CACHE_HEADERS })
    headers.vary = headers.vary ? `${headers.vary}, If-None-Match` : 'If-None-Match'
    if (result.etag) {
      headers.etag = result.etag
    }

    const duration = Date.now() - start
    logRouteEvent('meta:rarities', {
      method: 'GET',
      status: result.status,
      durationMs: duration,
    })

    if (result.status === 304) {
      return c.body(null, 304, headers)
    }

    return c.json(result.data, result.status as any, headers)
  } catch (error) {
    const status =
      typeof (error as { status?: number } | null)?.status === 'number'
        ? ((error as { status: number }).status as number)
        : 500

    logRouteEvent('meta:rarities', {
      method: 'GET',
      status,
      durationMs: Date.now() - start,
      message: error instanceof Error ? error.message : 'unknown_error',
    })

    return handleMetaError(c, 'rarities', error, 'Seltenheiten konnten nicht geladen werden.')
  }
})

// GET /api/items
api.get('/items', async (c) => {
  const query = c.req.query()
  const params = new URLSearchParams({
    select:
      '*,item_enchantments(enchantment_id,level,enchantments(id,label,slug,description,max_level))',
  })

  const search = sanitizeSearchValue(query.search ?? '')
  const itemTypeFilter = extractPositiveIntegerFilter(
    query['item_type_id'],
    query['type_id'],
    query['typeId'],
    query.type
  )
  const materialFilter = extractPositiveIntegerFilter(
    query['material_id'],
    query['materialId'],
    query.material
  )
  const rarityIdFilter = extractPositiveIntegerFilter(query['rarity_id'], query['rarityId'])
  const isPublishedFilter = extractBooleanFilter(
    query['is_published'],
    query['isPublished'],
    query.published,
    query['published']
  )

  if (search.length > 0) {
    const pattern = `*${search}*`
    params.set(
      'or',
      `(title.ilike.${pattern},slug.ilike.${pattern},description.ilike.${pattern})`
    )
  }

  if (itemTypeFilter) {
    params.append('item_type_id', `eq.${itemTypeFilter}`)
  }

  if (materialFilter) {
    params.append('material_id', `eq.${materialFilter}`)
  }

  if (rarityIdFilter) {
    params.append('rarity_id', `eq.${rarityIdFilter}`)
  }

  if (isPublishedFilter !== null) {
    params.delete('is_published')
    params.append('is_published', `is.${isPublishedFilter}`)
  }

  params.append('order', 'title.asc')

  const url = `${c.env.SUPABASE_URL}/rest/v1/items?${params.toString()}`
  const supabaseHeaders: Record<string, string> = {
    apikey: c.env.SUPABASE_ANON_KEY,
    Accept: 'application/json',
  }
  const forwardedAuthHeader = resolveSupabaseAuthorizationHeader(c.req)
  if (forwardedAuthHeader) {
    supabaseHeaders.Authorization = forwardedAuthHeader
  } else {
    supabaseHeaders.Authorization = `Bearer ${c.env.SUPABASE_ANON_KEY}`
  }

  const ifNoneMatch = readHeader(c.req, 'if-none-match')
  if (ifNoneMatch) {
    supabaseHeaders['If-None-Match'] = ifNoneMatch
  }

  const start = Date.now()
  const res = await fetch(url, {
    headers: supabaseHeaders,
  })

  const etag = res.headers.get('etag')
  const cacheStatus = res.headers.get('cf-cache-status') ?? res.headers.get('x-cache-status')
  const headers = cors({
    'cache-control': 'public, max-age=60, stale-while-revalidate=120',
  })
  headers.vary = 'Authorization, If-None-Match'
  if (etag) {
    headers.etag = etag
  }

  if (res.status === 304) {
    logRouteEvent('api:items:get', {
      method: 'GET',
      status: 304,
      durationMs: Date.now() - start,
      cacheStatus,
    })
    return c.body(null, 304, headers)
  }

  if (!res.ok) {
    logRouteEvent('api:items:get', {
      method: 'GET',
      status: res.status,
      durationMs: Date.now() - start,
      cacheStatus,
      message: res.statusText || 'supabase_error',
    })
    return c.json({ error: 'supabase_error' }, res.status as any, headers)
  }

  const data = await res.json()
  logRouteEvent('api:items:get', {
    method: 'GET',
    status: res.status,
    durationMs: Date.now() - start,
    cacheStatus,
  })

  return c.json(data, res.status as any, headers)
})

// POST /api/items (validiert + RLS-konform)
api.post('/items', async (c) => {
  const start = Date.now()
  const authResult = await authenticateRequest(c)

  if (isAuthFailure(authResult)) {
    logRouteEvent('api:items:post', {
      method: 'POST',
      status: authResult.response.status,
      durationMs: Date.now() - start,
      user: null,
    })
    return authResult.response
  }

  const { token, adminClient, user, role } = authResult
  const maskedUser = maskUserId(user.id)

  const contentType = readHeader(c.req, 'content-type') || ''
  if (!/application\/json/i.test(contentType)) {
    logRouteEvent('api:items:post', {
      method: 'POST',
      status: 415,
      durationMs: Date.now() - start,
      user: maskedUser,
      message: 'unsupported_media_type',
    })
    return c.json(
      {
        error: 'unsupported_media_type',
        message: 'Content-Type must be application/json',
      },
      415,
      cors()
    )
  }

  const bodyResult = await parseJsonBody(c.req)
  if (!bodyResult.success) {
    logRouteEvent('api:items:post', {
      method: 'POST',
      status: bodyResult.status,
      durationMs: Date.now() - start,
      user: maskedUser,
      message: 'invalid_json',
    })
    return c.json(bodyResult.body, bodyResult.status as any, cors())
  }

  const rawBody = bodyResult.data
  if (!rawBody || typeof rawBody !== 'object' || Array.isArray(rawBody)) {
    logRouteEvent('api:items:post', {
      method: 'POST',
      status: 400,
      durationMs: Date.now() - start,
      user: maskedUser,
      message: 'body_not_object',
    })
    return c.json(
      {
        error: 'validation',
        message: 'Request-Body muss ein JSON-Objekt sein.',
      },
      400,
      cors()
    )
  }

  const workingBody: Record<string, unknown> = { ...(rawBody as Record<string, unknown>) }
  coerceInts(workingBody, ['rarity_id', 'item_type_id', 'material_id', 'star_level'])

  if (typeof workingBody.is_published === 'string') {
    const normalized = workingBody.is_published.trim().toLowerCase()
    if (['true', '1', 'yes', 'y', 'on'].includes(normalized)) {
      workingBody.is_published = true
    } else if (['false', '0', 'no', 'n', 'off'].includes(normalized)) {
      workingBody.is_published = false
    }
  } else if (typeof workingBody.is_published === 'number') {
    workingBody.is_published = workingBody.is_published > 0
  }

  if (Array.isArray(workingBody.enchantments)) {
    workingBody.enchantments = workingBody.enchantments
      .map((entry) => {
        if (!entry || typeof entry !== 'object') {
          return null
        }

        const copy: Record<string, unknown> = { ...entry }
        coerceInts(copy, ['enchantment_id', 'level', 'id'])

        if (typeof copy.enchantment_id !== 'number' && typeof copy.id === 'number') {
          copy.enchantment_id = copy.id
        }

        if (typeof copy.enchantment_id === 'string') {
          const trimmed = copy.enchantment_id.trim()
          if (/^\d+$/.test(trimmed)) {
            copy.enchantment_id = Number.parseInt(trimmed, 10)
          }
        }

        if (typeof copy.level === 'string') {
          const trimmed = copy.level.trim()
          if (/^\d+$/.test(trimmed)) {
            copy.level = Number.parseInt(trimmed, 10)
          }
        }

        if (typeof copy.enchantment_id !== 'number' || typeof copy.level !== 'number') {
          return null
        }

        return { enchantment_id: copy.enchantment_id, level: copy.level }
      })
      .filter((entry): entry is { enchantment_id: number; level: number } => Boolean(entry))
  }

  const parsed = ItemInsertSchema.safeParse(workingBody)
  if (!parsed.success) {
    logRouteEvent('api:items:post', {
      method: 'POST',
      status: 400,
      durationMs: Date.now() - start,
      user: maskedUser,
      message: 'validation_failed',
    })
    return c.json({ error: 'validation', details: parsed.error.format() }, 400, cors())
  }

  const normalized = normaliseItemPayload(parsed.data, workingBody)

  if (!Number.isInteger(normalized.rarity_id) || normalized.rarity_id <= 0) {
    logRouteEvent('api:items:post', {
      method: 'POST',
      status: 400,
      durationMs: Date.now() - start,
      user: maskedUser,
      message: 'rarity_missing',
    })
    return c.json(
      {
        error: 'validation',
        details: {
          rarity_id: { _errors: ['Seltenheit muss angegeben werden.'] },
        },
      },
      400,
      cors()
    )
  }

  if (normalized.is_published && !isModeratorRole(role)) {
    logRouteEvent('api:items:post', {
      method: 'POST',
      status: 403,
      durationMs: Date.now() - start,
      user: maskedUser,
      message: 'publish_forbidden',
    })
    return c.json(
      { error: 'forbidden', message: 'Nur Moderatoren dürfen Items veröffentlichen.' },
      403,
      cors()
    )
  }

  let enchantments: Array<{ enchantment_id: number; level: number }>
  try {
    enchantments = await validateEnchantments(adminClient, normalized.enchantments)
  } catch (error) {
    const status =
      typeof (error as { status?: number } | null)?.status === 'number'
        ? ((error as { status: number }).status as number)
        : 500
    const message = error instanceof Error ? error.message : 'Verzauberungen konnten nicht validiert werden.'

    logRouteEvent('api:items:post', {
      method: 'POST',
      status,
      durationMs: Date.now() - start,
      user: maskedUser,
      message,
    })

    const body =
      status >= 400 && status < 500
        ? { error: 'validation', message }
        : { error: 'supabase_error', message }

    return c.json(body, status as any, cors())
  }

  const dryRun = ['1', 'true', 'yes'].includes((c.req.query('dryRun') || '').toLowerCase())
  const isModerator = isModeratorRole(role)
  const resolvedIsPublished = isModerator ? normalized.is_published : false

  const baseItem = {
    title: normalized.title,
    name: normalized.name ?? normalized.title,
    description: normalized.description,
    item_type_id: normalized.item_type_id,
    material_id: normalized.material_id,
    rarity_id: normalized.rarity_id,
    stars: normalized.star_level,
    star_level: normalized.star_level,
    created_by: user.id,
    item_image: normalized.item_image ?? undefined,
    item_lore_image: normalized.item_lore_image ?? undefined,
    is_published: resolvedIsPublished,
  }

  if (dryRun) {
    logRouteEvent('api:items:post', {
      method: 'POST',
      status: 200,
      durationMs: Date.now() - start,
      user: maskedUser,
      message: 'dry_run',
    })
    return c.json(
      {
        ok: true,
        dryRun: true,
        item: baseItem,
        enchantments,
        user: { id: user.id, role },
      },
      200,
      cors()
    )
  }

  const userClient = createSupabaseUserClient(c.env, token)

  let inserted: InsertedItemWithEnchantments
<<<<<<< HEAD
  try {
    inserted = await insertItemWithEnchantments(userClient, baseItem, enchantments)
  } catch (error) {
    const status =
      error && typeof error === 'object' && 'status' in error && typeof (error as { status?: number }).status === 'number'
        ? ((error as { status: number }).status as number)
        : 500
    const message = error instanceof Error ? error.message : 'Speichern fehlgeschlagen.'

    logRouteEvent('api:items:post', {
      method: 'POST',
      status,
      durationMs: Date.now() - start,
      user: maskedUser,
      message,
    })

    const body =
      status >= 400 && status < 500 ? { error: 'validation', message } : { error: 'supabase_error', message }
    return c.json(body, status as any, cors())
  }

  const snapshot = buildItemSnapshot(inserted)
  try {
    await createItemVersionRecord(adminClient, {
      itemId: inserted.item.id,
      snapshot,
      changedBy: user.id,
    })
    await createAuditLogEntry(adminClient, {
      actor: user.id,
      action: 'item.create',
      entity: 'item',
      entityId: inserted.item.id,
      meta: {
        via: 'worker',
        role,
        is_published: resolvedIsPublished,
      },
    })
  } catch (error) {
=======
  try {
    inserted = await insertItemWithEnchantments(userClient, baseItem, enchantments)
  } catch (error) {
    const status =
      error && typeof error === 'object' && 'status' in error && typeof (error as { status?: number }).status === 'number'
        ? ((error as { status: number }).status as number)
        : 500
    const message = error instanceof Error ? error.message : 'Speichern fehlgeschlagen.'

    logRouteEvent('api:items:post', {
      method: 'POST',
      status,
      durationMs: Date.now() - start,
      user: maskedUser,
      message,
    })

    const body =
      status >= 400 && status < 500 ? { error: 'validation', message } : { error: 'supabase_error', message }
    return c.json(body, status as any, cors())
  }

  const snapshot = buildItemSnapshot(inserted)
  try {
    await createItemVersionRecord(adminClient, {
      itemId: inserted.item.id,
      snapshot,
      changedBy: user.id,
    })
    await createAuditLogEntry(adminClient, {
      actor: user.id,
      action: 'item.create',
      entity: 'item',
      entityId: inserted.item.id,
      meta: {
        via: 'worker',
        role,
        is_published: resolvedIsPublished,
      },
    })
  } catch (error) {
>>>>>>> c27b82b0
    console.error('[worker:items:create:audit]', error)
    await rollbackItemCreation(adminClient, inserted.item.id)

    logRouteEvent('api:items:post', {
      method: 'POST',
      status: 500,
      durationMs: Date.now() - start,
      user: maskedUser,
      message: 'audit_log_failed',
    })

    return c.json(
      { error: 'audit_log_failed', message: 'Item konnte nicht protokolliert werden.' },
      500,
      cors()
    )
  }

  logRouteEvent('api:items:post', {
    method: 'POST',
    status: 201,
    durationMs: Date.now() - start,
    user: maskedUser,
  })

  return c.json({ ...inserted, owner: user.id, method: 'bff' }, 201, cors())
})

// GET /api/enchantments (lange cachen)
api.get('/enchantments', async (c) => {
  const start = Date.now()
  const ifNoneMatch = readHeader(c.req, 'if-none-match')
  const headers: Record<string, string> = {
    apikey: c.env.SUPABASE_ANON_KEY,
    Authorization: `Bearer ${c.env.SUPABASE_ANON_KEY}`,
    Accept: 'application/json',
  }

  if (ifNoneMatch) {
    headers['If-None-Match'] = ifNoneMatch
  }

  const res = await fetch(`${c.env.SUPABASE_URL}/rest/v1/enchantments?select=*`, {
    headers,
  })

  const etag = res.headers.get('etag')
  const cacheStatus = res.headers.get('cf-cache-status') ?? res.headers.get('x-cache-status')
  const responseHeaders = cors({
    'cache-control': 'public, max-age=3600, stale-while-revalidate=86400',
  })
  responseHeaders.vary = 'If-None-Match'
  if (etag) {
    responseHeaders.etag = etag
  }

  if (res.status === 304) {
    logRouteEvent('api:enchantments:get', {
      method: 'GET',
      status: 304,
      durationMs: Date.now() - start,
      cacheStatus,
    })
    return c.body(null, 304, responseHeaders)
  }

  if (!res.ok) {
    logRouteEvent('api:enchantments:get', {
      method: 'GET',
      status: res.status,
      durationMs: Date.now() - start,
      cacheStatus,
      message: res.statusText || 'supabase_error',
    })
    return c.json({ error: 'supabase_error' }, res.status as any, responseHeaders)
  }

  const data = await res.json()
  logRouteEvent('api:enchantments:get', {
    method: 'GET',
    status: res.status,
    durationMs: Date.now() - start,
    cacheStatus,
  })

  return c.json(data, res.status as any, responseHeaders)
})

app.onError((err, c) => {
  console.error('[worker:onError]', err)
  return c.json({ error: (err as Error).message ?? 'Internal Error' }, 500, cors())
})

export default app<|MERGE_RESOLUTION|>--- conflicted
+++ resolved
@@ -1757,7 +1757,6 @@
   const userClient = createSupabaseUserClient(c.env, token)
 
   let inserted: InsertedItemWithEnchantments
-<<<<<<< HEAD
   try {
     inserted = await insertItemWithEnchantments(userClient, baseItem, enchantments)
   } catch (error) {
@@ -1799,49 +1798,6 @@
       },
     })
   } catch (error) {
-=======
-  try {
-    inserted = await insertItemWithEnchantments(userClient, baseItem, enchantments)
-  } catch (error) {
-    const status =
-      error && typeof error === 'object' && 'status' in error && typeof (error as { status?: number }).status === 'number'
-        ? ((error as { status: number }).status as number)
-        : 500
-    const message = error instanceof Error ? error.message : 'Speichern fehlgeschlagen.'
-
-    logRouteEvent('api:items:post', {
-      method: 'POST',
-      status,
-      durationMs: Date.now() - start,
-      user: maskedUser,
-      message,
-    })
-
-    const body =
-      status >= 400 && status < 500 ? { error: 'validation', message } : { error: 'supabase_error', message }
-    return c.json(body, status as any, cors())
-  }
-
-  const snapshot = buildItemSnapshot(inserted)
-  try {
-    await createItemVersionRecord(adminClient, {
-      itemId: inserted.item.id,
-      snapshot,
-      changedBy: user.id,
-    })
-    await createAuditLogEntry(adminClient, {
-      actor: user.id,
-      action: 'item.create',
-      entity: 'item',
-      entityId: inserted.item.id,
-      meta: {
-        via: 'worker',
-        role,
-        is_published: resolvedIsPublished,
-      },
-    })
-  } catch (error) {
->>>>>>> c27b82b0
     console.error('[worker:items:create:audit]', error)
     await rollbackItemCreation(adminClient, inserted.item.id)
 
