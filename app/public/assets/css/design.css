.opidb *,
.opidb :after,
.opidb :before {
  --tw-border-spacing-x: 0;
  --tw-border-spacing-y: 0;
  --tw-translate-x: 0;
  --tw-translate-y: 0;
  --tw-rotate: 0;
  --tw-skew-x: 0;
  --tw-skew-y: 0;
  --tw-scale-x: 1;
  --tw-scale-y: 1;
  --tw-pan-x: ;
  --tw-pan-y: ;
  --tw-pinch-zoom: ;
  --tw-scroll-snap-strictness: proximity;
  --tw-gradient-from-position: ;
  --tw-gradient-via-position: ;
  --tw-gradient-to-position: ;
  --tw-ordinal: ;
  --tw-slashed-zero: ;
  --tw-numeric-figure: ;
  --tw-numeric-spacing: ;
  --tw-numeric-fraction: ;
  --tw-ring-inset: ;
  --tw-ring-offset-width: 0px;
  --tw-ring-offset-color: #fff;
  --tw-ring-color: rgba(59, 130, 246, 0.5);
  --tw-ring-offset-shadow: 0 0 #0000;
  --tw-ring-shadow: 0 0 #0000;
  --tw-shadow: 0 0 #0000;
  --tw-shadow-colored: 0 0 #0000;
  --tw-blur: ;
  --tw-brightness: ;
  --tw-contrast: ;
  --tw-grayscale: ;
  --tw-hue-rotate: ;
  --tw-invert: ;
  --tw-saturate: ;
  --tw-sepia: ;
  --tw-drop-shadow: ;
  --tw-backdrop-blur: ;
  --tw-backdrop-brightness: ;
  --tw-backdrop-contrast: ;
  --tw-backdrop-grayscale: ;
  --tw-backdrop-hue-rotate: ;
  --tw-backdrop-invert: ;
  --tw-backdrop-opacity: ;
  --tw-backdrop-saturate: ;
  --tw-backdrop-sepia: ;
  --tw-contain-size: ;
  --tw-contain-layout: ;
  --tw-contain-paint: ;
  --tw-contain-style: ;
}
.opidb ::backdrop {
  --tw-border-spacing-x: 0;
  --tw-border-spacing-y: 0;
  --tw-translate-x: 0;
  --tw-translate-y: 0;
  --tw-rotate: 0;
  --tw-skew-x: 0;
  --tw-skew-y: 0;
  --tw-scale-x: 1;
  --tw-scale-y: 1;
  --tw-pan-x: ;
  --tw-pan-y: ;
  --tw-pinch-zoom: ;
  --tw-scroll-snap-strictness: proximity;
  --tw-gradient-from-position: ;
  --tw-gradient-via-position: ;
  --tw-gradient-to-position: ;
  --tw-ordinal: ;
  --tw-slashed-zero: ;
  --tw-numeric-figure: ;
  --tw-numeric-spacing: ;
  --tw-numeric-fraction: ;
  --tw-ring-inset: ;
  --tw-ring-offset-width: 0px;
  --tw-ring-offset-color: #fff;
  --tw-ring-color: rgba(59, 130, 246, 0.5);
  --tw-ring-offset-shadow: 0 0 #0000;
  --tw-ring-shadow: 0 0 #0000;
  --tw-shadow: 0 0 #0000;
  --tw-shadow-colored: 0 0 #0000;
  --tw-blur: ;
  --tw-brightness: ;
  --tw-contrast: ;
  --tw-grayscale: ;
  --tw-hue-rotate: ;
  --tw-invert: ;
  --tw-saturate: ;
  --tw-sepia: ;
  --tw-drop-shadow: ;
  --tw-backdrop-blur: ;
  --tw-backdrop-brightness: ;
  --tw-backdrop-contrast: ;
  --tw-backdrop-grayscale: ;
  --tw-backdrop-hue-rotate: ;
  --tw-backdrop-invert: ;
  --tw-backdrop-opacity: ;
  --tw-backdrop-saturate: ;
  --tw-backdrop-sepia: ;
  --tw-contain-size: ;
  --tw-contain-layout: ;
  --tw-contain-paint: ;
  --tw-contain-style: ;
} /*! tailwindcss v3.4.13 | MIT License | https://tailwindcss.com*/
.opidb *,
.opidb :after,
.opidb :before {
  box-sizing: border-box;
  border: 0 solid #e5e7eb;
}
.opidb :after,
.opidb :before {
  --tw-content: '';
}
:host(.opidb),
html.opidb {
  line-height: 1.5;
  -webkit-text-size-adjust: 100%;
  -moz-tab-size: 4;
  -o-tab-size: 4;
  tab-size: 4;
  font-family: Inter, system-ui, sans-serif;
  font-feature-settings: normal;
  font-variation-settings: normal;
  -webkit-tap-highlight-color: transparent;
}
body.opidb {
  margin: 0;
  line-height: inherit;
}
.opidb hr {
  height: 0;
  color: inherit;
  border-top-width: 1px;
}
.opidb abbr:where([title]) {
  -webkit-text-decoration: underline dotted;
  text-decoration: underline dotted;
}
.opidb h1,
.opidb h2,
.opidb h3,
.opidb h4,
.opidb h5,
.opidb h6 {
  font-size: inherit;
  font-weight: inherit;
}
.opidb a {
  color: inherit;
  text-decoration: inherit;
}
.opidb b,
.opidb strong {
  font-weight: bolder;
}
.opidb code,
.opidb kbd,
.opidb pre,
.opidb samp {
  font-family:
    ui-monospace,
    SFMono-Regular,
    Menlo,
    Monaco,
    Consolas,
    Liberation Mono,
    Courier New,
    monospace;
  font-feature-settings: normal;
  font-variation-settings: normal;
  font-size: 1em;
}
.opidb small {
  font-size: 80%;
}
.opidb sub,
.opidb sup {
  font-size: 75%;
  line-height: 0;
  position: relative;
  vertical-align: baseline;
}
.opidb sub {
  bottom: -0.25em;
}
.opidb sup {
  top: -0.5em;
}
.opidb table {
  text-indent: 0;
  border-color: inherit;
  border-collapse: collapse;
}
.opidb button,
.opidb input,
.opidb optgroup,
.opidb select,
.opidb textarea {
  font-family: inherit;
  font-feature-settings: inherit;
  font-variation-settings: inherit;
  font-size: 100%;
  font-weight: inherit;
  line-height: inherit;
  letter-spacing: inherit;
  color: inherit;
  margin: 0;
  padding: 0;
}
.opidb button,
.opidb select {
  text-transform: none;
}
.opidb button,
.opidb input:where([type='button']),
.opidb input:where([type='reset']),
.opidb input:where([type='submit']) {
  -webkit-appearance: button;
  background-color: transparent;
  background-image: none;
}
.opidb :-moz-focusring {
  outline: auto;
}
.opidb :-moz-ui-invalid {
  box-shadow: none;
}
.opidb progress {
  vertical-align: baseline;
}
.opidb ::-webkit-inner-spin-button,
.opidb ::-webkit-outer-spin-button {
  height: auto;
}
.opidb [type='search'] {
  -webkit-appearance: textfield;
  outline-offset: -2px;
}
.opidb ::-webkit-search-decoration {
  -webkit-appearance: none;
}
.opidb ::-webkit-file-upload-button {
  -webkit-appearance: button;
  font: inherit;
}
.opidb summary {
  display: list-item;
}
.opidb blockquote,
.opidb dd,
.opidb dl,
.opidb figure,
.opidb h1,
.opidb h2,
.opidb h3,
.opidb h4,
.opidb h5,
.opidb h6,
.opidb hr,
.opidb p,
.opidb pre {
  margin: 0;
}
.opidb fieldset {
  margin: 0;
}
.opidb fieldset,
.opidb legend {
  padding: 0;
}
.opidb menu,
.opidb ol,
.opidb ul {
  list-style: none;
  margin: 0;
  padding: 0;
}
.opidb dialog {
  padding: 0;
}
.opidb textarea {
  resize: vertical;
}
.opidb input::-moz-placeholder,
.opidb textarea::-moz-placeholder {
  opacity: 1;
  color: #9ca3af;
}
.opidb input::placeholder,
.opidb textarea::placeholder {
  opacity: 1;
  color: #9ca3af;
}
.opidb [role='button'],
.opidb button {
  cursor: pointer;
}
.opidb :disabled {
  cursor: default;
}
.opidb audio,
.opidb canvas,
.opidb embed,
.opidb iframe,
.opidb img,
.opidb object,
.opidb svg,
.opidb video {
  display: block;
  vertical-align: middle;
}
.opidb img,
.opidb video {
  max-width: 100%;
  height: auto;
}
.opidb [hidden] {
  display: none;
}
.opidb .\!container {
  width: 100% !important;
}
.opidb .container {
  width: 100%;
}
@media (min-width: 640px) {
  .opidb .\!container {
    max-width: 640px !important;
  }
  .opidb .container {
    max-width: 640px;
  }
}
@media (min-width: 768px) {
  .opidb .\!container {
    max-width: 768px !important;
  }
  .opidb .container {
    max-width: 768px;
  }
}
@media (min-width: 1024px) {
  .opidb .\!container {
    max-width: 1024px !important;
  }
  .opidb .container {
    max-width: 1024px;
  }
}
@media (min-width: 1280px) {
  .opidb .\!container {
    max-width: 1280px !important;
  }
  .opidb .container {
    max-width: 1280px;
  }
}
@media (min-width: 1536px) {
  .opidb .\!container {
    max-width: 1536px !important;
  }
  .opidb .container {
    max-width: 1536px;
  }
}
.opidb .sr-only {
  position: absolute;
  width: 1px;
  height: 1px;
  padding: 0;
  margin: -1px;
  overflow: hidden;
  clip: rect(0, 0, 0, 0);
  white-space: nowrap;
  border-width: 0;
}
.opidb .pointer-events-none {
  pointer-events: none;
}
.opidb .pointer-events-auto {
  pointer-events: auto;
}
.opidb .visible {
  visibility: visible;
}
.opidb .fixed {
  position: fixed;
}
.opidb .absolute {
  position: absolute;
}
.opidb .relative {
  position: relative;
}
.opidb .inset-0 {
  inset: 0;
}
.opidb .inset-x-0 {
  left: 0;
  right: 0;
}
.opidb .inset-y-0 {
  top: 0;
  bottom: 0;
}
.opidb .-left-16 {
  left: -4rem;
}
.opidb .-right-24 {
  right: -6rem;
}
.opidb .-top-16 {
  top: -4rem;
}
.opidb .bottom-0 {
  bottom: 0;
}
.opidb .left-3 {
  left: 0.75rem;
}
.opidb .left-4 {
  left: 1rem;
}
.opidb .right-0 {
  right: 0;
}
.opidb .right-6 {
  right: 1.5rem;
}
.opidb .top-1\/2 {
  top: 50%;
}
.opidb .top-6 {
  top: 1.5rem;
}
.opidb .top-full {
  top: 100%;
}
.opidb .z-10 {
  z-index: 10;
}
.opidb .z-20 {
  z-index: 20;
}
.opidb .z-40 {
  z-index: 40;
}
.opidb .z-50 {
  z-index: 50;
}
.opidb .z-\[60\] {
  z-index: 60;
}
.opidb .mx-auto {
  margin-left: auto;
  margin-right: auto;
}
.opidb .mt-0\.5 {
  margin-top: 0.125rem;
}
.opidb .mt-1 {
  margin-top: 0.25rem;
}
.opidb .mt-2 {
  margin-top: 0.5rem;
}
.opidb .mt-3 {
  margin-top: 0.75rem;
}
.opidb .mt-4 {
  margin-top: 1rem;
}
.opidb .mt-5 {
  margin-top: 1.25rem;
}
.opidb .mt-6 {
  margin-top: 1.5rem;
}
.opidb .block {
  display: block;
}
.opidb .inline {
  display: inline;
}
.opidb .flex {
  display: flex;
}
.opidb .inline-flex {
  display: inline-flex;
}
.opidb .grid {
  display: grid;
}
.opidb .hidden {
  display: none;
}
.opidb .h-10 {
  height: 2.5rem;
}
.opidb .h-12 {
  height: 3rem;
}
.opidb .h-16 {
  height: 4rem;
}
.opidb .h-2 {
  height: 0.5rem;
}
.opidb .h-20 {
  height: 5rem;
}
.opidb .h-28 {
  height: 7rem;
}
.opidb .h-3 {
  height: 0.75rem;
}
.opidb .h-4 {
  height: 1rem;
}
.opidb .h-40 {
  height: 10rem;
}
.opidb .h-5 {
  height: 1.25rem;
}
.opidb .h-6 {
  height: 1.5rem;
}
.opidb .h-64 {
  height: 16rem;
}
.opidb .h-8 {
  height: 2rem;
}
.opidb .h-9 {
  height: 2.25rem;
}
.opidb .h-full {
  height: 100%;
}
.opidb .max-h-48 {
  max-height: 12rem;
}
.opidb .max-h-\[min\(66vh\2c calc\(100vh-3rem\)\)\] {
  max-height: min(66vh, calc(100vh - 3rem));
}
.opidb .min-h-\[160px\] {
  min-height: 160px;
}
.opidb .min-h-\[220px\] {
  min-height: 220px;
}
.opidb .min-h-\[320px\] {
  min-height: 320px;
}
.opidb .min-h-full {
  min-height: 100%;
}
.opidb .w-0 {
  width: 0;
}
.opidb .w-10 {
  width: 2.5rem;
}
.opidb .w-12 {
  width: 3rem;
}
.opidb .w-16 {
  width: 4rem;
}
.opidb .w-2\/3 {
  width: 66.666667%;
}
.opidb .w-20 {
  width: 5rem;
}
.opidb .w-3\/4 {
  width: 75%;
}
.opidb .w-4 {
  width: 1rem;
}
.opidb .w-40 {
  width: 10rem;
}
.opidb .w-48 {
  width: 12rem;
}
.opidb .w-5 {
  width: 1.25rem;
}
.opidb .w-6 {
  width: 1.5rem;
}
.opidb .w-64 {
  width: 16rem;
}
.opidb .w-8 {
  width: 2rem;
}
.opidb .w-9 {
  width: 2.25rem;
}
.opidb .w-fit {
  width: -moz-fit-content;
  width: fit-content;
}
.opidb .w-full {
  width: 100%;
}
.opidb .min-w-0 {
  min-width: 0;
}
.opidb .min-w-\[1\.5rem\] {
  min-width: 1.5rem;
}
.opidb .max-w-2xl {
  max-width: 42rem;
}
.opidb .max-w-6xl {
  max-width: 72rem;
}
.opidb .max-w-\[10rem\] {
  max-width: 10rem;
}
.opidb .max-w-md {
  max-width: 28rem;
}
.opidb .max-w-sm {
  max-width: 24rem;
}
.opidb .flex-1 {
  flex: 1 1 0%;
}
.opidb .flex-shrink-0 {
  flex-shrink: 0;
}
.opidb .-translate-y-1\/2 {
  --tw-translate-y: -50%;
}
.opidb .-translate-y-1\/2,
.opidb .translate-y-2 {
  transform: translate(var(--tw-translate-x), var(--tw-translate-y)) rotate(var(--tw-rotate))
    skewX(var(--tw-skew-x)) skewY(var(--tw-skew-y)) scaleX(var(--tw-scale-x))
    scaleY(var(--tw-scale-y));
}
.opidb .translate-y-2 {
  --tw-translate-y: 0.5rem;
}
@keyframes pulse {
  50% {
    opacity: 0.5;
  }
}
.opidb .animate-pulse {
  animation: pulse 2s cubic-bezier(0.4, 0, 0.6, 1) infinite;
}
@keyframes spin {
  to {
    transform: rotate(1turn);
  }
}
.opidb .animate-spin {
  animation: spin 1s linear infinite;
}
.opidb .cursor-not-allowed {
  cursor: not-allowed;
}
.opidb .cursor-pointer {
  cursor: pointer;
}
.opidb .cursor-progress {
  cursor: progress;
}
.opidb .resize-none {
  resize: none;
}
.opidb .grid-cols-1 {
  grid-template-columns: repeat(1, minmax(0, 1fr));
}
.opidb .flex-col {
  flex-direction: column;
}
.opidb .flex-wrap {
  flex-wrap: wrap;
}
.opidb .items-start {
  align-items: flex-start;
}
.opidb .items-center {
  align-items: center;
}
.opidb .justify-end {
  justify-content: flex-end;
}
.opidb .justify-center {
  justify-content: center;
}
.opidb .justify-between {
  justify-content: space-between;
}
.opidb .gap-1 {
  gap: 0.25rem;
}
.opidb .gap-10 {
  gap: 2.5rem;
}
.opidb .gap-12 {
  gap: 3rem;
}
.opidb .gap-2 {
  gap: 0.5rem;
}
.opidb .gap-3 {
  gap: 0.75rem;
}
.opidb .gap-4 {
  gap: 1rem;
}
.opidb .gap-6 {
  gap: 1.5rem;
}
.opidb .space-y-1 > :not([hidden]) ~ :not([hidden]) {
  --tw-space-y-reverse: 0;
  margin-top: calc(0.25rem * (1 - var(--tw-space-y-reverse)));
  margin-bottom: calc(0.25rem * var(--tw-space-y-reverse));
}
.opidb .space-y-2 > :not([hidden]) ~ :not([hidden]) {
  --tw-space-y-reverse: 0;
  margin-top: calc(0.5rem * (1 - var(--tw-space-y-reverse)));
  margin-bottom: calc(0.5rem * var(--tw-space-y-reverse));
}
.opidb .space-y-3 > :not([hidden]) ~ :not([hidden]) {
  --tw-space-y-reverse: 0;
  margin-top: calc(0.75rem * (1 - var(--tw-space-y-reverse)));
  margin-bottom: calc(0.75rem * var(--tw-space-y-reverse));
}
.opidb .space-y-4 > :not([hidden]) ~ :not([hidden]) {
  --tw-space-y-reverse: 0;
  margin-top: calc(1rem * (1 - var(--tw-space-y-reverse)));
  margin-bottom: calc(1rem * var(--tw-space-y-reverse));
}
.opidb .space-y-6 > :not([hidden]) ~ :not([hidden]) {
  --tw-space-y-reverse: 0;
  margin-top: calc(1.5rem * (1 - var(--tw-space-y-reverse)));
  margin-bottom: calc(1.5rem * var(--tw-space-y-reverse));
}
.opidb .space-y-8 > :not([hidden]) ~ :not([hidden]) {
  --tw-space-y-reverse: 0;
  margin-top: calc(2rem * (1 - var(--tw-space-y-reverse)));
  margin-bottom: calc(2rem * var(--tw-space-y-reverse));
}
.opidb .overflow-hidden {
  overflow: hidden;
}
.opidb .overflow-y-auto {
  overflow-y: auto;
}
.opidb .truncate {
  overflow: hidden;
  text-overflow: ellipsis;
  white-space: nowrap;
}
.opidb .rounded {
  border-radius: 0.25rem;
}
.opidb .rounded-2xl {
  border-radius: 1rem;
}
.opidb .rounded-3xl {
  border-radius: 1.5rem;
}
.opidb .rounded-full {
  border-radius: 9999px;
}
.opidb .rounded-lg {
  border-radius: 0.5rem;
}
.opidb .rounded-xl {
  border-radius: 0.75rem;
}
.opidb .border {
  border-width: 1px;
}
.opidb .border-b {
  border-bottom-width: 1px;
}
.opidb .border-emerald-500\/50 {
  border-color: rgba(16, 185, 129, 0.5);
}
.opidb .border-emerald-500\/60 {
  border-color: rgba(16, 185, 129, 0.6);
}
.opidb .border-rose-400\/50 {
  border-color: rgba(251, 113, 133, 0.5);
}
.opidb .border-rose-500\/30 {
  border-color: rgba(244, 63, 94, 0.3);
}
.opidb .border-rose-500\/40 {
  border-color: rgba(244, 63, 94, 0.4);
}
.opidb .border-rose-500\/50 {
  border-color: rgba(244, 63, 94, 0.5);
}
.opidb .border-rose-500\/60 {
  border-color: rgba(244, 63, 94, 0.6);
}
.opidb .border-slate-500\/50 {
  border-color: rgba(100, 116, 139, 0.5);
}
.opidb .border-slate-700 {
  --tw-border-opacity: 1;
  border-color: rgb(51 65 85 / var(--tw-border-opacity));
}
.opidb .border-slate-700\/70 {
  border-color: rgba(51, 65, 85, 0.7);
}
.opidb .border-slate-800 {
  --tw-border-opacity: 1;
  border-color: rgb(30 41 59 / var(--tw-border-opacity));
}
.opidb .border-slate-800\/60 {
  border-color: rgba(30, 41, 59, 0.6);
}
.opidb .border-slate-800\/70 {
  border-color: rgba(30, 41, 59, 0.7);
}
.opidb .border-slate-800\/80 {
  border-color: rgba(30, 41, 59, 0.8);
}
.opidb .bg-emerald-500 {
  --tw-bg-opacity: 1;
  background-color: rgb(16 185 129 / var(--tw-bg-opacity));
}
.opidb .bg-emerald-500\/10 {
  background-color: rgba(16, 185, 129, 0.1);
}
.opidb .bg-emerald-500\/20 {
  background-color: rgba(16, 185, 129, 0.2);
}
.opidb .bg-indigo-500\/10 {
  background-color: rgba(99, 102, 241, 0.1);
}
.opidb .bg-rose-500\/10 {
  background-color: rgba(244, 63, 94, 0.1);
}
.opidb .bg-rose-500\/5 {
  background-color: rgba(244, 63, 94, 0.05);
}
.opidb .bg-slate-500\/10 {
  background-color: rgba(100, 116, 139, 0.1);
}
.opidb .bg-slate-700 {
  --tw-bg-opacity: 1;
  background-color: rgb(51 65 85 / var(--tw-bg-opacity));
}
.opidb .bg-slate-800\/50 {
  background-color: rgba(30, 41, 59, 0.5);
}
.opidb .bg-slate-800\/60 {
  background-color: rgba(30, 41, 59, 0.6);
}
.opidb .bg-slate-800\/70 {
  background-color: rgba(30, 41, 59, 0.7);
}
.opidb .bg-slate-800\/80 {
  background-color: rgba(30, 41, 59, 0.8);
}
.opidb .bg-slate-900 {
  --tw-bg-opacity: 1;
  background-color: rgb(15 23 42 / var(--tw-bg-opacity));
}
.opidb .bg-slate-900\/50 {
  background-color: rgba(15, 23, 42, 0.5);
}
.opidb .bg-slate-900\/60 {
  background-color: rgba(15, 23, 42, 0.6);
}
.opidb .bg-slate-900\/70 {
  background-color: rgba(15, 23, 42, 0.7);
}
.opidb .bg-slate-900\/80 {
  background-color: rgba(15, 23, 42, 0.8);
}
.opidb .bg-slate-950 {
  --tw-bg-opacity: 1;
  background-color: rgb(2 6 23 / var(--tw-bg-opacity));
}
.opidb .bg-slate-950\/50 {
  background-color: rgba(2, 6, 23, 0.5);
}
.opidb .bg-slate-950\/60 {
  background-color: rgba(2, 6, 23, 0.6);
}
.opidb .bg-slate-950\/70 {
  background-color: rgba(2, 6, 23, 0.7);
}
.opidb .bg-slate-950\/80 {
  background-color: rgba(2, 6, 23, 0.8);
}
.opidb .bg-slate-950\/95 {
  background-color: rgba(2, 6, 23, 0.95);
}
.opidb .bg-gradient-to-br {
  background-image: linear-gradient(to bottom right, var(--tw-gradient-stops));
}
.opidb .from-slate-900 {
  --tw-gradient-from: #0f172a var(--tw-gradient-from-position);
  --tw-gradient-to: rgba(15, 23, 42, 0) var(--tw-gradient-to-position);
  --tw-gradient-stops: var(--tw-gradient-from), var(--tw-gradient-to);
}
.opidb .via-slate-950 {
  --tw-gradient-to: rgba(2, 6, 23, 0) var(--tw-gradient-to-position);
  --tw-gradient-stops:
    var(--tw-gradient-from), #020617 var(--tw-gradient-via-position), var(--tw-gradient-to);
}
.opidb .to-slate-950 {
  --tw-gradient-to: #020617 var(--tw-gradient-to-position);
}
.opidb .object-contain {
  -o-object-fit: contain;
  object-fit: contain;
}
.opidb .object-cover {
  -o-object-fit: cover;
  object-fit: cover;
}
.opidb .p-1 {
  padding: 0.25rem;
}
.opidb .p-2 {
  padding: 0.5rem;
}
.opidb .p-3 {
  padding: 0.75rem;
}
.opidb .p-4 {
  padding: 1rem;
}
.opidb .p-6 {
  padding: 1.5rem;
}
.opidb .p-8 {
  padding: 2rem;
}
.opidb .px-2 {
  padding-left: 0.5rem;
  padding-right: 0.5rem;
}
.opidb .px-2\.5 {
  padding-left: 0.625rem;
  padding-right: 0.625rem;
}
.opidb .px-3 {
  padding-left: 0.75rem;
  padding-right: 0.75rem;
}
.opidb .px-4 {
  padding-left: 1rem;
  padding-right: 1rem;
}
.opidb .px-6 {
  padding-left: 1.5rem;
  padding-right: 1.5rem;
}
.opidb .py-1 {
  padding-top: 0.25rem;
  padding-bottom: 0.25rem;
}
.opidb .py-1\.5 {
  padding-top: 0.375rem;
  padding-bottom: 0.375rem;
}
.opidb .py-12 {
  padding-top: 3rem;
  padding-bottom: 3rem;
}
.opidb .py-2 {
  padding-top: 0.5rem;
  padding-bottom: 0.5rem;
}
.opidb .py-2\.5 {
  padding-top: 0.625rem;
  padding-bottom: 0.625rem;
}
.opidb .py-3 {
  padding-top: 0.75rem;
  padding-bottom: 0.75rem;
}
.opidb .py-4 {
  padding-top: 1rem;
  padding-bottom: 1rem;
}
.opidb .py-5 {
  padding-top: 1.25rem;
  padding-bottom: 1.25rem;
}
.opidb .pb-32 {
  padding-bottom: 8rem;
}
.opidb .pl-12 {
  padding-left: 3rem;
}
.opidb .pl-9 {
  padding-left: 2.25rem;
}
.opidb .pr-3 {
  padding-right: 0.75rem;
}
.opidb .pr-4 {
  padding-right: 1rem;
}
.opidb .pt-12 {
  padding-top: 3rem;
}
.opidb .pt-2 {
  padding-top: 0.5rem;
}
.opidb .text-left {
  text-align: left;
}
.opidb .text-center {
  text-align: center;
}
.opidb .font-sans {
  font-family: Inter, system-ui, sans-serif;
}
.opidb .text-2xl {
  font-size: 1.5rem;
  line-height: 2rem;
}
.opidb .text-4xl {
  font-size: 2.25rem;
  line-height: 2.5rem;
}
.opidb .text-\[0\.7rem\] {
  font-size: 0.7rem;
}
.opidb .text-base {
  font-size: 1rem;
  line-height: 1.5rem;
}
.opidb .text-lg {
  font-size: 1.125rem;
  line-height: 1.75rem;
}
.opidb .text-sm {
  font-size: 0.875rem;
  line-height: 1.25rem;
}
.opidb .text-xl {
  font-size: 1.25rem;
  line-height: 1.75rem;
}
.opidb .text-xs {
  font-size: 0.75rem;
  line-height: 1rem;
}
.opidb .font-bold {
  font-weight: 700;
}
.opidb .font-medium {
  font-weight: 500;
}
.opidb .font-semibold {
  font-weight: 600;
}
.opidb .uppercase {
  text-transform: uppercase;
}
.opidb .leading-relaxed {
  line-height: 1.625;
}
.opidb .tracking-\[0\.2em\] {
  letter-spacing: 0.2em;
}
.opidb .tracking-\[0\.3em\] {
  letter-spacing: 0.3em;
}
.opidb .tracking-\[0\.45em\] {
  letter-spacing: 0.45em;
}
.opidb .tracking-wide {
  letter-spacing: 0.025em;
}
.opidb .text-amber-300 {
  --tw-text-opacity: 1;
  color: rgb(252 211 77 / var(--tw-text-opacity));
}
.opidb .text-amber-400 {
  --tw-text-opacity: 1;
  color: rgb(251 191 36 / var(--tw-text-opacity));
}
.opidb .text-emerald-200 {
  --tw-text-opacity: 1;
  color: rgb(167 243 208 / var(--tw-text-opacity));
}
.opidb .text-emerald-300 {
  --tw-text-opacity: 1;
  color: rgb(110 231 183 / var(--tw-text-opacity));
}
.opidb .text-emerald-300\/80 {
  color: rgba(110, 231, 183, 0.8);
}
.opidb .text-emerald-500 {
  --tw-text-opacity: 1;
  color: rgb(16 185 129 / var(--tw-text-opacity));
}
.opidb .text-emerald-950 {
  --tw-text-opacity: 1;
  color: rgb(2 44 34 / var(--tw-text-opacity));
}
.opidb .text-rose-200 {
  --tw-text-opacity: 1;
  color: rgb(254 205 211 / var(--tw-text-opacity));
}
.opidb .text-rose-300 {
  --tw-text-opacity: 1;
  color: rgb(253 164 175 / var(--tw-text-opacity));
}
.opidb .text-rose-400 {
  --tw-text-opacity: 1;
  color: rgb(251 113 133 / var(--tw-text-opacity));
}
.opidb .text-slate-100 {
  --tw-text-opacity: 1;
  color: rgb(241 245 249 / var(--tw-text-opacity));
}
.opidb .text-slate-200 {
  --tw-text-opacity: 1;
  color: rgb(226 232 240 / var(--tw-text-opacity));
}
.opidb .text-slate-300 {
  --tw-text-opacity: 1;
  color: rgb(203 213 225 / var(--tw-text-opacity));
}
.opidb .text-slate-400 {
  --tw-text-opacity: 1;
  color: rgb(148 163 184 / var(--tw-text-opacity));
}
.opidb .text-slate-50 {
  --tw-text-opacity: 1;
  color: rgb(248 250 252 / var(--tw-text-opacity));
}
.opidb .text-slate-500 {
  --tw-text-opacity: 1;
  color: rgb(100 116 139 / var(--tw-text-opacity));
}
.opidb .text-slate-600 {
  --tw-text-opacity: 1;
  color: rgb(71 85 105 / var(--tw-text-opacity));
}
.opidb .opacity-0 {
  opacity: 0;
}
.opidb .opacity-60 {
  opacity: 0.6;
}
.opidb .opacity-80 {
  opacity: 0.8;
}
.opidb .shadow-2xl {
  --tw-shadow: 0 25px 50px -12px rgba(0, 0, 0, 0.25);
  --tw-shadow-colored: 0 25px 50px -12px var(--tw-shadow-color);
}
.opidb .shadow-2xl,
.opidb .shadow-inner {
  box-shadow:
    var(--tw-ring-offset-shadow, 0 0 #0000), var(--tw-ring-shadow, 0 0 #0000), var(--tw-shadow);
}
.opidb .shadow-inner {
  --tw-shadow: inset 0 2px 4px 0 rgba(0, 0, 0, 0.05);
  --tw-shadow-colored: inset 0 2px 4px 0 var(--tw-shadow-color);
}
.opidb .shadow-lg {
  --tw-shadow: 0 10px 15px -3px rgba(0, 0, 0, 0.1), 0 4px 6px -4px rgba(0, 0, 0, 0.1);
  --tw-shadow-colored:
    0 10px 15px -3px var(--tw-shadow-color), 0 4px 6px -4px var(--tw-shadow-color);
}
.opidb .shadow-lg,
.opidb .shadow-xl {
  box-shadow:
    var(--tw-ring-offset-shadow, 0 0 #0000), var(--tw-ring-shadow, 0 0 #0000), var(--tw-shadow);
}
.opidb .shadow-xl {
  --tw-shadow: 0 20px 25px -5px rgba(0, 0, 0, 0.1), 0 8px 10px -6px rgba(0, 0, 0, 0.1);
  --tw-shadow-colored:
    0 20px 25px -5px var(--tw-shadow-color), 0 8px 10px -6px var(--tw-shadow-color);
}
.opidb .shadow-emerald-500\/10 {
  --tw-shadow-color: rgba(16, 185, 129, 0.1);
  --tw-shadow: var(--tw-shadow-colored);
}
.opidb .shadow-emerald-500\/30 {
  --tw-shadow-color: rgba(16, 185, 129, 0.3);
  --tw-shadow: var(--tw-shadow-colored);
}
.opidb .shadow-slate-900\/30 {
  --tw-shadow-color: rgba(15, 23, 42, 0.3);
  --tw-shadow: var(--tw-shadow-colored);
}
.opidb .shadow-slate-950\/40 {
  --tw-shadow-color: rgba(2, 6, 23, 0.4);
  --tw-shadow: var(--tw-shadow-colored);
}
.opidb .shadow-slate-950\/60 {
  --tw-shadow-color: rgba(2, 6, 23, 0.6);
  --tw-shadow: var(--tw-shadow-colored);
}
.opidb .ring-1 {
  --tw-ring-offset-shadow: var(--tw-ring-inset) 0 0 0 var(--tw-ring-offset-width)
    var(--tw-ring-offset-color);
  --tw-ring-shadow: var(--tw-ring-inset) 0 0 0 calc(1px + var(--tw-ring-offset-width))
    var(--tw-ring-color);
}
.opidb .ring-1,
.opidb .ring-2 {
  box-shadow: var(--tw-ring-offset-shadow), var(--tw-ring-shadow), var(--tw-shadow, 0 0 #0000);
}
.opidb .ring-2 {
  --tw-ring-offset-shadow: var(--tw-ring-inset) 0 0 0 var(--tw-ring-offset-width)
    var(--tw-ring-offset-color);
  --tw-ring-shadow: var(--tw-ring-inset) 0 0 0 calc(2px + var(--tw-ring-offset-width))
    var(--tw-ring-color);
}
.opidb .ring-inset {
  --tw-ring-inset: inset;
}
.opidb .ring-emerald-500\/30 {
  --tw-ring-color: rgba(16, 185, 129, 0.3);
}
.opidb .ring-rose-500\/40 {
  --tw-ring-color: rgba(244, 63, 94, 0.4);
}
.opidb .ring-slate-800 {
  --tw-ring-opacity: 1;
  --tw-ring-color: rgb(30 41 59 / var(--tw-ring-opacity));
}
.opidb .blur-3xl {
  --tw-blur: blur(64px);
}
.opidb .blur-3xl,
.opidb .filter {
  filter: var(--tw-blur) var(--tw-brightness) var(--tw-contrast) var(--tw-grayscale)
    var(--tw-hue-rotate) var(--tw-invert) var(--tw-saturate) var(--tw-sepia) var(--tw-drop-shadow);
}
.opidb .backdrop-blur {
  --tw-backdrop-blur: blur(8px);
  backdrop-filter: var(--tw-backdrop-blur) var(--tw-backdrop-brightness) var(--tw-backdrop-contrast)
    var(--tw-backdrop-grayscale) var(--tw-backdrop-hue-rotate) var(--tw-backdrop-invert)
    var(--tw-backdrop-opacity) var(--tw-backdrop-saturate) var(--tw-backdrop-sepia);
}
.opidb .transition {
  transition-property:
    color, background-color, border-color, text-decoration-color, fill, stroke, opacity, box-shadow,
    transform, filter, backdrop-filter;
  transition-timing-function: cubic-bezier(0.4, 0, 0.2, 1);
  transition-duration: 0.15s;
}
.opidb .transition-all {
  transition-property: all;
  transition-timing-function: cubic-bezier(0.4, 0, 0.2, 1);
  transition-duration: 0.15s;
}
.opidb .duration-200 {
  transition-duration: 0.2s;
}
.opidb .placeholder\:text-slate-500::-moz-placeholder {
  --tw-text-opacity: 1;
  color: rgb(100 116 139 / var(--tw-text-opacity));
}
.opidb .placeholder\:text-slate-500::placeholder {
  --tw-text-opacity: 1;
  color: rgb(100 116 139 / var(--tw-text-opacity));
}
.opidb .focus-within\:border-emerald-400:focus-within {
  --tw-border-opacity: 1;
  border-color: rgb(52 211 153 / var(--tw-border-opacity));
}
.opidb .focus-within\:ring-2:focus-within {
  --tw-ring-offset-shadow: var(--tw-ring-inset) 0 0 0 var(--tw-ring-offset-width)
    var(--tw-ring-offset-color);
  --tw-ring-shadow: var(--tw-ring-inset) 0 0 0 calc(2px + var(--tw-ring-offset-width))
    var(--tw-ring-color);
  box-shadow: var(--tw-ring-offset-shadow), var(--tw-ring-shadow), var(--tw-shadow, 0 0 #0000);
}
.opidb .focus-within\:ring-emerald-500\/40:focus-within {
  --tw-ring-color: rgba(16, 185, 129, 0.4);
}
.opidb .hover\:border-emerald-400:hover {
  --tw-border-opacity: 1;
  border-color: rgb(52 211 153 / var(--tw-border-opacity));
}
.opidb .hover\:border-emerald-500\/60:hover {
  border-color: rgba(16, 185, 129, 0.6);
}
.opidb .hover\:border-rose-300\/70:hover {
  border-color: rgba(253, 164, 175, 0.7);
}
.opidb .hover\:border-rose-400\/60:hover {
  border-color: rgba(251, 113, 133, 0.6);
}
.opidb .hover\:border-slate-500:hover {
  --tw-border-opacity: 1;
  border-color: rgb(100 116 139 / var(--tw-border-opacity));
}
.opidb .hover\:bg-emerald-400:hover {
  --tw-bg-opacity: 1;
  background-color: rgb(52 211 153 / var(--tw-bg-opacity));
}
.opidb .hover\:bg-emerald-500\/20:hover {
  background-color: rgba(16, 185, 129, 0.2);
}
.opidb .hover\:bg-rose-500\/20:hover {
  background-color: rgba(244, 63, 94, 0.2);
}
.opidb .hover\:bg-slate-900:hover {
  --tw-bg-opacity: 1;
  background-color: rgb(15 23 42 / var(--tw-bg-opacity));
}
.opidb .hover\:bg-slate-900\/60:hover {
  background-color: rgba(15, 23, 42, 0.6);
}
.opidb .hover\:text-amber-300:hover {
  --tw-text-opacity: 1;
  color: rgb(252 211 77 / var(--tw-text-opacity));
}
.opidb .hover\:text-emerald-200:hover {
  --tw-text-opacity: 1;
  color: rgb(167 243 208 / var(--tw-text-opacity));
}
.opidb .hover\:text-rose-100:hover {
  --tw-text-opacity: 1;
  color: rgb(255 228 230 / var(--tw-text-opacity));
}
.opidb .hover\:text-rose-200:hover {
  --tw-text-opacity: 1;
  color: rgb(254 205 211 / var(--tw-text-opacity));
}
.opidb .hover\:text-slate-100:hover {
  --tw-text-opacity: 1;
  color: rgb(241 245 249 / var(--tw-text-opacity));
}
.opidb .hover\:text-slate-200:hover {
  --tw-text-opacity: 1;
  color: rgb(226 232 240 / var(--tw-text-opacity));
}
.opidb .hover\:shadow-emerald-500\/10:hover {
  --tw-shadow-color: rgba(16, 185, 129, 0.1);
  --tw-shadow: var(--tw-shadow-colored);
}
.opidb .focus\:border-emerald-400:focus {
  --tw-border-opacity: 1;
  border-color: rgb(52 211 153 / var(--tw-border-opacity));
}
.opidb .focus\:border-rose-400:focus {
  --tw-border-opacity: 1;
  border-color: rgb(251 113 133 / var(--tw-border-opacity));
}
.opidb .focus\:outline-none:focus {
  outline: 2px solid transparent;
  outline-offset: 2px;
}
.opidb .focus\:ring-2:focus {
  --tw-ring-offset-shadow: var(--tw-ring-inset) 0 0 0 var(--tw-ring-offset-width)
    var(--tw-ring-offset-color);
  --tw-ring-shadow: var(--tw-ring-inset) 0 0 0 calc(2px + var(--tw-ring-offset-width))
    var(--tw-ring-color);
  box-shadow: var(--tw-ring-offset-shadow), var(--tw-ring-shadow), var(--tw-shadow, 0 0 #0000);
}
.opidb .focus\:ring-emerald-500:focus {
  --tw-ring-opacity: 1;
  --tw-ring-color: rgb(16 185 129 / var(--tw-ring-opacity));
}
.opidb .focus\:ring-emerald-500\/40:focus {
  --tw-ring-color: rgba(16, 185, 129, 0.4);
}
.opidb .focus\:ring-rose-500\/40:focus {
  --tw-ring-color: rgba(244, 63, 94, 0.4);
}
.opidb .focus-visible\:ring:focus-visible {
  --tw-ring-offset-shadow: var(--tw-ring-inset) 0 0 0 var(--tw-ring-offset-width)
    var(--tw-ring-offset-color);
  --tw-ring-shadow: var(--tw-ring-inset) 0 0 0 calc(3px + var(--tw-ring-offset-width))
    var(--tw-ring-color);
  box-shadow: var(--tw-ring-offset-shadow), var(--tw-ring-shadow), var(--tw-shadow, 0 0 #0000);
}
.opidb .focus-visible\:ring-emerald-500\/60:focus-visible {
  --tw-ring-color: rgba(16, 185, 129, 0.6);
}
.opidb .group:hover .group-hover\:text-emerald-300 {
  --tw-text-opacity: 1;
  color: rgb(110 231 183 / var(--tw-text-opacity));
}
@media (min-width: 640px) {
  .opidb .sm\:col-span-2 {
    grid-column: span 2 / span 2;
  }
  .opidb .sm\:block {
    display: block;
  }
  .opidb .sm\:inline {
    display: inline;
  }
  .opidb .sm\:max-w-none {
    max-width: none;
  }
  .opidb .sm\:grid-cols-2 {
    grid-template-columns: repeat(2, minmax(0, 1fr));
  }
  .opidb .sm\:flex-row {
    flex-direction: row;
  }
  .opidb .sm\:items-end {
    align-items: flex-end;
  }
  .opidb .sm\:items-center {
    align-items: center;
  }
  .opidb .sm\:justify-between {
    justify-content: space-between;
  }
  .opidb .sm\:p-10 {
    padding: 2.5rem;
  }
  .opidb .sm\:text-5xl {
    font-size: 3rem;
    line-height: 1;
  }
}
@media (min-width: 768px) {
  .opidb .md\:inline-flex {
    display: inline-flex;
  }
  .opidb .md\:hidden {
    display: none;
  }
  .opidb .md\:w-2\/3 {
    width: 66.666667%;
  }
  .opidb .md\:grid-cols-2 {
    grid-template-columns: repeat(2, minmax(0, 1fr));
  }
  .opidb .md\:grid-cols-3 {
    grid-template-columns: repeat(3, minmax(0, 1fr));
  }
  .opidb .md\:pb-16 {
    padding-bottom: 4rem;
  }
}
@media (min-width: 1024px) {
  .opidb .lg\:grid-cols-\[minmax\(0\2c 2fr\)_minmax\(0\2c 3fr\)\] {
    grid-template-columns: minmax(0, 2fr) minmax(0, 3fr);
  }
  .opidb .lg\:flex-row {
    flex-direction: row;
  }
  .opidb .lg\:items-center {
    align-items: center;
  }
  .opidb .lg\:justify-between {
    justify-content: space-between;
  }
  .opidb .lg\:p-12 {
    padding: 3rem;
  }
}
/* OPIDB custom utilities for production markup */
.opidb .antialiased {
  -webkit-font-smoothing: antialiased;
  -moz-osx-font-smoothing: grayscale;
}

.opidb .bg-current {
  background-color: currentColor;
}

.opidb .bg-slate-900\/40 {
  background-color: rgba(15, 23, 42, 0.4);
}

.opidb .h-0\.5 {
  height: 0.125rem;
}

.opidb .h-2\.5 {
  height: 0.625rem;
}

.opidb .hover\:border-emerald-500\/70:hover {
  border-color: rgba(16, 185, 129, 0.7);
}

.opidb .hover\:text-emerald-300:hover {
  --tw-text-opacity: 1;
  color: rgb(110 231 183 / var(--tw-text-opacity));
}

.opidb .right-4 {
  right: 1rem;
}

.opidb .top-4 {
  top: 1rem;
}

@media (min-width: 640px) {
  .opidb .sm\:max-w-xs {
    max-width: 20rem;
  }
}

@media (min-width: 768px) {
  .opidb .md\:bg-transparent {
    background-color: transparent;
  }

  .opidb .md\:border-transparent {
    border-color: transparent;
  }

  .opidb .md\:flex-row {
    flex-direction: row;
  }

  .opidb .md\:gap-6 {
    gap: 1.5rem;
  }

  .opidb .md\:items-center {
    align-items: center;
  }

  .opidb .md\:p-0 {
    padding: 0;
  }

  .opidb .md\:shadow-none {
    --tw-shadow: 0 0 #0000;
    --tw-shadow-colored: 0 0 #0000;
    box-shadow:
      var(--tw-ring-offset-shadow, 0 0 #0000), var(--tw-ring-shadow, 0 0 #0000), var(--tw-shadow);
  }
<<<<<<< HEAD
}

/* Ensure native hidden attribute keeps elements non-rendered despite utility classes */
.opidb [hidden] {
  display: none;
=======
>>>>>>> 1a1e043f
}<|MERGE_RESOLUTION|>--- conflicted
+++ resolved
@@ -1548,12 +1548,8 @@
     box-shadow:
       var(--tw-ring-offset-shadow, 0 0 #0000), var(--tw-ring-shadow, 0 0 #0000), var(--tw-shadow);
   }
-<<<<<<< HEAD
-}
-
-/* Ensure native hidden attribute keeps elements non-rendered despite utility classes */
+}
+
 .opidb [hidden] {
   display: none;
-=======
->>>>>>> 1a1e043f
-}+}
