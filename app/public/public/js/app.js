import { supabase } from './supabaseClient.js'

const state = {
  filters: {
    typeId: null,
    materialId: null,
    rarityId: null,
    search: null,
  },
  itemTypes: [],
  materials: [],
  rarities: [],
  enchantments: [],
  enchantmentsLoaded: false,
  enchantmentsError: false,
  enchantmentsSearch: '',
  selectedEnchantments: new Map(),
  user: null,
  profile: null,
  profileStats: null,
  itemsLoading: false,
  reloadRequested: false,
  authMenu: {
    trigger: null,
    menu: null,
  },
}

const elements = {
  filterType: document.getElementById('filter-type'),
  filterMaterial: document.getElementById('filter-material'),
  filterRarity: document.getElementById('filter-rarity'),
  searchInput: document.getElementById('app-search-input'),
  searchForm: document.querySelector('[data-js="search-form"]'),
  itemsList: document.getElementById('itemsList'),
  itemsEmpty: document.getElementById('itemsEmptyState'),
  addItemButton: document.getElementById('btn-add-item'),
  addItemModal: document.getElementById('addItemModal'),
  addItemForm: document.getElementById('addItemForm'),
  starRating: document.querySelector('[data-star-rating]'),
  starRatingInput: document.querySelector('[data-star-rating-input]'),
  enchantmentsSearchInput: document.getElementById('enchantmentsSearch'),
  enchantmentsList: document.getElementById('enchantmentsList'),
  formError: document.getElementById('addItemFormError'),
  submitButton: document.getElementById('addItemSubmit'),
  submitSpinner: document.querySelector('[data-loading-icon]'),
  toastContainer: document.getElementById('toast-container'),
  profileContainer: document.getElementById('profile-container'),
  mobileMenuButton: document.querySelector('[data-js="mobile-menu-btn"]'),
  mobileMenu: document.querySelector('[data-js="mobile-menu"]'),
}

const profileModalElements = (() => {
  const modal = document.querySelector('[data-profile-modal]')
  return {
    modal,
    overlay: modal?.querySelector('[data-profile-modal-overlay]') ?? null,
    closeButtons: modal ? Array.from(modal.querySelectorAll('[data-profile-close]')) : [],
    avatarFrame: modal?.querySelector('[data-profile-avatar]') ?? null,
    avatarImage: modal?.querySelector('[data-profile-avatar-image]') ?? null,
    avatarFallback: modal?.querySelector('[data-profile-avatar-fallback]') ?? null,
    displayName: modal?.querySelector('[data-profile-display-name]') ?? null,
    items: modal?.querySelector('[data-profile-items]') ?? null,
    likes: modal?.querySelector('[data-profile-likes]') ?? null,
    loading: modal?.querySelector('[data-profile-loading]') ?? null,
    error: modal?.querySelector('[data-profile-error]') ?? null,
  }
})()

const profileModalState = {
  isOpen: false,
  lastFocusedElement: null,
  activeFetchToken: 0,
}

let searchDebounceId = 0
let authSubscription = null
let menuMediaQuery = null
let menuMediaHandler = null
let ignoreNextMenuClick = false
const customFileInputs = new Map()
const starRatingControl = {
  container: null,
  input: null,
  buttons: [],
  value: null,
  hoverValue: null,
  initialised: false,
}

const DESKTOP_MENU_MEDIA_QUERY = '(min-width: 768px)'
const MAX_VISIBLE_ENCHANTMENTS = 5
const STORAGE_BUCKET_ITEM_MEDIA = 'item-media'
const STORAGE_UPLOAD_ROOT = 'items'
const MAX_IMAGE_SIZE_BYTES = 5 * 1024 * 1024
const MAX_IMAGE_SIZE_MB = 5
const ALLOWED_IMAGE_EXTENSIONS = ['.png', '.jpg', '.jpeg', '.webp', '.gif']
const IMAGE_MIME_EXTENSION_MAP = {
  'image/png': '.png',
  'image/jpeg': '.jpg',
  'image/jpg': '.jpg',
  'image/webp': '.webp',
  'image/gif': '.gif',
};

const API_BASE = '/api'

const insertDiagnostics = {
  lastMethod: null,
  lastStatus: null,
  lastPayload: null,
  lastError: null,
  lastResponse: null,
  lastUserId: null,
}

function formatFileSize(bytes) {
  const size = Number(bytes)
  if (!Number.isFinite(size) || size < 0) {
    return ''
  }

  const units = ['B', 'KB', 'MB', 'GB']
  let index = 0
  let value = size

  while (value >= 1024 && index < units.length - 1) {
    value /= 1024
    index += 1
  }

  const decimals = value >= 10 || index === 0 ? 0 : 1
  return `${value.toFixed(decimals)} ${units[index]}`
}


function setMenuExpanded(expanded) {
  const button = elements.mobileMenuButton
  const menu = elements.mobileMenu
  if (!button || !menu) return

  const shouldExpand = Boolean(expanded)
  button.setAttribute('aria-expanded', String(shouldExpand))
  button.dataset.menuOpen = String(shouldExpand)

  menu.hidden = !shouldExpand
  menu.setAttribute('aria-hidden', String(!shouldExpand))
  menu.dataset.menuOpen = String(shouldExpand)
}

function toggleMenu(force) {
  const button = elements.mobileMenuButton
  if (!button) return

  const expanded = button.getAttribute('aria-expanded') === 'true'
  const shouldExpand = typeof force === 'boolean' ? force : !expanded
  setMenuExpanded(shouldExpand)
}

function syncMenuToViewport(matches) {
  if (matches) {
    setMenuExpanded(true)
    return
  }

  const button = elements.mobileMenuButton
  const expanded = button?.getAttribute('aria-expanded') === 'true'
  setMenuExpanded(expanded)
}

function bindMenuMediaQuery() {
  if (typeof window === 'undefined' || typeof window.matchMedia !== 'function') {
    const button = elements.mobileMenuButton
    const expanded = button?.getAttribute('aria-expanded') === 'true'
    setMenuExpanded(expanded)
    return
  }

  menuMediaQuery = menuMediaQuery ?? window.matchMedia(DESKTOP_MENU_MEDIA_QUERY)
  syncMenuToViewport(menuMediaQuery.matches)

  if (menuMediaHandler) {
    return
  }

  menuMediaHandler = (event) => {
    if (event.matches) {
      setMenuExpanded(true)
    } else {
      setMenuExpanded(false)
    }
  }

  if (typeof menuMediaQuery.addEventListener === 'function') {
    menuMediaQuery.addEventListener('change', menuMediaHandler)
  } else if (typeof menuMediaQuery.addListener === 'function') {
    menuMediaQuery.addListener(menuMediaHandler)
  }
}

function handleMenuButtonClick(event) {
  if (!(event.currentTarget instanceof HTMLElement)) {
    return
  }

  if (ignoreNextMenuClick) {
    ignoreNextMenuClick = false
    return
  }

  event.preventDefault()
  toggleMenu()
}

function handleMenuButtonKeydown(event) {
  const key = event.key
  if (key !== ' ' && key !== 'Spacebar' && key !== 'Enter') {
    return
  }

  ignoreNextMenuClick = true
  event.preventDefault()
  toggleMenu()
}

function handleMenuLinkClick(event) {
  const target = event.target
  if (!(target instanceof Element)) {
    return
  }

  const closeTrigger = target.closest('[data-menu-close="true"]')
  if (!closeTrigger) {
    return
  }

  if (menuMediaQuery?.matches) {
    return
  }

  toggleMenu(false)
}

function initializeMenuControls() {
  const button = elements.mobileMenuButton
  const menu = elements.mobileMenu
  if (!button || !menu) {
    return
  }

  if (button.dataset.menuBound !== 'true') {
    button.addEventListener('click', handleMenuButtonClick)
    button.addEventListener('keydown', handleMenuButtonKeydown)
    button.dataset.menuBound = 'true'
  }

  if (menu.dataset.menuBound !== 'true') {
    menu.addEventListener('click', handleMenuLinkClick)
    menu.dataset.menuBound = 'true'
  }

  bindMenuMediaQuery()
}

function setAriaBusy(isBusy) {
  if (elements.itemsList) {
    elements.itemsList.setAttribute('aria-busy', String(Boolean(isBusy)))
  }
}

function renderSkeleton(count = 6) {
  if (!elements.itemsList) return
  elements.itemsEmpty?.classList.add('hidden')
  const skeleton = Array.from({ length: count })
    .map(
      () => `
        <article class="flex h-full flex-col gap-4 rounded-2xl border border-slate-800/60 bg-slate-950/60 p-5 shadow-inner shadow-slate-950/30 animate-pulse">
          <div class="h-5 w-2/3 rounded bg-slate-800/80"></div>
          <div class="h-4 w-1/2 rounded bg-slate-800/70"></div>
          <div class="h-24 rounded-lg bg-slate-900/80"></div>
          <div class="mt-auto h-3 w-24 rounded bg-slate-800/70"></div>
        </article>
      `
    )
    .join('')
  elements.itemsList.innerHTML = skeleton
}

function renderItemsError(message) {
  if (!elements.itemsList) return
  elements.itemsList.innerHTML = `
    <div class="rounded-2xl border border-rose-500/40 bg-rose-500/10 p-4 text-sm text-rose-200">
      ${message}
    </div>
  `
  elements.itemsEmpty?.classList.add('hidden')
}

function truncateText(value, max = 240) {
  if (!value) return null
  const trimmed = value.trim()
  if (!trimmed) return null
  if (trimmed.length <= max) return trimmed
  return `${trimmed.slice(0, max - 1)}…`
}

function renderStars(starCount) {
  const value = Number.isFinite(starCount) ? Number(starCount) : 0
  const normalized = Math.min(Math.max(value, 0), 5)
  return Array.from({ length: 5 }, (_, index) => (index < normalized ? '★' : '☆')).join('')
}

function normaliseItemStarFields(entry) {
  if (!entry || typeof entry !== 'object') {
    return entry
  }

  const result = { ...entry }
  const resolvedStars = Number.isFinite(Number(result.stars))
    ? Number(result.stars)
    : Number.isFinite(Number(result.star_level))
      ? Number(result.star_level)
      : 0

  result.stars = resolvedStars
  if (!Number.isFinite(Number(result.star_level))) {
    result.star_level = resolvedStars
  }

  return result
}

function renderItems(items) {
  if (!elements.itemsList) return
  if (!Array.isArray(items) || items.length === 0) {
    elements.itemsList.innerHTML = ''
    elements.itemsEmpty?.classList.remove('hidden')
    return
  }

  elements.itemsEmpty?.classList.add('hidden')

  const fragments = document.createDocumentFragment()

  items.forEach((item) => {
    const card = document.createElement('article')
    card.className = 'flex h-full flex-col gap-4 rounded-2xl border border-slate-800/70 bg-slate-900/60 p-5 shadow-sm shadow-slate-950/40'

    const primaryImageUrl = resolvePrimaryImageUrl(item)
    if (primaryImageUrl) {
      const imageWrapper = document.createElement('div')
      imageWrapper.className = 'overflow-hidden rounded-xl border border-slate-800/60'
      const image = document.createElement('img')
      image.src = primaryImageUrl
      image.alt = item?.title ? `Abbildung von ${item.title}` : 'Item-Bild'
      image.loading = 'lazy'
      image.className = 'h-40 w-full object-cover'
      imageWrapper.appendChild(image)
      card.appendChild(imageWrapper)
    }

    const header = document.createElement('div')
    header.className = 'flex items-start justify-between gap-3'

    const title = document.createElement('h3')
    title.className = 'text-lg font-semibold text-slate-100'
    title.textContent = item?.title ?? 'Unbenanntes Item'
    header.appendChild(title)

    const starValue = Number.isFinite(Number(item?.stars))
      ? Number(item?.stars)
      : Number.isFinite(Number(item?.star_level))
        ? Number(item?.star_level)
        : 0

    const stars = document.createElement('span')
    stars.className = 'text-sm font-medium text-amber-300'
    stars.setAttribute('aria-label', `${starValue} von 5 Sternen`)
    stars.textContent = renderStars(starValue)
    header.appendChild(stars)

    card.appendChild(header)

    const meta = document.createElement('div')
    meta.className = 'flex flex-wrap gap-2 text-xs text-slate-300'

    const rarityLabel = item?.rarities?.label ?? 'Unbekannt'
    const typeLabel = item?.item_types?.label ?? 'Unbekannt'
    const materialLabel = item?.materials?.label ?? 'Unbekannt'

    meta.appendChild(createMetaBadge('Seltenheit', rarityLabel))
    meta.appendChild(createMetaBadge('Typ', typeLabel))
    meta.appendChild(createMetaBadge('Material', materialLabel))

    card.appendChild(meta)

    const loreText = truncateText(item?.lore, 360)
    const loreImageUrl = resolveLoreImageUrl(item)

    if (loreText) {
      const loreParagraph = document.createElement('p')
      loreParagraph.className = 'text-sm leading-relaxed text-slate-300'
      loreParagraph.textContent = loreText
      card.appendChild(loreParagraph)
    }

    if (loreImageUrl) {
      const loreImageWrapper = document.createElement('div')
      loreImageWrapper.className = 'overflow-hidden rounded-xl border border-slate-800/60'
      const loreImage = document.createElement('img')
      loreImage.src = loreImageUrl
      loreImage.alt = item?.title ? `Lore-Bild zu ${item.title}` : 'Lore-Bild'
      loreImage.loading = 'lazy'
      loreImage.className = 'h-48 w-full object-cover'
      loreImageWrapper.appendChild(loreImage)
      card.appendChild(loreImageWrapper)
    }

    if (!loreText && !loreImageUrl) {
      const fallback = document.createElement('p')
      fallback.className = 'text-sm leading-relaxed text-slate-300'
      fallback.textContent = 'Keine zusätzlichen Informationen hinterlegt.'
      card.appendChild(fallback)
    }

    if (item?.created_at) {
      const created = document.createElement('p')
      created.className = 'text-xs text-slate-500'
      try {
        const formatted = new Date(item.created_at).toLocaleDateString('de-DE', {
          year: 'numeric',
          month: 'short',
          day: 'numeric',
        })
        created.textContent = `Hinzugefügt am ${formatted}`
      } catch (error) {
        created.textContent = 'Hinzugefügt'
      }
      card.appendChild(created)
    }

    fragments.appendChild(card)
  })

  elements.itemsList.innerHTML = ''
  elements.itemsList.appendChild(fragments)
}

function createMetaBadge(label, value) {
  const badge = document.createElement('span')
  badge.className = 'inline-flex items-center gap-1 rounded-full border border-slate-800/70 bg-slate-950/60 px-3 py-1'

  const term = document.createElement('span')
  term.className = 'text-[11px] uppercase tracking-wide text-slate-500'
  term.textContent = label

  const val = document.createElement('span')
  val.className = 'text-xs font-medium text-slate-200'
  val.textContent = value

  badge.append(term, val)
  return badge
}

function populateSelect(select, items, placeholder = 'Alle') {
  if (!select) return
  const previousValue = select.value
  select.innerHTML = ''

  const defaultOption = document.createElement('option')
  defaultOption.value = ''
  defaultOption.textContent = placeholder
  select.appendChild(defaultOption)

  items.forEach((item) => {
    const option = document.createElement('option')
    option.value = String(item.id)
    option.textContent = item.label
    select.appendChild(option)
  })

  if (previousValue) {
    const hasPrevious = items.some((item) => String(item.id) === previousValue)
    if (hasPrevious) {
      select.value = previousValue
    }
  }
}

function handleSelectChange(event, key) {
  const value = event.target.value
  state.filters[key] = value ? Number(value) : null
  loadItems()
}

function handleSearchInput(event) {
  const value = event.target.value?.trim() ?? ''
  window.clearTimeout(searchDebounceId)
  searchDebounceId = window.setTimeout(() => {
    state.filters.search = value ? value : null
    loadItems()
  }, 250)
}

function handleEnchantmentsSearchInput(event) {
  const target = event.target
  if (!(target instanceof HTMLInputElement)) {
    return
  }
  state.enchantmentsSearch = target.value ?? ''
  renderEnchantmentsList()
}

function bindFilterEvents() {
  elements.filterType?.addEventListener('change', (event) => handleSelectChange(event, 'typeId'))
  elements.filterMaterial?.addEventListener('change', (event) => handleSelectChange(event, 'materialId'))
  elements.filterRarity?.addEventListener('change', (event) => handleSelectChange(event, 'rarityId'))
  elements.searchInput?.addEventListener('input', handleSearchInput)
  elements.searchForm?.addEventListener('submit', (event) => {
    event.preventDefault()
    state.filters.search = elements.searchInput?.value?.trim() || null
    loadItems()
  })
}

function bindModalEvents() {
  elements.addItemButton?.addEventListener('click', () => {
    if (!state.user) {
      showToast('Bitte melde dich an, um ein Item hinzuzufügen.', 'warning', {
        action: {
          label: 'Jetzt anmelden',
          onClick: () => handleLogin(),
        },
      })
      return
    }
    openAddItemModal()
  })

  elements.addItemModal?.querySelector('[data-modal-overlay]')?.addEventListener('click', closeAddItemModal)

  elements.addItemModal?.querySelectorAll('[data-modal-close]').forEach((button) => {
    button.addEventListener('click', closeAddItemModal)
  })

  elements.addItemModal?.querySelectorAll('[data-modal-cancel]').forEach((button) => {
    button.addEventListener('click', closeAddItemModal)
  })

  if (elements.enchantmentsSearchInput) {
    elements.enchantmentsSearchInput.addEventListener('input', handleEnchantmentsSearchInput)
    elements.enchantmentsSearchInput.addEventListener('search', handleEnchantmentsSearchInput)
    elements.enchantmentsSearchInput.addEventListener('keydown', (event) => {
      if (event.key === 'Enter') {
        event.preventDefault()
      }
    })
  }

  if (elements.addItemForm) {
    elements.addItemForm.addEventListener('submit', handleAddItemSubmit)
    elements.addItemForm.addEventListener('reset', handleAddItemFormReset)
    initializeCustomFileInputs()
    initializeStarRatingControl()
  }

  document.addEventListener('keydown', (event) => {
    if (event.key === 'Escape' && isModalOpen()) {
      closeAddItemModal()
    }
  })
}

function isModalOpen() {
  return elements.addItemModal ? !elements.addItemModal.classList.contains('hidden') : false
}

function openAddItemModal() {
  if (!elements.addItemModal) return
  elements.addItemModal.classList.remove('hidden')
  elements.addItemModal.setAttribute('aria-hidden', 'false')
  window.setTimeout(() => {
    const firstField = elements.addItemForm?.querySelector('input, select, textarea')
    if (firstField instanceof HTMLElement) {
      firstField.focus()
    }
  }, 20)
}

function closeAddItemModal() {
  if (!elements.addItemModal) return
  elements.addItemModal.classList.add('hidden')
  elements.addItemModal.setAttribute('aria-hidden', 'true')
  resetAddItemForm()
}

function resetAddItemForm() {
  elements.addItemForm?.reset()
  clearFormErrors()
  toggleSubmitLoading(false)
  elements.formError?.classList.add('hidden')
  if (elements.formError) {
    elements.formError.textContent = ''
  }
  state.selectedEnchantments.clear()
  state.enchantmentsSearch = ''
  if (elements.enchantmentsSearchInput) {
    elements.enchantmentsSearchInput.value = ''
  }
  renderEnchantmentsList()
  resetCustomFileInputs()
  resetStarRatingControl()
}

function toggleSubmitLoading(isLoading) {
  if (elements.submitButton) {
    elements.submitButton.disabled = Boolean(isLoading)
    elements.submitButton.classList.toggle('opacity-75', Boolean(isLoading))
  }
  elements.submitSpinner?.classList.toggle('hidden', !isLoading)
}

function normalizeFileValue(value) {
  if (typeof File !== 'undefined' && value instanceof File) {
    return value.size > 0 ? value : null
  }
  if (!value || typeof value !== 'object') {
    return null
  }
  const size = Number(value.size)
  const name = typeof value.name === 'string' ? value.name.trim() : ''
  if (!Number.isFinite(size) || size <= 0 || !name) {
    return null
  }
  return value
}

function getFileExtension(name) {
  if (typeof name !== 'string') {
    return ''
  }
  const trimmed = name.trim()
  if (!trimmed) {
    return ''
  }
  const dotIndex = trimmed.lastIndexOf('.')
  if (dotIndex <= 0 || dotIndex === trimmed.length - 1) {
    return ''
  }
  return trimmed.slice(dotIndex).toLowerCase()
}

function hasAllowedImageExtension(extension) {
  return ALLOWED_IMAGE_EXTENSIONS.includes(extension)
}

function inferImageExtension(file) {
  if (!file) {
    return ''
  }
  const fromName = getFileExtension(file.name)
  if (hasAllowedImageExtension(fromName)) {
    return fromName
  }
  const mimeType = typeof file.type === 'string' ? file.type.toLowerCase() : ''
  if (mimeType && IMAGE_MIME_EXTENSION_MAP[mimeType]) {
    return IMAGE_MIME_EXTENSION_MAP[mimeType]
  }
  return ''
}

function inferMimeTypeFromExtension(extension) {
  switch (extension) {
    case '.png':
      return 'image/png'
    case '.jpg':
    case '.jpeg':
      return 'image/jpeg'
    case '.webp':
      return 'image/webp'
    case '.gif':
      return 'image/gif'
    default:
      return 'application/octet-stream'
  }
}

function isAllowedImageFile(file) {
  return Boolean(inferImageExtension(file))
}

function sanitizeStorageSegment(value, fallback) {
  if (typeof value !== 'string') {
    return fallback
  }
  const normalized = value.toLowerCase().replace(/[^a-z0-9-_]/g, '')
  return normalized || fallback
}

function createUniqueId() {
  if (typeof crypto !== 'undefined' && typeof crypto.randomUUID === 'function') {
    return crypto.randomUUID()
  }
  return `${Date.now().toString(36)}-${Math.random().toString(36).slice(2, 10)}`
}

function buildStoragePath(userId, variant, extension) {
  const safeUserId = sanitizeStorageSegment(userId ?? '', 'anonymous')
  const safeVariant = sanitizeStorageSegment(variant ?? '', 'asset')
  const unique = createUniqueId()
  return `${STORAGE_UPLOAD_ROOT}/${safeUserId}/${safeVariant}/${unique}${extension}`
}

async function uploadImageFile(file, variant, userId) {
  if (!supabase) {
    throw new Error('Supabase ist nicht konfiguriert.')
  }
  const extension = inferImageExtension(file)
  if (!extension || !hasAllowedImageExtension(extension)) {
    throw new Error('Ungültiges Dateiformat.')
  }
  const path = buildStoragePath(userId, variant, extension)
  const contentType = typeof file.type === 'string' && file.type.trim() ? file.type : inferMimeTypeFromExtension(extension)
  const { error } = await supabase.storage
    .from(STORAGE_BUCKET_ITEM_MEDIA)
    .upload(path, file, { cacheControl: '3600', upsert: false, contentType })
  if (error) {
    throw error
  }
  const publicUrlResult = supabase.storage.from(STORAGE_BUCKET_ITEM_MEDIA).getPublicUrl(path)
  if (publicUrlResult?.error) {
    console.warn('Konnte öffentliche URL nicht ermitteln.', publicUrlResult.error)
  }
  const publicUrl = publicUrlResult?.data?.publicUrl ?? null
  return { path, publicUrl }
}

function resolvePrimaryImageUrl(item) {
  if (!item || typeof item !== 'object') {
    return null
  }
  const candidates = [item.image_url, item.imageUrl, item.image]
  for (const candidate of candidates) {
    if (typeof candidate !== 'string') {
      continue
    }
    const trimmed = candidate.trim()
    if (trimmed) {
      return trimmed
    }
  }
  return null
}

function resolveLoreImageUrl(item) {
  if (!item || typeof item !== 'object') {
    return null
  }
  const candidates = [item.lore_image_url, item.loreImageUrl, item.lore_image, item.loreImage]
  for (const candidate of candidates) {
    if (typeof candidate !== 'string') {
      continue
    }
    const trimmed = candidate.trim()
    if (trimmed) {
      return trimmed
    }
  }
  return null
}

function clearFormErrors() {
  elements.addItemForm?.querySelectorAll('[data-error-for]').forEach((element) => {
    element.classList.add('hidden')
    element.textContent = ''
  })
  setStarRatingErrorState(false)
}

function clearFieldError(field) {
  const target = elements.addItemForm?.querySelector(`[data-error-for="${field}"]`)
  if (target) {
    target.textContent = ''
    target.classList.add('hidden')
  }
  if (field === 'stars') {
    setStarRatingErrorState(false)
  }
}

function showFieldError(field, message) {
  const target = elements.addItemForm?.querySelector(`[data-error-for="${field}"]`)
  if (!target) return
  target.textContent = message
  target.classList.remove('hidden')
  if (field === 'stars') {
    setStarRatingErrorState(true)
  }
}

function updateCustomFileInput(entry) {
  if (!entry || !(entry.input instanceof HTMLInputElement) || !(entry.display instanceof HTMLElement)) {
    return
  }

  const files = entry.input.files
  const file = files && files.length ? files[0] : null
  const hasFile = Boolean(file)
  const fallback = entry.defaultText || 'Keine Datei ausgewählt'
  const sizeText = file ? formatFileSize(file.size) : ''
  const text = hasFile ? [file.name, sizeText].filter(Boolean).join(' · ') : fallback

  entry.display.textContent = text
  entry.display.title = text
  entry.display.dataset.fileHasValue = hasFile ? 'true' : 'false'
  entry.display.classList.toggle('text-slate-500', !hasFile)
  entry.display.classList.toggle('text-slate-200', hasFile)
  entry.display.classList.toggle('font-medium', hasFile)

  if (entry.resetButton instanceof HTMLElement) {
    entry.resetButton.hidden = !hasFile
  }

  const field = entry.input.name || entry.input.id || ''
  if (field) {
    clearFieldError(field)
  }
}

function registerCustomFileInput(input) {
  if (!(input instanceof HTMLInputElement)) {
    return
  }

  const key = input.dataset.fileInput || input.name || input.id
  if (!key || customFileInputs.has(key)) {
    return
  }

  const display = elements.addItemForm?.querySelector(`[data-file-display="${key}"]`)
  if (!(display instanceof HTMLElement)) {
    return
  }

  const resetButton = elements.addItemForm?.querySelector(`[data-file-reset="${key}"]`)
  const entry = {
    input,
    display,
    resetButton: resetButton instanceof HTMLElement ? resetButton : null,
    defaultText: display.dataset.fileDefault || display.textContent || 'Keine Datei ausgewählt',
    update: null,
  }

  entry.update = () => updateCustomFileInput(entry)

  input.addEventListener('change', entry.update)

  if (entry.resetButton) {
    entry.resetButton.addEventListener('click', (event) => {
      event.preventDefault()
      input.value = ''
      input.dispatchEvent(new Event('change', { bubbles: true }))
      input.focus()
    })
  }

  customFileInputs.set(key, entry)
  entry.update()
}

function initializeCustomFileInputs() {
  if (!elements.addItemForm) {
    return
  }

  const inputs = elements.addItemForm.querySelectorAll('[data-file-input]')
  inputs.forEach((node) => {
    if (node instanceof HTMLInputElement) {
      registerCustomFileInput(node)
    }
  })
}

function resetCustomFileInputs() {
  customFileInputs.forEach((entry) => {
    entry.update?.()
  })
}

function normalizeStarValue(value) {
  if (value === null || value === undefined) {
    return null
  }

  if (typeof value === 'number') {
    return Number.isInteger(value) && value >= 0 && value <= 5 ? value : null
  }

  if (typeof value === 'string') {
    const trimmed = value.trim()
    if (!trimmed) {
      return null
    }
    const numeric = Number(trimmed)
    return Number.isInteger(numeric) && numeric >= 0 && numeric <= 5 ? numeric : null
  }

  return null
}

function updateStarRatingDisplay() {
  if (!starRatingControl.initialised) {
    return
  }

  const previewValue =
    typeof starRatingControl.hoverValue === 'number'
      ? starRatingControl.hoverValue
      : starRatingControl.value

  let focusAssigned = false

  starRatingControl.buttons.forEach((button) => {
    if (!(button instanceof HTMLButtonElement)) {
      return
    }

    const buttonValue = normalizeStarValue(button.dataset.starValue)
    if (buttonValue === null) {
      button.tabIndex = -1
      button.dataset.starSelected = 'false'
      return
    }

    const icon = button.querySelector('[data-star-icon]')
    const isZero = buttonValue === 0
    const isSelected = starRatingControl.value !== null && buttonValue === starRatingControl.value
    const isPreviewed =
      previewValue !== null && typeof previewValue === 'number' && buttonValue > 0 && buttonValue <= previewValue
    const highlight = isPreviewed || (isSelected && buttonValue > 0 && previewValue === starRatingControl.value)

    if (icon instanceof HTMLElement) {
      icon.textContent = highlight ? '★' : '☆'
    }

    button.setAttribute('aria-checked', isSelected ? 'true' : 'false')
    button.dataset.starSelected = isSelected ? 'true' : 'false'

    if (isZero) {
      button.classList.toggle('border-emerald-400', isSelected)
      button.classList.toggle('text-emerald-200', isSelected)
      button.classList.toggle('bg-emerald-500/10', isSelected)
      button.classList.toggle('text-slate-400', !isSelected)
      button.classList.toggle('border-slate-800/70', !isSelected)
    } else {
      button.classList.toggle('text-amber-300', highlight || isSelected)
      button.classList.toggle('text-slate-600', !(highlight || isSelected))
    }

    if (isSelected && !focusAssigned) {
      button.tabIndex = 0
      focusAssigned = true
    } else {
      button.tabIndex = -1
    }
  })

  if (!focusAssigned && starRatingControl.buttons.length) {
    const fallback =
      starRatingControl.buttons.find((button) => normalizeStarValue(button.dataset.starValue) === 0) ??
      starRatingControl.buttons[0]
    if (fallback instanceof HTMLButtonElement) {
      fallback.tabIndex = 0
    }
  }

  if (starRatingControl.input instanceof HTMLInputElement) {
    const currentValue = starRatingControl.value === null ? '' : String(starRatingControl.value)
    starRatingControl.input.dataset.starRatingValue = currentValue
  }
}

function setStarRatingValue(value) {
  const normalized = normalizeStarValue(value)

  const input =
    starRatingControl.input instanceof HTMLInputElement
      ? starRatingControl.input
      : elements.starRatingInput instanceof HTMLInputElement
        ? elements.starRatingInput
        : null

  if (input) {
    input.value = normalized === null ? '' : String(normalized)
  }

  if (!starRatingControl.initialised) {
    starRatingControl.value = normalized
    return
  }

  starRatingControl.value = normalized
  starRatingControl.hoverValue = null
  updateStarRatingDisplay()
  clearFieldError('stars')
}

function setStarRatingHover(value) {
  if (!starRatingControl.initialised) {
    return
  }

  const normalized = normalizeStarValue(value)
  starRatingControl.hoverValue = normalized
  updateStarRatingDisplay()
}

function setStarRatingErrorState(hasError) {
  const container =
    starRatingControl.container instanceof HTMLElement
      ? starRatingControl.container
      : elements.starRating instanceof HTMLElement
        ? elements.starRating
        : null

  const input =
    starRatingControl.input instanceof HTMLInputElement
      ? starRatingControl.input
      : elements.starRatingInput instanceof HTMLInputElement
        ? elements.starRatingInput
        : null

  if (container) {
    if (hasError) {
      container.classList.remove('border-slate-800/60')
      container.classList.add('border-rose-500/60', 'ring-rose-500/40')
      container.setAttribute('aria-invalid', 'true')
    } else {
      container.classList.remove('border-rose-500/60', 'ring-rose-500/40')
      container.classList.add('border-slate-800/60')
      container.removeAttribute('aria-invalid')
    }
  }

  if (input) {
    if (hasError) {
      input.setAttribute('aria-invalid', 'true')
    } else {
      input.removeAttribute('aria-invalid')
    }
  }
}

function handleStarRatingKeydown(event) {
  if (!starRatingControl.initialised) {
    return
  }

  const { key } = event
  const actionableKeys = ['ArrowRight', 'ArrowUp', 'ArrowLeft', 'ArrowDown', 'Home', 'End', ' ', 'Enter']
  if (!actionableKeys.includes(key)) {
    return
  }

  const activeElement = document.activeElement
  const index = starRatingControl.buttons.findIndex((button) => button === activeElement)
  if (index === -1) {
    return
  }

  if (key === ' ' || key === 'Enter') {
    event.preventDefault()
    const buttonValue = normalizeStarValue(starRatingControl.buttons[index]?.dataset.starValue)
    setStarRatingValue(buttonValue)
    return
  }

  event.preventDefault()

  let nextIndex = index
  if (key === 'ArrowRight' || key === 'ArrowUp') {
    nextIndex = Math.min(starRatingControl.buttons.length - 1, index + 1)
  } else if (key === 'ArrowLeft' || key === 'ArrowDown') {
    nextIndex = Math.max(0, index - 1)
  } else if (key === 'Home') {
    nextIndex = 0
  } else if (key === 'End') {
    nextIndex = starRatingControl.buttons.length - 1
  }

  const nextButton = starRatingControl.buttons[nextIndex]
  if (nextButton instanceof HTMLButtonElement) {
    nextButton.focus()
    const buttonValue = normalizeStarValue(nextButton.dataset.starValue)
    setStarRatingValue(buttonValue)
    if (buttonValue !== null) {
      setStarRatingHover(buttonValue)
    }
  }
}

function initializeStarRatingControl() {
  if (starRatingControl.initialised) {
    return
  }

  const container = elements.starRating
  const input = elements.starRatingInput
  if (!(container instanceof HTMLElement) || !(input instanceof HTMLInputElement)) {
    return
  }

  const buttons = Array.from(container.querySelectorAll('[data-star-value]')).filter(
    (node) => node instanceof HTMLButtonElement,
  )

  if (!buttons.length) {
    return
  }

  starRatingControl.container = container
  starRatingControl.input = input
  starRatingControl.buttons = buttons
  starRatingControl.initialised = true
  starRatingControl.value = normalizeStarValue(input.value)
  if (starRatingControl.value === null) {
    input.value = ''
  }
  starRatingControl.hoverValue = null

  buttons.forEach((button) => {
    const buttonValue = normalizeStarValue(button.dataset.starValue)
    button.dataset.starSelected = 'false'

    button.addEventListener('click', (event) => {
      event.preventDefault()
      setStarRatingValue(buttonValue)
    })

    button.addEventListener('mouseenter', () => {
      if (buttonValue !== null) {
        setStarRatingHover(buttonValue)
      }
    })

    button.addEventListener('mouseleave', () => {
      setStarRatingHover(null)
    })

    button.addEventListener('focus', () => {
      if (buttonValue !== null) {
        setStarRatingHover(buttonValue)
      }
    })

    button.addEventListener('blur', () => {
      setStarRatingHover(null)
    })
  })

  container.addEventListener('mouseleave', () => {
    setStarRatingHover(null)
  })

  container.addEventListener('keydown', handleStarRatingKeydown)

  updateStarRatingDisplay()
  setStarRatingErrorState(false)
}

function resetStarRatingControl() {
  setStarRatingValue(null)
  if (starRatingControl.initialised) {
    starRatingControl.hoverValue = null
    updateStarRatingDisplay()
  }
  setStarRatingErrorState(false)
}

function handleAddItemFormReset() {
  window.setTimeout(() => {
    resetCustomFileInputs()
    resetStarRatingControl()
  }, 0)
}

function showToast(message, type = 'info', options = {}) {
  const container = elements.toastContainer
  if (!container) return

  const toast = document.createElement('div')
  const themeClass =
    type === 'error'
      ? 'border-red-500/50 bg-red-500/10 text-red-100 shadow-red-500/10'
      : type === 'success'
        ? 'border-emerald-500/40 bg-emerald-500/10 text-emerald-200 shadow-emerald-500/10'
        : type === 'warning'
          ? 'border-amber-500/40 bg-amber-500/10 text-amber-200 shadow-amber-500/10'
          : 'border-slate-700/60 bg-slate-900/80 text-slate-200 shadow-slate-900/30'

  toast.className = `pointer-events-auto rounded-2xl border px-4 py-3 text-sm shadow-lg transition ${themeClass}`

  const content = document.createElement('div')
  content.className = 'flex items-center justify-between gap-3'

  const text = document.createElement('p')
  text.className = 'flex-1'
  text.textContent = message
  content.appendChild(text)

  if (options.action && typeof options.action.onClick === 'function') {
    const actionButton = document.createElement('button')
    actionButton.type = 'button'
    actionButton.className = 'rounded-md border border-current px-3 py-1 text-xs font-semibold uppercase tracking-wide'
    actionButton.textContent = options.action.label ?? 'Aktion'
    actionButton.addEventListener('click', () => {
      options.action.onClick()
      removeToast()
    })
    content.appendChild(actionButton)
  }

  toast.appendChild(content)
  container.appendChild(toast)

  const removeToast = () => {
    toast.classList.add('opacity-0', 'transition')
    window.setTimeout(() => {
      toast.remove()
    }, 200)
  }

  const timeout = window.setTimeout(removeToast, 5000)
  toast.addEventListener('mouseenter', () => window.clearTimeout(timeout))
  toast.addEventListener('mouseleave', () => {
    window.setTimeout(removeToast, 2000)
  })
}

function formatProfileCount(value) {
  if (typeof value === 'number' && Number.isFinite(value)) {
    return String(value)
  }
  if (typeof value === 'string') {
    return value
  }
  return '0'
}

function getProfileDisplayName() {
  if (!state.user) {
    return 'Profil'
  }

  const profileName =
    typeof state.profile?.username === 'string' ? state.profile.username.trim() : ''
  if (profileName) {
    return profileName
  }

  const metadata =
    state.user.user_metadata && typeof state.user.user_metadata === 'object'
      ? state.user.user_metadata
      : {}
  const fallbackEmail = typeof state.user.email === 'string' ? state.user.email : ''
  const candidates = [
    metadata.user_name,
    metadata.full_name,
    metadata.name,
    metadata.display_name,
    fallbackEmail,
  ]

  for (const candidate of candidates) {
    if (typeof candidate === 'string') {
      const trimmed = candidate.trim()
      if (trimmed) {
        return trimmed
      }
    }
  }

  return 'Profil'
}

function resolveProfileAvatar() {
  if (!state.user) {
    return { url: '', fallback: '?' }
  }

  const profileAvatar =
    typeof state.profile?.avatar_url === 'string' ? state.profile.avatar_url.trim() : ''
  if (profileAvatar) {
    return { url: profileAvatar, fallback: '' }
  }

  const metadata =
    state.user.user_metadata && typeof state.user.user_metadata === 'object'
      ? state.user.user_metadata
      : {}
  const candidates = [metadata.avatar_url, metadata.picture, metadata.image_url, metadata.avatar]

  for (const value of candidates) {
    if (typeof value === 'string') {
      const trimmed = value.trim()
      if (trimmed) {
        return { url: trimmed, fallback: '' }
      }
    }
  }

  const name = getProfileDisplayName()
  const initial = name ? name.charAt(0).toUpperCase() : 'P'
  return { url: '', fallback: initial }
}

function setProfileModalCounts(items, likes) {
  if (profileModalElements.items) {
    profileModalElements.items.textContent = formatProfileCount(items)
  }
  if (profileModalElements.likes) {
    profileModalElements.likes.textContent = formatProfileCount(likes)
  }
}

function setProfileModalLoading(isLoading) {
  if (!profileModalElements.loading) return
  profileModalElements.loading.classList.toggle('hidden', !isLoading)
}

function setProfileModalError(message) {
  const element = profileModalElements.error
  if (!element) return
  if (message) {
    element.textContent = message
    element.classList.remove('hidden')
  } else {
    element.textContent = ''
    element.classList.add('hidden')
  }
}

function updateProfileModalUserInfo() {
  if (!profileModalElements.modal) {
    return
  }

  const hasUser = Boolean(state.user)
  const displayName = hasUser ? getProfileDisplayName() : 'Nicht angemeldet'

  if (profileModalElements.displayName) {
    profileModalElements.displayName.textContent = displayName
  }

  const { url, fallback } = resolveProfileAvatar()
  if (profileModalElements.avatarImage) {
    profileModalElements.avatarImage.src = url || ''
    profileModalElements.avatarImage.alt = url ? `${displayName} Avatar` : ''
    profileModalElements.avatarImage.classList.toggle('hidden', !url)
  }
  if (profileModalElements.avatarFallback) {
    const fallbackValue = fallback || '–'
    profileModalElements.avatarFallback.textContent = url ? '' : fallbackValue
    profileModalElements.avatarFallback.classList.toggle('hidden', Boolean(url))
  }
  if (profileModalElements.avatarFrame) {
    profileModalElements.avatarFrame.classList.toggle('bg-slate-900/80', !url)
  }

  if (!hasUser) {
    setProfileModalCounts('–', '–')
    setProfileModalError('')
    setProfileModalLoading(false)
  } else if (state.profileStats) {
    setProfileModalCounts(state.profileStats.items, state.profileStats.likes)
  }
}

async function tryCountLikes(table, itemIds) {
  if (!supabase || !Array.isArray(itemIds) || itemIds.length === 0) {
    return { count: 0, missing: false, errored: false }
  }
  try {
    const { count, error } = await supabase
      .from(table)
      .select('*', { count: 'exact', head: true })
      .in('item_id', itemIds)
    if (error) {
      throw error
    }
    return { count: typeof count === 'number' ? count : 0, missing: false, errored: false }
  } catch (error) {
    const message = typeof error?.message === 'string' ? error.message : ''
    const code = typeof error?.code === 'string' ? error.code : ''
    const tableMissing =
      code === '42P01' ||
      code === 'PGRST302' ||
      /does not exist/i.test(message) ||
      /not exist/i.test(message)
    if (tableMissing) {
      console.warn(`[profile] Tabelle "${table}" wurde nicht gefunden.`, error)
      return { count: 0, missing: true, errored: false }
    }
    console.warn(`[profile] Fehler beim Abrufen der Likes aus "${table}".`, error)
    return { count: 0, missing: false, errored: true }
  }
}

async function fetchProfileStats() {
  if (!supabase || !state.user?.id) {
    setProfileModalError('Supabase-Client nicht verfügbar.')
    return { items: 0, likes: 0 }
  }

  let itemsCount = 0
  let likesCount = 0
  let hadError = false
  let itemIds = []

  try {
    const { count, error } = await supabase
      .from('items')
      .select('*', { count: 'exact', head: true })
      .eq('created_by', state.user.id)
    if (error) {
      throw error
    }
    itemsCount = typeof count === 'number' ? count : 0
  } catch (error) {
    console.warn('[profile] Konnte Anzahl der Items nicht ermitteln.', error)
    hadError = true
  }

  if (itemsCount > 0) {
    try {
      const { data, error } = await supabase
        .from('items')
        .select('id')
        .eq('created_by', state.user.id)
      if (error) {
        throw error
      }
      itemIds = Array.isArray(data)
        ? data.map((row) => row?.id).filter((id) => id !== null && id !== undefined)
        : []
    } catch (error) {
      console.warn('[profile] Konnte Item-IDs nicht laden.', error)
      hadError = true
      itemIds = []
    }
  }

  if (itemIds.length > 0) {
    const primary = await tryCountLikes('item_likes', itemIds)
    if (primary.missing) {
      const fallback = await tryCountLikes('likes', itemIds)
      likesCount = fallback.count
      if (!fallback.missing && fallback.errored) {
        hadError = true
      }
    } else {
      likesCount = primary.count
      if (primary.errored) {
        hadError = true
      }
    }
  }

  setProfileModalError(hadError ? 'Daten konnten nicht vollständig geladen werden.' : '')

  return { items: itemsCount, likes: likesCount }
}

function handleProfileModalKeydown(event) {
  if (event.key === 'Escape' || event.key === 'Esc') {
    event.preventDefault()
    closeProfileModal()
  }
}

function closeProfileModal() {
  if (!profileModalElements.modal || !profileModalState.isOpen) {
    return
  }

  profileModalState.isOpen = false
  profileModalState.activeFetchToken += 1
  profileModalElements.modal.classList.add('hidden')
  profileModalElements.modal.setAttribute('aria-hidden', 'true')
  setProfileModalLoading(false)

  document.removeEventListener('keydown', handleProfileModalKeydown, true)

  const focusTarget = profileModalState.lastFocusedElement
  profileModalState.lastFocusedElement = null
  if (focusTarget instanceof HTMLElement) {
    try {
      focusTarget.focus({ preventScroll: true })
    } catch (error) {
      focusTarget.focus()
    }
  }
}

function openProfileModal() {
  if (!profileModalElements.modal) {
    showToast('Profilbereich ist derzeit nicht verfügbar.', 'info')
    return
  }

  if (!state.user) {
    showToast('Bitte melde dich an, um dein Profil zu sehen.', 'info')
    return
  }

  profileModalState.lastFocusedElement =
    document.activeElement instanceof HTMLElement ? document.activeElement : null

  profileModalElements.modal.classList.remove('hidden')
  profileModalElements.modal.setAttribute('aria-hidden', 'false')
  profileModalState.isOpen = true

  updateProfileModalUserInfo()

  if (state.profileStats) {
    setProfileModalCounts(state.profileStats.items, state.profileStats.likes)
  } else {
    setProfileModalCounts('–', '–')
  }

  setProfileModalError('')
  setProfileModalLoading(true)

  const fetchToken = ++profileModalState.activeFetchToken

  fetchProfileStats()
    .then((result) => {
      if (fetchToken !== profileModalState.activeFetchToken) {
        return
      }
      state.profileStats = result
      setProfileModalCounts(result.items, result.likes)
      updateProfileModalUserInfo()
    })
    .catch((error) => {
      console.error('[profile] Fehler beim Laden der Statistiken.', error)
      if (fetchToken !== profileModalState.activeFetchToken) {
        return
      }
      setProfileModalError('Statistiken konnten nicht geladen werden.')
    })
    .finally(() => {
      if (fetchToken === profileModalState.activeFetchToken) {
        setProfileModalLoading(false)
      }
    })

  document.addEventListener('keydown', handleProfileModalKeydown, true)

  const closeTarget = profileModalElements.closeButtons[0]
  if (closeTarget instanceof HTMLElement) {
    try {
      closeTarget.focus({ preventScroll: true })
    } catch (error) {
      closeTarget.focus()
    }
  }
}

if (profileModalElements.overlay) {
  profileModalElements.overlay.addEventListener('click', (event) => {
    event.preventDefault()
    closeProfileModal()
  })
}

if (profileModalElements.modal) {
  profileModalElements.modal.addEventListener('click', (event) => {
    if (event.target === profileModalElements.modal) {
      closeProfileModal()
    }
  })
}

profileModalElements.closeButtons.forEach((button) => {
  if (button instanceof HTMLElement) {
    button.addEventListener('click', (event) => {
      event.preventDefault()
      closeProfileModal()
    })
  }
})

if (typeof window !== 'undefined') {
  window.ProfileModal = {
    open: openProfileModal,
    close: closeProfileModal,
  }
}

function toggleAuthMenu(show) {
  const trigger = state.authMenu.trigger
  const menu = state.authMenu.menu
  if (!trigger || !menu) return
  const shouldShow = Boolean(show)
  trigger.setAttribute('aria-expanded', String(shouldShow))
  menu.hidden = !shouldShow
}

function closeAuthMenu() {
  toggleAuthMenu(false)
}

function handleDocumentClick(event) {
  const trigger = state.authMenu.trigger
  const menu = state.authMenu.menu
  if (!trigger || !menu) return
  if (trigger.contains(event.target) || menu.contains(event.target)) {
    return
  }
  closeAuthMenu()
}

document.addEventListener('click', handleDocumentClick)

function renderAuthState() {
  const container = elements.profileContainer
  if (!container) return
  container.innerHTML = ''

  if (!state.user) {
    state.profileStats = null
    updateProfileModalUserInfo()
    closeProfileModal()
    const loginButton = document.createElement('button')
    loginButton.type = 'button'
    loginButton.className = 'inline-flex items-center gap-2 rounded-full border border-emerald-500/60 bg-emerald-500/10 px-4 py-2 text-sm font-semibold text-emerald-200 transition hover:bg-emerald-500/20 focus:outline-none focus-visible:ring focus-visible:ring-emerald-500/60'
    loginButton.textContent = 'Mit Discord anmelden'
    loginButton.addEventListener('click', handleLogin)
    container.appendChild(loginButton)
    state.authMenu = { trigger: null, menu: null }
    return
  }

  updateProfileModalUserInfo()

  const wrapper = document.createElement('div')
  wrapper.className = 'relative'

  const trigger = document.createElement('button')
  trigger.type = 'button'
  trigger.className = 'inline-flex items-center gap-3 rounded-full border border-slate-800/70 bg-slate-900/70 px-3 py-2 text-sm font-semibold text-slate-200 transition hover:border-emerald-500/60 hover:text-emerald-200 focus:outline-none focus-visible:ring focus-visible:ring-emerald-500/60'
  trigger.setAttribute('aria-haspopup', 'true')
  trigger.setAttribute('aria-expanded', 'false')

  const avatar = document.createElement('span')
  avatar.className = 'flex h-9 w-9 items-center justify-center overflow-hidden rounded-full bg-slate-900 text-sm font-semibold text-emerald-300 ring-1 ring-slate-800'
  const avatarUrl = state.profile?.avatar_url || state.user?.user_metadata?.avatar_url || null
  const username =
    state.profile?.username || state.user?.user_metadata?.full_name || state.user?.user_metadata?.user_name || 'Angemeldet'

  if (avatarUrl) {
    const img = document.createElement('img')
    img.src = avatarUrl
    img.alt = ''
    img.className = 'h-full w-full object-cover'
    avatar.appendChild(img)
  } else {
    avatar.textContent = username?.slice(0, 1)?.toUpperCase() ?? 'U'
  }

  const name = document.createElement('span')
  name.textContent = username

  const caret = document.createElementNS('http://www.w3.org/2000/svg', 'svg')
  caret.setAttribute('viewBox', '0 0 24 24')
  caret.setAttribute('aria-hidden', 'true')
  caret.classList.add('h-4', 'w-4', 'text-slate-500')
  const caretPath = document.createElementNS('http://www.w3.org/2000/svg', 'path')
  caretPath.setAttribute('d', 'M6 9l6 6 6-6')
  caretPath.setAttribute('fill', 'none')
  caretPath.setAttribute('stroke', 'currentColor')
  caretPath.setAttribute('stroke-width', '1.5')
  caretPath.setAttribute('stroke-linecap', 'round')
  caretPath.setAttribute('stroke-linejoin', 'round')
  caret.appendChild(caretPath)

  trigger.append(avatar, name, caret)

  const menu = document.createElement('div')
  menu.className = 'absolute right-0 top-full mt-2 min-w-[12rem] rounded-2xl border border-slate-800/80 bg-slate-950 p-2 shadow-lg shadow-emerald-500/10'
  menu.hidden = true

  const profileButton = document.createElement('button')
  profileButton.type = 'button'
  profileButton.className = 'block w-full rounded-xl px-3 py-2 text-left text-sm text-slate-200 transition hover:bg-slate-900/80 focus:outline-none focus-visible:ring focus-visible:ring-emerald-500/60'
  profileButton.textContent = 'Profil'
  profileButton.addEventListener('click', () => {
    closeAuthMenu()
    openProfileModal()
  })

  const logoutButton = document.createElement('button')
  logoutButton.type = 'button'
  logoutButton.className = 'block w-full rounded-xl px-3 py-2 text-left text-sm text-rose-300 transition hover:bg-rose-500/10 focus:outline-none focus-visible:ring focus-visible:ring-rose-500/40'
  logoutButton.textContent = 'Abmelden'
  logoutButton.addEventListener('click', () => {
    closeAuthMenu()
    handleLogout()
  })

  menu.append(profileButton, logoutButton)
  wrapper.append(trigger, menu)
  container.appendChild(wrapper)

  trigger.addEventListener('click', (event) => {
    event.stopPropagation()
    const expanded = trigger.getAttribute('aria-expanded') === 'true'
    toggleAuthMenu(!expanded)
  })

  state.authMenu = {
    trigger,
    menu,
  }
}

async function handleLogin() {
  if (!supabase) return
  try {
    await supabase.auth.signInWithOAuth({
      provider: 'discord',
      options: {
        redirectTo: window.location.href,
      },
    })
  } catch (error) {
    console.error(error)
    showToast('Anmeldung fehlgeschlagen. Bitte versuche es erneut.', 'error')
  }
}

async function handleLogout() {
  if (!supabase) return
  try {
    await supabase.auth.signOut()
    showToast('Erfolgreich abgemeldet.', 'success')
  } catch (error) {
    console.error(error)
    showToast('Abmelden ist fehlgeschlagen.', 'error')
  }
}

async function loadProfile() {
  if (!supabase || !state.user?.id) {
    state.profile = null
    updateProfileModalUserInfo()
    return
  }
  try {
    const { data, error } = await supabase
      .from('profiles')
      .select('username, avatar_url')
      .eq('id', state.user.id)
      .maybeSingle()

    if (!error && data) {
      state.profile = data
    } else {
      state.profile = {
        username: state.user?.user_metadata?.full_name ?? null,
        avatar_url: state.user?.user_metadata?.avatar_url ?? null,
      }
    }
  } catch (error) {
    console.error(error)
    state.profile = {
      username: state.user?.user_metadata?.full_name ?? null,
      avatar_url: state.user?.user_metadata?.avatar_url ?? null,
    }
  } finally {
    updateProfileModalUserInfo()
  }
}

function renderEnchantmentsList() {
  const container = elements.enchantmentsList
  if (!container) return

  container.innerHTML = ''
  container.style.removeProperty('--enchantments-max-height')

  if (!state.enchantmentsLoaded) {
    container.innerHTML = '<p class="text-sm text-slate-500">Verzauberungen werden geladen…</p>'
    container.scrollTop = 0
    return
  }

  if (state.enchantmentsError) {
    container.innerHTML = '<p class="text-sm text-slate-500">Verzauberungen konnten nicht geladen werden.</p>'
    container.scrollTop = 0
    return
  }

  const rawSearch = typeof state.enchantmentsSearch === 'string' ? state.enchantmentsSearch : ''
  const searchTerm = rawSearch.trim().toLowerCase().replace(/\s+/g, ' ')

  const validIds = new Set()
  state.enchantments.forEach((enchant) => {
    const id = Number(enchant.id)
    if (Number.isFinite(id)) {
      validIds.add(id)
    }
  })
  state.selectedEnchantments.forEach((_level, id) => {
    if (!validIds.has(id)) {
      state.selectedEnchantments.delete(id)
    }
  })

  if (!state.enchantments.length) {
    container.innerHTML = '<p class="text-sm text-slate-500">Keine Verzauberungen verfügbar.</p>'
    container.scrollTop = 0
    return
  }

  const filteredEnchantments = searchTerm
    ? state.enchantments.filter((enchant) => {
        const label = typeof enchant.label === 'string' ? enchant.label.toLowerCase() : ''
        return label.includes(searchTerm)
      })
    : state.enchantments.slice()

  if (!filteredEnchantments.length) {
    container.innerHTML = '<p class="text-sm text-slate-500">Keine Verzauberungen gefunden.</p>'
    container.scrollTop = 0
    return
  }

  const fragment = document.createDocumentFragment()

  filteredEnchantments.forEach((enchant) => {
    const id = Number(enchant.id)
    if (!Number.isFinite(id)) {
      return
    }

    const row = document.createElement('div')
    row.className =
      'flex items-center justify-between gap-3 rounded-xl border border-slate-800/70 bg-slate-950/50 px-3 py-2'
    row.dataset.enchantmentRow = 'true'

    const label = document.createElement('label')
    label.className = 'flex flex-1 items-center gap-3 text-sm text-slate-200'

    const checkbox = document.createElement('input')
    checkbox.type = 'checkbox'
    checkbox.className = 'h-4 w-4 rounded border-slate-700 bg-slate-900 text-emerald-500 focus:ring-emerald-500'
    checkbox.dataset.enchantmentId = String(enchant.id)

    const name = document.createElement('span')
    name.textContent = typeof enchant.label === 'string' ? enchant.label : ''

    label.append(checkbox, name)

    const levelSelect = document.createElement('select')
    levelSelect.className =
      'rounded-lg border border-slate-800 bg-slate-900 px-3 py-1 text-sm text-slate-100 focus:border-emerald-400 focus:outline-none focus:ring-2 focus:ring-emerald-500/40'
    levelSelect.dataset.enchantmentLevel = String(enchant.id)

    const maxLevel = Math.max(1, Number(enchant.max_level) || 1)
    levelSelect.dataset.maxLevel = String(maxLevel)

    for (let level = 1; level <= maxLevel; level += 1) {
      const option = document.createElement('option')
      option.value = String(level)
      option.textContent = String(level)
      levelSelect.appendChild(option)
    }

    const savedLevel = state.selectedEnchantments.get(id)
    const hasSavedLevel = Number.isFinite(savedLevel)
    const initialLevel = hasSavedLevel ? Math.min(Math.max(Number(savedLevel), 1), maxLevel) : 1

    levelSelect.value = String(initialLevel)
    levelSelect.disabled = !hasSavedLevel
    checkbox.checked = hasSavedLevel

    if (hasSavedLevel && initialLevel !== savedLevel) {
      state.selectedEnchantments.set(id, initialLevel)
    }

    checkbox.addEventListener('change', () => {
      if (checkbox.checked) {
        levelSelect.disabled = false
        const level = Math.min(Math.max(Number(levelSelect.value) || 1, 1), maxLevel)
        levelSelect.value = String(level)
        state.selectedEnchantments.set(id, level)
        levelSelect.focus()
      } else {
        levelSelect.disabled = true
        levelSelect.value = '1'
        state.selectedEnchantments.delete(id)
      }
    })

    levelSelect.addEventListener('change', () => {
      const level = Math.min(Math.max(Number(levelSelect.value) || 1, 1), maxLevel)
      levelSelect.value = String(level)
      if (checkbox.checked) {
        state.selectedEnchantments.set(id, level)
      }
    })

    row.append(label, levelSelect)
    fragment.appendChild(row)
  })

  container.appendChild(fragment)
  container.scrollTop = 0
  updateEnchantmentsListMaxHeight()
}

function updateEnchantmentsListMaxHeight() {
  const container = elements.enchantmentsList
  if (!container) return

  const rows = container.querySelectorAll('[data-enchantment-row]')
  if (rows.length <= MAX_VISIBLE_ENCHANTMENTS) {
    container.style.removeProperty('--enchantments-max-height')
    return
  }

  const referenceRow = rows[MAX_VISIBLE_ENCHANTMENTS - 1]
  if (!referenceRow) {
    container.style.removeProperty('--enchantments-max-height')
    return
  }

  const style = window.getComputedStyle(container)
  const paddingBottom = Number.parseFloat(style.paddingBottom) || 0
  const maxHeight = referenceRow.offsetTop + referenceRow.offsetHeight + paddingBottom

  container.style.setProperty('--enchantments-max-height', `${Math.ceil(maxHeight)}px`)
}

function collectSelectedEnchantments() {
  const selections = []
  let validationError = null

  const enchantmentMap = new Map()
  state.enchantments.forEach((enchant) => {
    const id = Number(enchant.id)
    if (Number.isFinite(id)) {
      enchantmentMap.set(id, enchant)
    }
  })

  state.selectedEnchantments.forEach((savedLevel, id) => {
    const enchantment = enchantmentMap.get(id)
    if (!enchantment) {
      state.selectedEnchantments.delete(id)
      return
    }

    const maxLevel = Math.max(1, Number(enchantment.max_level) || 1)
    const level = Number(savedLevel)
    if (!Number.isFinite(level) || level < 1 || level > maxLevel) {
      validationError = `Level muss zwischen 1 und ${maxLevel} liegen.`
      return
    }

    selections.push({ id, level })
  })

  return { selections, error: validationError }
}

function sanitizeInsertPayloadForLog(payload) {
  if (!payload || typeof payload !== 'object') {
    return null
  }

  const allowedKeys = [
    'name',
    'title',
    'item_type_id',
    'material_id',
    'rarity_id',
    'rarity',
    'star_level',
    'stars',
    'image_url',
    'lore_image_url',
    'is_published',
  ]

  const result = {}
  allowedKeys.forEach((key) => {
    if (key in payload) {
      result[key] = payload[key]
    }
  })

  if (Array.isArray(payload.enchantments)) {
    result.enchantments = payload.enchantments.map((entry) => ({
      id: entry.id,
      level: entry.level,
    }))
  }

  return result
}

function logInsertAttempt(method, { payload, status, error, response, userId, note } = {}) {
  insertDiagnostics.lastMethod = method ?? null
  insertDiagnostics.lastStatus = typeof status === 'number' ? status : null
  insertDiagnostics.lastPayload = sanitizeInsertPayloadForLog(payload)
  insertDiagnostics.lastError =
    error instanceof Error ? error.message : error ? String(error) : null
  insertDiagnostics.lastResponse = response ?? null
  insertDiagnostics.lastUserId = userId ?? null

  if (typeof console !== 'undefined' && typeof console.info === 'function') {
    const logData = {
      method,
      status: insertDiagnostics.lastStatus,
      userId: insertDiagnostics.lastUserId,
      note: note ?? null,
      payload: insertDiagnostics.lastPayload,
    }
    if (insertDiagnostics.lastError) {
      logData.error = insertDiagnostics.lastError
    }
    console.info('[item-insert]', logData)
  }
}

async function attemptBffInsert({ payload, token, userId }) {
  if (!token) {
    logInsertAttempt('bff', {
      payload,
      userId,
      note: 'missing_token',
      error: 'missing_token',
    })
    return { ok: false, reason: 'missing_token', fatal: true }
  }

  try {
    const response = await fetch(`${API_BASE}/items`, {
      method: 'POST',
      headers: {
        'content-type': 'application/json',
        authorization: `Bearer ${token}`,
      },
      body: JSON.stringify(payload),
    })

    const isJson = response.headers.get('content-type')?.includes('application/json')
    const data = isJson ? await response.json().catch(() => null) : null

    if (response.ok) {
      logInsertAttempt('bff', {
        payload,
        status: response.status,
        response: data,
        userId,
        note: 'success',
      })
      return {
        ok: true,
        status: response.status,
        item: data?.item ?? data ?? null,
        enchantments: data?.enchantments ?? [],
        response: data,
      }
    }

    if (response.status === 401 || response.status === 403) {
      logInsertAttempt('bff', {
        payload,
        status: response.status,
        response: data,
        userId,
        note: 'unauthorized',
      })
      return {
        ok: false,
        reason: 'unauthorized',
        fatal: true,
        status: response.status,
        message: data?.message ?? 'Nicht autorisiert.',
        response: data,
      }
    }

    if (response.status === 400) {
      logInsertAttempt('bff', {
        payload,
        status: response.status,
        response: data,
        userId,
        note: 'validation',
      })
      return {
        ok: false,
        reason: 'validation',
        fatal: true,
        status: response.status,
        message: data?.message ?? 'Validierung fehlgeschlagen.',
        issues: Array.isArray(data?.issues) ? data.issues : null,
        response: data,
      }
    }

    if (response.status === 404 || response.status === 405) {
      logInsertAttempt('bff', {
        payload,
        status: response.status,
        response: data,
        userId,
        note: 'unavailable',
      })
      return { ok: false, reason: 'unavailable', status: response.status, response: data }
    }

    logInsertAttempt('bff', {
      payload,
      status: response.status,
      response: data,
      userId,
      note: 'error',
      error: data?.error ?? data?.message ?? `status_${response.status}`,
    })
    return {
      ok: false,
      reason: 'error',
      status: response.status,
      message: data?.message ?? 'Unbekannter Fehler.',
      response: data,
    }
  } catch (error) {
    logInsertAttempt('bff', { payload, error, userId, note: 'network' })
    return { ok: false, reason: 'network', error }
  }
}

async function attemptDirectInsert({ user, payload, enchantments }) {
  const resolvedStars = Number.isFinite(Number(payload.star_level))
    ? Number(payload.star_level)
    : Number.isFinite(Number(payload.stars))
      ? Number(payload.stars)
      : 0

  const basePayload = {
    title: payload.name ?? payload.title ?? '',
    name: payload.name ?? payload.title ?? '',
    item_type_id: payload.item_type_id,
    material_id: payload.material_id,
    rarity_id: payload.rarity_id ?? null,
    rarity: payload.rarity ?? null,
    stars: resolvedStars,
    star_level: resolvedStars,
    created_by: user.id,
    image_url: payload.image_url ?? null,
    lore_image_url: payload.lore_image_url ?? null,
    is_published: payload.is_published === true,
  }

  const buildPayloadVariant = (starColumn, useLegacyFallback) => {
    const variant = { ...basePayload }
    delete variant.stars
    delete variant.star_level

    if (starColumn === 'star_level') {
      variant.star_level = resolvedStars
    } else {
      variant.stars = resolvedStars
    }

    if (useLegacyFallback) {
      delete variant.created_by
      delete variant.name
      delete variant.rarity
      variant.owner = user.id
<<<<<<< HEAD
=======

      if (Object.prototype.hasOwnProperty.call(variant, 'image_url')) {
        const value = variant.image_url
        delete variant.image_url
        if (value !== undefined) {
          variant.image = value
        }
      }

      if (Object.prototype.hasOwnProperty.call(variant, 'lore_image_url')) {
        const value = variant.lore_image_url
        delete variant.lore_image_url
        if (value !== undefined) {
          variant.lore_image = value
        }
      }
    } else {
      delete variant.image
      delete variant.lore_image
>>>>>>> a4241809
    }

    return variant
  }

  const logPayload = { ...payload, enchantments }

  const executeInsert = async (starColumn, useLegacyFallback) =>
    supabase.from('items').insert([buildPayloadVariant(starColumn, useLegacyFallback)]).select().single()

  const starColumns = ['stars', 'star_level']
  let insertResult = null
  let lastError = null
  let lastStatus = null

  for (const starColumn of starColumns) {
    let result = await executeInsert(starColumn, false)
    if (!result.error && result.data) {
      insertResult = result
      break
    }

    lastError = result.error ?? null
    lastStatus = result.status ?? null

    const message = String(result.error?.message ?? '').toLowerCase()
    const missingStarColumn =
      message.includes('column "stars"') || message.includes('column items.stars')
<<<<<<< HEAD
    const legacyColumnIssue =
      message.includes('column "created_by"') ||
      message.includes('column "name"') ||
      message.includes('column "rarity"')
=======
    const legacyColumns = ['created_by', 'name', 'rarity', 'description', 'image_url', 'lore_image_url']
    const legacyColumnIssue = legacyColumns.some((column) =>
      message.includes(`column "${column}`) || message.includes(`column items.${column}`)
    )
>>>>>>> a4241809

    if (legacyColumnIssue) {
      result = await executeInsert(starColumn, true)
      if (!result.error && result.data) {
        insertResult = result
        break
      }
      lastError = result.error ?? null
      lastStatus = result.status ?? null
    }

    if (starColumn === 'stars' && !missingStarColumn) {
      break
    }
  }

  if (!insertResult || insertResult.error || !insertResult.data) {
    logInsertAttempt('supabase', {
      payload: logPayload,
      status: insertResult?.status ?? lastStatus ?? null,
      error: insertResult?.error ?? lastError ?? 'insert_failed',
      userId: user.id,
    })
    throw insertResult?.error || lastError || new Error('Item konnte nicht gespeichert werden.')
  }

  const createdItem = normaliseItemStarFields(insertResult.data)

  if (enchantments.length) {
    const enchantRows = enchantments.map((entry) => ({
      item_id: createdItem.id,
      enchantment_id: entry.id,
      level: entry.level,
    }))
    const { error: enchantError, data: enchantData, status } = await supabase
      .from('item_enchantments')
      .insert(enchantRows)
      .select()

    if (enchantError) {
      logInsertAttempt('supabase', {
        payload: logPayload,
        status: status ?? null,
        error: enchantError,
        userId: user.id,
        note: 'enchant_failed',
      })
      throw enchantError
    }
  }

  logInsertAttempt('supabase', {
    payload: logPayload,
    status: 201,
    userId: user.id,
    note: 'success',
  })

  return { item: createdItem }
}

function showFormLevelError(message) {
  if (!elements.formError) {
    return
  }
  elements.formError.textContent = message ?? ''
  elements.formError.classList.remove('hidden')
}

function handleValidationIssues(issues, fallbackMessage) {
  let derivedMessage =
    typeof fallbackMessage === 'string' && fallbackMessage.trim().length > 0
      ? fallbackMessage.trim()
      : ''

  if (Array.isArray(issues)) {
    issues.forEach((issue) => {
      if (!issue || typeof issue !== 'object') {
        return
      }

      const path = Array.isArray(issue.path) ? issue.path : []
      const field = path.length > 0 ? path[0] : null

      if (typeof field === 'string' && typeof issue.message === 'string' && issue.message.trim()) {
        showFieldError(field, issue.message)
        if (!derivedMessage) {
          derivedMessage = issue.message
        }
      }
    })
  }

  if (!derivedMessage) {
    derivedMessage = 'Validierung fehlgeschlagen.'
  }

  showFormLevelError(derivedMessage)
  showToast(derivedMessage, 'error')
}

async function handleAddItemSubmit(event) {
  event.preventDefault()
  if (!supabase) {
    showToast('Supabase ist nicht konfiguriert.', 'error')
    return
  }

  clearFormErrors()
  elements.formError?.classList.add('hidden')
  if (elements.formError) {
    elements.formError.textContent = ''
  }

  const formData = new FormData(elements.addItemForm)
  const title = (formData.get('title') || '').toString().trim()
  const typeId = formData.get('itemType')?.toString() ?? ''
  const materialId = formData.get('material')?.toString() ?? ''
  const rarityId = formData.get('rarity')?.toString() ?? ''
  const starsValue = formData.get('stars')?.toString() ?? ''
  const itemImageFile = normalizeFileValue(formData.get('itemImage'))
  const loreImageFile = normalizeFileValue(formData.get('itemLoreImage'))

  let hasError = false
  if (!title || title.length < 1 || title.length > 120) {
    showFieldError('title', 'Titel muss zwischen 1 und 120 Zeichen lang sein.')
    hasError = true
  }
  if (!typeId) {
    showFieldError('itemType', 'Bitte einen Item-Typ auswählen.')
    hasError = true
  }
  if (!materialId) {
    showFieldError('material', 'Bitte ein Material auswählen.')
    hasError = true
  }
  if (!rarityId) {
    showFieldError('rarity', 'Bitte eine Seltenheit auswählen.')
    hasError = true
  }
  if (!starsValue) {
    showFieldError('stars', 'Bitte Sterne auswählen (0 bis 5).')
    hasError = true
  } else {
    const starsNumber = Number(starsValue)
    if (!Number.isInteger(starsNumber) || starsNumber < 0 || starsNumber > 5) {
      showFieldError('stars', 'Sterne müssen zwischen 0 und 5 liegen.')
      hasError = true
    }
  }

  const fileChecks = [
    { file: itemImageFile, field: 'itemImage', label: 'Item-Bild' },
    { file: loreImageFile, field: 'itemLoreImage', label: 'Lore-Bild' },
  ]

  fileChecks.forEach(({ file, field, label }) => {
    if (!file) {
      return
    }
    if (Number(file.size) > MAX_IMAGE_SIZE_BYTES) {
      showFieldError(field, `${label} darf maximal ${MAX_IMAGE_SIZE_MB} MB groß sein.`)
      hasError = true
      return
    }
    if (!isAllowedImageFile(file)) {
      showFieldError(field, `${label} muss ein Bild (PNG, JPG/JPEG, WebP oder GIF) sein.`)
      hasError = true
    }
  })

  if (hasError) {
    return
  }

  const { selections, error: enchantError } = collectSelectedEnchantments()
  if (enchantError) {
    showFieldError('enchantments', enchantError)
    return
  }

  toggleSubmitLoading(true)

  let uploadFailed = false
  const uploadedFilePaths = []
  let createdItem = null
  let itemImageUpload = null
  let loreImageUpload = null

  try {
    const [userResult, sessionResult] = await Promise.all([
      supabase.auth.getUser(),
      supabase.auth.getSession(),
    ])

    if (userResult.error) {
      throw userResult.error
    }
    if (sessionResult.error) {
      throw sessionResult.error
    }

    const user = userResult.data?.user ?? null
    const session = sessionResult.data?.session ?? null
    const accessToken = session?.access_token ?? null

    if (!user || !accessToken) {
      showToast('Bitte anmelden, um Items zu speichern.', 'warning')
      return
    }

    if (itemImageFile) {
      try {
        itemImageUpload = await uploadImageFile(itemImageFile, 'item', user.id)
        if (itemImageUpload?.path) {
          uploadedFilePaths.push(itemImageUpload.path)
        }
      } catch (error) {
        uploadFailed = true
        showFieldError('itemImage', 'Upload des Item-Bildes ist fehlgeschlagen.')
        throw error
      }
    }

    if (loreImageFile) {
      try {
        loreImageUpload = await uploadImageFile(loreImageFile, 'item-lore', user.id)
        if (loreImageUpload?.path) {
          uploadedFilePaths.push(loreImageUpload.path)
        }
      } catch (error) {
        uploadFailed = true
        showFieldError('itemLoreImage', 'Upload des Lore-Bildes ist fehlgeschlagen.')
        throw error
      }
    }

    const starsNumber = Number(starsValue)
    const normalizedStars = Number.isFinite(starsNumber) ? starsNumber : 0
    const itemImageUrl =
      typeof itemImageUpload?.publicUrl === 'string' ? itemImageUpload.publicUrl.trim() : ''
    const loreImageUrlValue =
      typeof loreImageUpload?.publicUrl === 'string' ? loreImageUpload.publicUrl.trim() : ''

    const basePayload = {
      name: title,
      title,
      item_type_id: Number(typeId),
      material_id: Number(materialId),
      rarity_id: Number(rarityId),
      star_level: normalizedStars,
      stars: normalizedStars,
      is_published: false,
    }

    if (itemImageUrl) {
      basePayload.image_url = itemImageUrl
    }
    if (loreImageUrlValue) {
      basePayload.lore_image_url = loreImageUrlValue
    }

    const enchantmentPayload = selections.map((entry) => ({
      id: entry.id,
      level: entry.level,
    }))

    const bffPayload = {
      ...basePayload,
      image_url: basePayload.image_url ?? undefined,
      lore_image_url: basePayload.lore_image_url ?? undefined,
      enchantments: enchantmentPayload,
    }

    const bffResult = await attemptBffInsert({
      payload: bffPayload,
      token: accessToken,
      userId: user.id,
    })

    if (bffResult.ok) {
      createdItem = bffResult.item
      showToast('Erfolgreich gespeichert.', 'success')
      closeAddItemModal()
      await loadItems()
      return
    }

    if (bffResult.reason === 'unauthorized' || bffResult.reason === 'missing_token') {
      showToast('Bitte anmelden, um Items zu speichern.', 'warning')
      return
    }

    if (bffResult.reason === 'validation') {
      handleValidationIssues(bffResult.issues, bffResult.message)
      return
    }

    if (bffResult.reason === 'unavailable' || bffResult.reason === 'network' || bffResult.reason === 'error') {
      showToast('API nicht erreichbar – versuche direkten Speicherweg…', 'info')
    }

    const directResult = await attemptDirectInsert({
      user,
      payload: basePayload,
      enchantments: enchantmentPayload,
    })

    createdItem = directResult.item
    showToast('Erfolgreich gespeichert.', 'success')
    closeAddItemModal()
    await loadItems()
  } catch (error) {
    console.error(error)
    if (!createdItem && uploadedFilePaths.length && supabase) {
      try {
        await supabase.storage.from(STORAGE_BUCKET_ITEM_MEDIA).remove(uploadedFilePaths)
      } catch (cleanupError) {
        console.warn('Aufräumen fehlgeschlagen.', cleanupError)
      }
    }

    if (error?.code === 'PGRST301') {
      showToast('Bitte anmelden, um Items zu speichern.', 'warning')
    } else if (uploadFailed) {
      const message = 'Upload der Bilder ist fehlgeschlagen. Bitte versuche es erneut.'
      showFormLevelError(message)
      showToast(message, 'error')
    } else if (typeof error?.message === 'string' && error.message.trim()) {
      showFormLevelError(error.message)
      showToast('Speichern fehlgeschlagen.', 'error')
    } else {
      showFormLevelError('Item konnte nicht gespeichert werden.')
      showToast('Speichern fehlgeschlagen.', 'error')
    }
  } finally {
    toggleSubmitLoading(false)
  }
}

function registerItemInsertSelfTest() {
  if (typeof window === 'undefined') {
    return
  }

  window.__itemInsertDiagnostics = insertDiagnostics

  window.__itemInsertSelfTest = async function itemInsertSelfTest() {
    const summary = {
      user: null,
      dryRun: null,
      write: null,
      diagnostics: insertDiagnostics,
    }

    if (!supabase) {
      console.warn('[item-selftest] Supabase Client nicht verfügbar.')
      return summary
    }

    const [userResult, sessionResult] = await Promise.all([
      supabase.auth.getUser(),
      supabase.auth.getSession(),
    ])

    if (userResult.error) {
      console.error('[item-selftest] getUser fehlgeschlagen', userResult.error)
      return summary
    }

    summary.user = userResult.data?.user ?? null

    if (sessionResult.error) {
      console.error('[item-selftest] getSession fehlgeschlagen', sessionResult.error)
      return summary
    }

    const token = sessionResult.data?.session?.access_token ?? null

    if (!summary.user || !token) {
      console.warn('[item-selftest] Kein angemeldeter Nutzer oder Token verfügbar.')
      return summary
    }

    const testPayload = {
      name: `SelfTest Item ${Date.now()}`,
      item_type_id: 1,
      material_id: 1,
      rarity_id: 1,
      star_level: 0,
      enchantments: [],
      is_published: false,
    }

    try {
      const response = await fetch(`${API_BASE}/items?dryRun=1`, {
        method: 'POST',
        headers: {
          'content-type': 'application/json',
          authorization: `Bearer ${token}`,
        },
        body: JSON.stringify(testPayload),
      })
      const body = await response.json().catch(() => null)
      summary.dryRun = { status: response.status, body }
      console.info('[item-selftest] Dry-Run', summary.dryRun)
    } catch (error) {
      console.error('[item-selftest] Dry-Run fehlgeschlagen', error)
      summary.dryRun = {
        error: error instanceof Error ? error.message : String(error),
      }
    }

    if (window.__ALLOW_WRITE_TEST === true) {
      try {
        const writePayload = { ...testPayload, name: `${testPayload.name}-write` }
        const response = await fetch(`${API_BASE}/items`, {
          method: 'POST',
          headers: {
            'content-type': 'application/json',
            authorization: `Bearer ${token}`,
          },
          body: JSON.stringify(writePayload),
        })
        const body = await response.json().catch(() => null)
        summary.write = { status: response.status, body }
        console.info('[item-selftest] Write', summary.write)
        const createdId = body?.item?.id ?? null
        if (createdId) {
          try {
            await supabase.from('items').delete().eq('id', createdId)
            console.info('[item-selftest] Testeintrag entfernt.')
          } catch (cleanupError) {
            console.warn('[item-selftest] Entfernen des Testeintrags fehlgeschlagen.', cleanupError)
          }
        }
      } catch (error) {
        console.error('[item-selftest] Schreiben fehlgeschlagen', error)
        summary.write = {
          error: error instanceof Error ? error.message : String(error),
        }
      }
    }

    return summary
  }
}

async function loadFiltersAndLists() {
  if (!supabase) {
    renderItemsError('Supabase ist nicht konfiguriert. Bitte Meta-Daten ergänzen.')
    state.enchantmentsLoaded = true
    state.enchantmentsError = true
    renderEnchantmentsList()
    return
  }
  state.enchantmentsLoaded = false
  state.enchantmentsError = false
  setAriaBusy(true)
  renderSkeleton(6)
  try {
    const [itemTypesResult, materialsResult, raritiesResult, enchantmentsResult] = await Promise.all([
      supabase.from('item_types').select('id,label').order('label', { ascending: true }),
      supabase.from('materials').select('id,label').order('label', { ascending: true }),
      supabase
        .from('rarities')
        .select('id,label,sort')
        .order('sort', { ascending: true })
        .order('label', { ascending: true }),
      supabase.from('enchantments').select('id,label,max_level').order('label', { ascending: true }),
    ])

    const errors = [itemTypesResult.error, materialsResult.error, raritiesResult.error, enchantmentsResult.error].filter(Boolean)
    if (errors.length) {
      throw errors[0]
    }

    state.itemTypes = itemTypesResult.data ?? []
    state.materials = materialsResult.data ?? []
    state.rarities = raritiesResult.data ?? []
    state.enchantments = enchantmentsResult.data ?? []
    state.enchantmentsLoaded = true
    state.enchantmentsError = false

    populateSelect(elements.filterType, state.itemTypes)
    populateSelect(elements.filterMaterial, state.materials)
    populateSelect(elements.filterRarity, state.rarities)
    populateSelect(document.getElementById('itemTypeSelect'), state.itemTypes, 'Auswählen…')
    populateSelect(document.getElementById('itemMaterialSelect'), state.materials, 'Auswählen…')
    populateSelect(document.getElementById('itemRaritySelect'), state.rarities, 'Auswählen…')

    renderEnchantmentsList()

    await loadItems()
  } catch (error) {
    console.error(error)
    state.enchantmentsLoaded = true
    state.enchantmentsError = true
    renderEnchantmentsList()
    renderItemsError('Daten konnten nicht geladen werden.')
    showToast('Initiale Daten konnten nicht geladen werden.', 'error')
  } finally {
    setAriaBusy(false)
  }
}

async function loadItems() {
  if (!supabase) {
    renderItemsError('Supabase ist nicht konfiguriert. Bitte Meta-Daten ergänzen.')
    return
  }
  if (state.itemsLoading) {
    state.reloadRequested = true
    return
  }
  state.itemsLoading = true
  state.reloadRequested = false
  setAriaBusy(true)
  renderSkeleton(3)
  try {
    const sanitizedSearch = state.filters.search
      ? state.filters.search.replace(/%/g, '\\%').replace(/_/g, '\\_')
      : ''

    const buildItemsQuery = (starColumn) => {
      const selectColumns = [
        'id',
        'title',
        'lore',
        starColumn,
        'created_at',
        'image_url',
        'lore_image_url',
        'item_types:item_type_id(id,label)',
        'materials:material_id(id,label)',
        'rarities:rarity_id(id,label,sort)',
      ].join(',')

      let query = supabase
        .from('items')
        .select(selectColumns)
        .order('created_at', { ascending: false })

      if (state.filters.typeId) {
        query = query.eq('item_type_id', state.filters.typeId)
      }
      if (state.filters.materialId) {
        query = query.eq('material_id', state.filters.materialId)
      }
      if (state.filters.rarityId) {
        query = query.eq('rarity_id', state.filters.rarityId)
      }
      if (sanitizedSearch) {
        query = query.or(`title.ilike.%${sanitizedSearch}%,lore.ilike.%${sanitizedSearch}%`)
      }

      return query
    }

    const { data, error } = await buildItemsQuery('stars')
    if (error) {
      if (error?.code === '42703') {
        const { data: fallbackData, error: fallbackError } = await buildItemsQuery('stars:star_level')
        if (fallbackError) {
          throw fallbackError
        }
        const normalisedFallback = Array.isArray(fallbackData)
          ? fallbackData.map(normaliseItemStarFields)
          : []
        renderItems(normalisedFallback)
        return
      }
      throw error
    }

    const normalisedItems = Array.isArray(data) ? data.map(normaliseItemStarFields) : []
    renderItems(normalisedItems)
  } catch (error) {
    console.error(error)
    renderItemsError('Items konnten nicht geladen werden.')
    showToast('Fehler beim Laden der Items.', 'error')
  } finally {
    state.itemsLoading = false
    setAriaBusy(false)
    if (state.reloadRequested) {
      state.reloadRequested = false
      loadItems()
    }
  }
}

async function initialiseAuth() {
  if (!supabase) {
    state.user = null
    state.profile = null
    state.profileStats = null
    updateProfileModalUserInfo()
    renderAuthState()
    return
  }
  try {
    const { data } = await supabase.auth.getUser()
    state.user = data?.user ?? null
    if (state.user) {
      state.profileStats = null
      await loadProfile()
    } else {
      state.profile = null
      state.profileStats = null
      updateProfileModalUserInfo()
    }
  } catch (error) {
    console.error(error)
    state.user = null
    state.profile = null
    state.profileStats = null
    updateProfileModalUserInfo()
  }

  renderAuthState()

  const { data } = supabase.auth.onAuthStateChange(async (_event, session) => {
    state.user = session?.user ?? null
    if (state.user) {
      state.profileStats = null
      await loadProfile()
    } else {
      state.profile = null
      state.profileStats = null
      updateProfileModalUserInfo()
    }
    renderAuthState()
  })

  authSubscription = data?.subscription ?? null
}

function init() {
  initializeMenuControls()
  bindFilterEvents()
  bindModalEvents()
  initialiseAuth()
  loadFiltersAndLists()
}

registerItemInsertSelfTest()

if (document.readyState === 'loading') {
  document.addEventListener('DOMContentLoaded', init)
} else {
  init()
}

window.addEventListener('resize', updateEnchantmentsListMaxHeight)

window.addEventListener('beforeunload', () => {
  authSubscription?.unsubscribe?.()
})<|MERGE_RESOLUTION|>--- conflicted
+++ resolved
@@ -2184,28 +2184,6 @@
       delete variant.name
       delete variant.rarity
       variant.owner = user.id
-<<<<<<< HEAD
-=======
-
-      if (Object.prototype.hasOwnProperty.call(variant, 'image_url')) {
-        const value = variant.image_url
-        delete variant.image_url
-        if (value !== undefined) {
-          variant.image = value
-        }
-      }
-
-      if (Object.prototype.hasOwnProperty.call(variant, 'lore_image_url')) {
-        const value = variant.lore_image_url
-        delete variant.lore_image_url
-        if (value !== undefined) {
-          variant.lore_image = value
-        }
-      }
-    } else {
-      delete variant.image
-      delete variant.lore_image
->>>>>>> a4241809
     }
 
     return variant
@@ -2234,18 +2212,10 @@
     const message = String(result.error?.message ?? '').toLowerCase()
     const missingStarColumn =
       message.includes('column "stars"') || message.includes('column items.stars')
-<<<<<<< HEAD
     const legacyColumnIssue =
       message.includes('column "created_by"') ||
       message.includes('column "name"') ||
       message.includes('column "rarity"')
-=======
-    const legacyColumns = ['created_by', 'name', 'rarity', 'description', 'image_url', 'lore_image_url']
-    const legacyColumnIssue = legacyColumns.some((column) =>
-      message.includes(`column "${column}`) || message.includes(`column items.${column}`)
-    )
->>>>>>> a4241809
-
     if (legacyColumnIssue) {
       result = await executeInsert(starColumn, true)
       if (!result.error && result.data) {
