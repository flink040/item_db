import { supabase } from './supabaseClient.js'

const state = {
  filters: {
    typeId: null,
    materialId: null,
    rarityId: null,
    search: null,
  },
  itemTypes: [],
  materials: [],
  rarities: [],
  enchantments: [],
  enchantmentsLoaded: false,
  enchantmentsError: false,
  enchantmentsSearch: '',
  selectedEnchantments: new Map(),
  user: null,
  profile: null,
  profileStats: null,
  itemsLoading: false,
  reloadRequested: false,
  authMenu: {
    trigger: null,
    menu: null,
  },
}

const elements = {
  filterType: document.getElementById('filter-type'),
  filterMaterial: document.getElementById('filter-material'),
  filterRarity: document.getElementById('filter-rarity'),
  searchInput: document.getElementById('app-search-input'),
  searchForm: document.querySelector('[data-js="search-form"]'),
  itemsList: document.getElementById('itemsList'),
  itemsEmpty: document.getElementById('itemsEmptyState'),
  addItemButton: document.getElementById('btn-add-item'),
  addItemModal: document.getElementById('addItemModal'),
  addItemForm: document.getElementById('addItemForm'),
  starRating: document.querySelector('[data-star-rating]'),
  starRatingInput: document.querySelector('[data-star-rating-input]'),
  enchantmentsSearchInput: document.getElementById('enchantmentsSearch'),
  enchantmentsList: document.getElementById('enchantmentsList'),
  formError: document.getElementById('addItemFormError'),
  submitButton: document.getElementById('addItemSubmit'),
  submitSpinner: document.querySelector('[data-loading-icon]'),
  toastContainer: document.getElementById('toast-container'),
  profileContainer: document.getElementById('profile-container'),
  mobileMenuButton: document.querySelector('[data-js="mobile-menu-btn"]'),
  mobileMenu: document.querySelector('[data-js="mobile-menu"]'),
}

const profileModalElements = (() => {
  const modal = document.querySelector('[data-profile-modal]')
  return {
    modal,
    overlay: modal?.querySelector('[data-profile-modal-overlay]') ?? null,
    closeButtons: modal ? Array.from(modal.querySelectorAll('[data-profile-close]')) : [],
    avatarFrame: modal?.querySelector('[data-profile-avatar]') ?? null,
    avatarImage: modal?.querySelector('[data-profile-avatar-image]') ?? null,
    avatarFallback: modal?.querySelector('[data-profile-avatar-fallback]') ?? null,
    displayName: modal?.querySelector('[data-profile-display-name]') ?? null,
    items: modal?.querySelector('[data-profile-items]') ?? null,
    likes: modal?.querySelector('[data-profile-likes]') ?? null,
    loading: modal?.querySelector('[data-profile-loading]') ?? null,
    error: modal?.querySelector('[data-profile-error]') ?? null,
  }
})()

const profileModalState = {
  isOpen: false,
  lastFocusedElement: null,
  activeFetchToken: 0,
}

let searchDebounceId = 0
let authSubscription = null
let menuMediaQuery = null
let menuMediaHandler = null
let ignoreNextMenuClick = false
const customFileInputs = new Map()
const starRatingControl = {
  container: null,
  input: null,
  buttons: [],
  value: null,
  hoverValue: null,
  initialised: false,
}

const MAX_STAR_RATING = 3
const DESKTOP_MENU_MEDIA_QUERY = '(min-width: 768px)'
const MAX_VISIBLE_ENCHANTMENTS = 5
const STORAGE_BUCKET_ITEM_MEDIA = 'item-media'
const STORAGE_UPLOAD_ROOT = 'items'
const MAX_IMAGE_SIZE_BYTES = 5 * 1024 * 1024
const MAX_IMAGE_SIZE_MB = 5
const ALLOWED_IMAGE_EXTENSIONS = ['.png', '.jpg', '.jpeg', '.webp', '.gif']
const IMAGE_MIME_EXTENSION_MAP = {
  'image/png': '.png',
  'image/jpeg': '.jpg',
  'image/jpg': '.jpg',
  'image/webp': '.webp',
  'image/gif': '.gif',
};

const API_BASE = '/api'

const insertDiagnostics = {
  lastMethod: null,
  lastStatus: null,
  lastPayload: null,
  lastError: null,
  lastResponse: null,
  lastUserId: null,
}

function formatFileSize(bytes) {
  const size = Number(bytes)
  if (!Number.isFinite(size) || size < 0) {
    return ''
  }

  const units = ['B', 'KB', 'MB', 'GB']
  let index = 0
  let value = size

  while (value >= 1024 && index < units.length - 1) {
    value /= 1024
    index += 1
  }

  const decimals = value >= 10 || index === 0 ? 0 : 1
  return `${value.toFixed(decimals)} ${units[index]}`
}


function setMenuExpanded(expanded) {
  const button = elements.mobileMenuButton
  const menu = elements.mobileMenu
  if (!button || !menu) return

  const shouldExpand = Boolean(expanded)
  button.setAttribute('aria-expanded', String(shouldExpand))
  button.dataset.menuOpen = String(shouldExpand)

  menu.hidden = !shouldExpand
  menu.setAttribute('aria-hidden', String(!shouldExpand))
  menu.dataset.menuOpen = String(shouldExpand)
}

function toggleMenu(force) {
  const button = elements.mobileMenuButton
  if (!button) return

  const expanded = button.getAttribute('aria-expanded') === 'true'
  const shouldExpand = typeof force === 'boolean' ? force : !expanded
  setMenuExpanded(shouldExpand)
}

function syncMenuToViewport(matches) {
  if (matches) {
    setMenuExpanded(true)
    return
  }

  const button = elements.mobileMenuButton
  const expanded = button?.getAttribute('aria-expanded') === 'true'
  setMenuExpanded(expanded)
}

function bindMenuMediaQuery() {
  if (typeof window === 'undefined' || typeof window.matchMedia !== 'function') {
    const button = elements.mobileMenuButton
    const expanded = button?.getAttribute('aria-expanded') === 'true'
    setMenuExpanded(expanded)
    return
  }

  menuMediaQuery = menuMediaQuery ?? window.matchMedia(DESKTOP_MENU_MEDIA_QUERY)
  syncMenuToViewport(menuMediaQuery.matches)

  if (menuMediaHandler) {
    return
  }

  menuMediaHandler = (event) => {
    if (event.matches) {
      setMenuExpanded(true)
    } else {
      setMenuExpanded(false)
    }
  }

  if (typeof menuMediaQuery.addEventListener === 'function') {
    menuMediaQuery.addEventListener('change', menuMediaHandler)
  } else if (typeof menuMediaQuery.addListener === 'function') {
    menuMediaQuery.addListener(menuMediaHandler)
  }
}

function handleMenuButtonClick(event) {
  if (!(event.currentTarget instanceof HTMLElement)) {
    return
  }

  if (ignoreNextMenuClick) {
    ignoreNextMenuClick = false
    return
  }

  event.preventDefault()
  toggleMenu()
}

function handleMenuButtonKeydown(event) {
  const key = event.key
  if (key !== ' ' && key !== 'Spacebar' && key !== 'Enter') {
    return
  }

  ignoreNextMenuClick = true
  event.preventDefault()
  toggleMenu()
}

function handleMenuLinkClick(event) {
  const target = event.target
  if (!(target instanceof Element)) {
    return
  }

  const closeTrigger = target.closest('[data-menu-close="true"]')
  if (!closeTrigger) {
    return
  }

  if (menuMediaQuery?.matches) {
    return
  }

  toggleMenu(false)
}

function initializeMenuControls() {
  const button = elements.mobileMenuButton
  const menu = elements.mobileMenu
  if (!button || !menu) {
    return
  }

  if (button.dataset.menuBound !== 'true') {
    button.addEventListener('click', handleMenuButtonClick)
    button.addEventListener('keydown', handleMenuButtonKeydown)
    button.dataset.menuBound = 'true'
  }

  if (menu.dataset.menuBound !== 'true') {
    menu.addEventListener('click', handleMenuLinkClick)
    menu.dataset.menuBound = 'true'
  }

  bindMenuMediaQuery()
}

function setAriaBusy(isBusy) {
  if (elements.itemsList) {
    elements.itemsList.setAttribute('aria-busy', String(Boolean(isBusy)))
  }
}

function renderSkeleton(count = 6) {
  if (!elements.itemsList) return
  elements.itemsEmpty?.classList.add('hidden')
  const skeleton = Array.from({ length: count })
    .map(
      () => `
        <article class="flex h-full flex-col gap-4 rounded-2xl border border-slate-800/60 bg-slate-950/60 p-5 shadow-inner shadow-slate-950/30 animate-pulse">
          <div class="h-5 w-2/3 rounded bg-slate-800/80"></div>
          <div class="h-4 w-1/2 rounded bg-slate-800/70"></div>
          <div class="h-24 rounded-lg bg-slate-900/80"></div>
          <div class="mt-auto h-3 w-24 rounded bg-slate-800/70"></div>
        </article>
      `
    )
    .join('')
  elements.itemsList.innerHTML = skeleton
}

function renderItemsError(message) {
  if (!elements.itemsList) return
  elements.itemsList.innerHTML = `
    <div class="rounded-2xl border border-rose-500/40 bg-rose-500/10 p-4 text-sm text-rose-200">
      ${message}
    </div>
  `
  elements.itemsEmpty?.classList.add('hidden')
}

function truncateText(value, max = 240) {
  if (!value) return null
  const trimmed = value.trim()
  if (!trimmed) return null
  if (trimmed.length <= max) return trimmed
  return `${trimmed.slice(0, max - 1)}…`
}

function renderStars(starCount) {
  const normalized = normalizeStarValue(starCount)
  const resolved = typeof normalized === 'number' ? normalized : 0
  return Array.from({ length: MAX_STAR_RATING }, (_, index) => (index < resolved ? '★' : '☆')).join('')
}

function normaliseItemStarFields(entry) {
  if (!entry || typeof entry !== 'object') {
    return entry
  }

  const result = { ...entry }
  const normalizedStars = normalizeStarValue(result.stars)
  const normalizedStarLevel = normalizeStarValue(result.star_level)
  const resolvedStars =
    typeof normalizedStars === 'number'
      ? normalizedStars
      : typeof normalizedStarLevel === 'number'
        ? normalizedStarLevel
        : 0

  result.stars = resolvedStars
  result.star_level =
    typeof normalizedStarLevel === 'number' ? normalizedStarLevel : resolvedStars

  return result
}

function normaliseItemStarFields(entry) {
  if (!entry || typeof entry !== 'object') {
    return entry
  }

  const result = { ...entry }
  const resolvedStars = Number.isFinite(Number(result.stars))
    ? Number(result.stars)
    : Number.isFinite(Number(result.star_level))
      ? Number(result.star_level)
      : 0

  result.stars = resolvedStars
  if (!Number.isFinite(Number(result.star_level))) {
    result.star_level = resolvedStars
  }

  return result
}

function errorMentionsColumn(error, ...columns) {
  if (!error || typeof error !== 'object') {
    return false
  }

  const message = typeof error.message === 'string' ? error.message.toLowerCase() : ''
  if (!message) {
    return false
  }

  return columns.some((column) => {
    const normalized = column.toLowerCase()
    return message.includes(`.${normalized}`) || message.includes(`"${normalized}"`)
  })
}

function renderItems(items) {
  if (!elements.itemsList) return
  if (!Array.isArray(items) || items.length === 0) {
    elements.itemsList.innerHTML = ''
    elements.itemsEmpty?.classList.remove('hidden')
    return
  }

  elements.itemsEmpty?.classList.add('hidden')

  const fragments = document.createDocumentFragment()

  items.forEach((item) => {
    const card = document.createElement('article')
    card.className = 'flex h-full flex-col gap-4 rounded-2xl border border-slate-800/70 bg-slate-900/60 p-5 shadow-sm shadow-slate-950/40'

    const primaryImageUrl = resolvePrimaryImageUrl(item)
    if (primaryImageUrl) {
      const imageWrapper = document.createElement('div')
      imageWrapper.className = 'overflow-hidden rounded-xl border border-slate-800/60'
      const image = document.createElement('img')
      image.src = primaryImageUrl
      image.alt = item?.title ? `Abbildung von ${item.title}` : 'Item-Bild'
      image.loading = 'lazy'
      image.className = 'h-40 w-full object-cover'
      imageWrapper.appendChild(image)
      card.appendChild(imageWrapper)
    }

    const header = document.createElement('div')
    header.className = 'flex items-start justify-between gap-3'

    const title = document.createElement('h3')
    title.className = 'text-lg font-semibold text-slate-100'
    title.textContent = item?.title ?? 'Unbenanntes Item'
    header.appendChild(title)

<<<<<<< HEAD
    const normalizedStars = normalizeStarValue(item?.stars)
    const normalizedStarLevel = normalizeStarValue(item?.star_level)
    const starValue =
      typeof normalizedStars === 'number'
        ? normalizedStars
        : typeof normalizedStarLevel === 'number'
          ? normalizedStarLevel
          : 0

    const stars = document.createElement('span')
    stars.className = 'text-sm font-medium text-amber-300'
    stars.setAttribute('aria-label', `${starValue} von ${MAX_STAR_RATING} Sternen`)
=======
    const starValue = Number.isFinite(Number(item?.stars))
      ? Number(item?.stars)
      : Number.isFinite(Number(item?.star_level))
        ? Number(item?.star_level)
        : 0

    const stars = document.createElement('span')
    stars.className = 'text-sm font-medium text-amber-300'
    stars.setAttribute('aria-label', `${starValue} von 5 Sternen`)
>>>>>>> dc131d93
    stars.textContent = renderStars(starValue)
    header.appendChild(stars)

    card.appendChild(header)

    const meta = document.createElement('div')
    meta.className = 'flex flex-wrap gap-2 text-xs text-slate-300'

    const rarityLabel = item?.rarities?.label ?? 'Unbekannt'
    const typeLabel = item?.item_types?.label ?? 'Unbekannt'
    const materialLabel = item?.materials?.label ?? 'Unbekannt'

    meta.appendChild(createMetaBadge('Seltenheit', rarityLabel))
    meta.appendChild(createMetaBadge('Typ', typeLabel))
    meta.appendChild(createMetaBadge('Material', materialLabel))

    card.appendChild(meta)

    const loreText = truncateText(item?.lore, 360)
    const loreImageUrl = resolveLoreImageUrl(item)

    if (loreText) {
      const loreParagraph = document.createElement('p')
      loreParagraph.className = 'text-sm leading-relaxed text-slate-300'
      loreParagraph.textContent = loreText
      card.appendChild(loreParagraph)
    }

    if (loreImageUrl) {
      const loreImageWrapper = document.createElement('div')
      loreImageWrapper.className = 'overflow-hidden rounded-xl border border-slate-800/60'
      const loreImage = document.createElement('img')
      loreImage.src = loreImageUrl
      loreImage.alt = item?.title ? `Lore-Bild zu ${item.title}` : 'Lore-Bild'
      loreImage.loading = 'lazy'
      loreImage.className = 'h-48 w-full object-cover'
      loreImageWrapper.appendChild(loreImage)
      card.appendChild(loreImageWrapper)
    }

    if (!loreText && !loreImageUrl) {
      const fallback = document.createElement('p')
      fallback.className = 'text-sm leading-relaxed text-slate-300'
      fallback.textContent = 'Keine zusätzlichen Informationen hinterlegt.'
      card.appendChild(fallback)
    }

    if (item?.created_at) {
      const created = document.createElement('p')
      created.className = 'text-xs text-slate-500'
      try {
        const formatted = new Date(item.created_at).toLocaleDateString('de-DE', {
          year: 'numeric',
          month: 'short',
          day: 'numeric',
        })
        created.textContent = `Hinzugefügt am ${formatted}`
      } catch (error) {
        created.textContent = 'Hinzugefügt'
      }
      card.appendChild(created)
    }

    fragments.appendChild(card)
  })

  elements.itemsList.innerHTML = ''
  elements.itemsList.appendChild(fragments)
}

function createMetaBadge(label, value) {
  const badge = document.createElement('span')
  badge.className = 'inline-flex items-center gap-1 rounded-full border border-slate-800/70 bg-slate-950/60 px-3 py-1'

  const term = document.createElement('span')
  term.className = 'text-[11px] uppercase tracking-wide text-slate-500'
  term.textContent = label

  const val = document.createElement('span')
  val.className = 'text-xs font-medium text-slate-200'
  val.textContent = value

  badge.append(term, val)
  return badge
}

function populateSelect(select, items, placeholder = 'Alle') {
  if (!select) return
  const previousValue = select.value
  select.innerHTML = ''

  const defaultOption = document.createElement('option')
  defaultOption.value = ''
  defaultOption.textContent = placeholder
  select.appendChild(defaultOption)

  items.forEach((item) => {
    const option = document.createElement('option')
    option.value = String(item.id)
    option.textContent = item.label
    select.appendChild(option)
  })

  if (previousValue) {
    const hasPrevious = items.some((item) => String(item.id) === previousValue)
    if (hasPrevious) {
      select.value = previousValue
    }
  }
}

function handleSelectChange(event, key) {
  const value = event.target.value
  state.filters[key] = value ? Number(value) : null
  loadItems()
}

function handleSearchInput(event) {
  const value = event.target.value?.trim() ?? ''
  window.clearTimeout(searchDebounceId)
  searchDebounceId = window.setTimeout(() => {
    state.filters.search = value ? value : null
    loadItems()
  }, 250)
}

function handleEnchantmentsSearchInput(event) {
  const target = event.target
  if (!(target instanceof HTMLInputElement)) {
    return
  }
  state.enchantmentsSearch = target.value ?? ''
  renderEnchantmentsList()
}

function bindFilterEvents() {
  elements.filterType?.addEventListener('change', (event) => handleSelectChange(event, 'typeId'))
  elements.filterMaterial?.addEventListener('change', (event) => handleSelectChange(event, 'materialId'))
  elements.filterRarity?.addEventListener('change', (event) => handleSelectChange(event, 'rarityId'))
  elements.searchInput?.addEventListener('input', handleSearchInput)
  elements.searchForm?.addEventListener('submit', (event) => {
    event.preventDefault()
    state.filters.search = elements.searchInput?.value?.trim() || null
    loadItems()
  })
}

function bindModalEvents() {
  elements.addItemButton?.addEventListener('click', () => {
    if (!state.user) {
      showToast('Bitte melde dich an, um ein Item hinzuzufügen.', 'warning', {
        action: {
          label: 'Jetzt anmelden',
          onClick: () => handleLogin(),
        },
      })
      return
    }
    openAddItemModal()
  })

  elements.addItemModal?.querySelector('[data-modal-overlay]')?.addEventListener('click', closeAddItemModal)

  elements.addItemModal?.querySelectorAll('[data-modal-close]').forEach((button) => {
    button.addEventListener('click', closeAddItemModal)
  })

  elements.addItemModal?.querySelectorAll('[data-modal-cancel]').forEach((button) => {
    button.addEventListener('click', closeAddItemModal)
  })

  if (elements.enchantmentsSearchInput) {
    elements.enchantmentsSearchInput.addEventListener('input', handleEnchantmentsSearchInput)
    elements.enchantmentsSearchInput.addEventListener('search', handleEnchantmentsSearchInput)
    elements.enchantmentsSearchInput.addEventListener('keydown', (event) => {
      if (event.key === 'Enter') {
        event.preventDefault()
      }
    })
  }

  if (elements.addItemForm) {
    elements.addItemForm.addEventListener('submit', handleAddItemSubmit)
    elements.addItemForm.addEventListener('reset', handleAddItemFormReset)
    initializeCustomFileInputs()
    initializeStarRatingControl()
  }

  document.addEventListener('keydown', (event) => {
    if (event.key === 'Escape' && isModalOpen()) {
      closeAddItemModal()
    }
  })
}

function isModalOpen() {
  return elements.addItemModal ? !elements.addItemModal.classList.contains('hidden') : false
}

function openAddItemModal() {
  if (!elements.addItemModal) return
  elements.addItemModal.classList.remove('hidden')
  elements.addItemModal.setAttribute('aria-hidden', 'false')
  window.setTimeout(() => {
    const firstField = elements.addItemForm?.querySelector('input, select, textarea')
    if (firstField instanceof HTMLElement) {
      firstField.focus()
    }
  }, 20)
}

function closeAddItemModal() {
  if (!elements.addItemModal) return
  elements.addItemModal.classList.add('hidden')
  elements.addItemModal.setAttribute('aria-hidden', 'true')
  resetAddItemForm()
}

function resetAddItemForm() {
  elements.addItemForm?.reset()
  clearFormErrors()
  toggleSubmitLoading(false)
  elements.formError?.classList.add('hidden')
  if (elements.formError) {
    elements.formError.textContent = ''
  }
  state.selectedEnchantments.clear()
  state.enchantmentsSearch = ''
  if (elements.enchantmentsSearchInput) {
    elements.enchantmentsSearchInput.value = ''
  }
  renderEnchantmentsList()
  resetCustomFileInputs()
  resetStarRatingControl()
}

function toggleSubmitLoading(isLoading) {
  if (elements.submitButton) {
    elements.submitButton.disabled = Boolean(isLoading)
    elements.submitButton.classList.toggle('opacity-75', Boolean(isLoading))
  }
  elements.submitSpinner?.classList.toggle('hidden', !isLoading)
}

function normalizeFileValue(value) {
  if (typeof File !== 'undefined' && value instanceof File) {
    return value.size > 0 ? value : null
  }
  if (!value || typeof value !== 'object') {
    return null
  }
  const size = Number(value.size)
  const name = typeof value.name === 'string' ? value.name.trim() : ''
  if (!Number.isFinite(size) || size <= 0 || !name) {
    return null
  }
  return value
}

function getFileExtension(name) {
  if (typeof name !== 'string') {
    return ''
  }
  const trimmed = name.trim()
  if (!trimmed) {
    return ''
  }
  const dotIndex = trimmed.lastIndexOf('.')
  if (dotIndex <= 0 || dotIndex === trimmed.length - 1) {
    return ''
  }
  return trimmed.slice(dotIndex).toLowerCase()
}

function hasAllowedImageExtension(extension) {
  return ALLOWED_IMAGE_EXTENSIONS.includes(extension)
}

function inferImageExtension(file) {
  if (!file) {
    return ''
  }
  const fromName = getFileExtension(file.name)
  if (hasAllowedImageExtension(fromName)) {
    return fromName
  }
  const mimeType = typeof file.type === 'string' ? file.type.toLowerCase() : ''
  if (mimeType && IMAGE_MIME_EXTENSION_MAP[mimeType]) {
    return IMAGE_MIME_EXTENSION_MAP[mimeType]
  }
  return ''
}

function inferMimeTypeFromExtension(extension) {
  switch (extension) {
    case '.png':
      return 'image/png'
    case '.jpg':
    case '.jpeg':
      return 'image/jpeg'
    case '.webp':
      return 'image/webp'
    case '.gif':
      return 'image/gif'
    default:
      return 'application/octet-stream'
  }
}

function isAllowedImageFile(file) {
  return Boolean(inferImageExtension(file))
}

function sanitizeStorageSegment(value, fallback) {
  if (typeof value !== 'string') {
    return fallback
  }
  const normalized = value.toLowerCase().replace(/[^a-z0-9-_]/g, '')
  return normalized || fallback
}

function createUniqueId() {
  if (typeof crypto !== 'undefined' && typeof crypto.randomUUID === 'function') {
    return crypto.randomUUID()
  }
  return `${Date.now().toString(36)}-${Math.random().toString(36).slice(2, 10)}`
}

function buildStoragePath(userId, variant, extension) {
  const safeUserId = sanitizeStorageSegment(userId ?? '', 'anonymous')
  const safeVariant = sanitizeStorageSegment(variant ?? '', 'asset')
  const unique = createUniqueId()
  return `${STORAGE_UPLOAD_ROOT}/${safeUserId}/${safeVariant}/${unique}${extension}`
}

async function uploadImageFile(file, variant, userId) {
  if (!supabase) {
    throw new Error('Supabase ist nicht konfiguriert.')
  }
  const extension = inferImageExtension(file)
  if (!extension || !hasAllowedImageExtension(extension)) {
    throw new Error('Ungültiges Dateiformat.')
  }
  const path = buildStoragePath(userId, variant, extension)
  const contentType = typeof file.type === 'string' && file.type.trim() ? file.type : inferMimeTypeFromExtension(extension)
  const { error } = await supabase.storage
    .from(STORAGE_BUCKET_ITEM_MEDIA)
    .upload(path, file, { cacheControl: '3600', upsert: false, contentType })
  if (error) {
    throw error
  }
  const publicUrlResult = supabase.storage.from(STORAGE_BUCKET_ITEM_MEDIA).getPublicUrl(path)
  if (publicUrlResult?.error) {
    console.warn('Konnte öffentliche URL nicht ermitteln.', publicUrlResult.error)
  }
  const publicUrl = publicUrlResult?.data?.publicUrl ?? null
  return { path, publicUrl }
}

function resolvePrimaryImageUrl(item) {
  if (!item || typeof item !== 'object') {
    return null
  }
  const candidates = [item.image_url, item.imageUrl, item.image]
  for (const candidate of candidates) {
    if (typeof candidate !== 'string') {
      continue
    }
    const trimmed = candidate.trim()
    if (trimmed) {
      return trimmed
    }
  }
  return null
}

function resolveLoreImageUrl(item) {
  if (!item || typeof item !== 'object') {
    return null
  }
  const candidates = [item.lore_image_url, item.loreImageUrl, item.lore_image, item.loreImage]
  for (const candidate of candidates) {
    if (typeof candidate !== 'string') {
      continue
    }
    const trimmed = candidate.trim()
    if (trimmed) {
      return trimmed
    }
  }
  return null
}

function clearFormErrors() {
  elements.addItemForm?.querySelectorAll('[data-error-for]').forEach((element) => {
    element.classList.add('hidden')
    element.textContent = ''
  })
  setStarRatingErrorState(false)
}

function clearFieldError(field) {
  const target = elements.addItemForm?.querySelector(`[data-error-for="${field}"]`)
  if (target) {
    target.textContent = ''
    target.classList.add('hidden')
  }
  if (field === 'stars') {
    setStarRatingErrorState(false)
  }
}

function showFieldError(field, message) {
  const target = elements.addItemForm?.querySelector(`[data-error-for="${field}"]`)
  if (!target) return
  target.textContent = message
  target.classList.remove('hidden')
  if (field === 'stars') {
    setStarRatingErrorState(true)
  }
}

function updateCustomFileInput(entry) {
  if (!entry || !(entry.input instanceof HTMLInputElement) || !(entry.display instanceof HTMLElement)) {
    return
  }

  const files = entry.input.files
  const file = files && files.length ? files[0] : null
  const hasFile = Boolean(file)
  const fallback = entry.defaultText || 'Keine Datei ausgewählt'
  const sizeText = file ? formatFileSize(file.size) : ''
  const text = hasFile ? [file.name, sizeText].filter(Boolean).join(' · ') : fallback

  entry.display.textContent = text
  entry.display.title = text
  entry.display.dataset.fileHasValue = hasFile ? 'true' : 'false'
  entry.display.classList.toggle('text-slate-500', !hasFile)
  entry.display.classList.toggle('text-slate-200', hasFile)
  entry.display.classList.toggle('font-medium', hasFile)

  if (entry.resetButton instanceof HTMLElement) {
    entry.resetButton.hidden = !hasFile
  }

  const field = entry.input.name || entry.input.id || ''
  if (field) {
    clearFieldError(field)
  }
}

function registerCustomFileInput(input) {
  if (!(input instanceof HTMLInputElement)) {
    return
  }

  const key = input.dataset.fileInput || input.name || input.id
  if (!key || customFileInputs.has(key)) {
    return
  }

  const display = elements.addItemForm?.querySelector(`[data-file-display="${key}"]`)
  if (!(display instanceof HTMLElement)) {
    return
  }

  const resetButton = elements.addItemForm?.querySelector(`[data-file-reset="${key}"]`)
  const entry = {
    input,
    display,
    resetButton: resetButton instanceof HTMLElement ? resetButton : null,
    defaultText: display.dataset.fileDefault || display.textContent || 'Keine Datei ausgewählt',
    update: null,
  }

  entry.update = () => updateCustomFileInput(entry)

  input.addEventListener('change', entry.update)

  if (entry.resetButton) {
    entry.resetButton.addEventListener('click', (event) => {
      event.preventDefault()
      input.value = ''
      input.dispatchEvent(new Event('change', { bubbles: true }))
      input.focus()
    })
  }

  customFileInputs.set(key, entry)
  entry.update()
}

function initializeCustomFileInputs() {
  if (!elements.addItemForm) {
    return
  }

  const inputs = elements.addItemForm.querySelectorAll('[data-file-input]')
  inputs.forEach((node) => {
    if (node instanceof HTMLInputElement) {
      registerCustomFileInput(node)
    }
  })
}

function resetCustomFileInputs() {
  customFileInputs.forEach((entry) => {
    entry.update?.()
  })
}

function normalizeStarValue(value) {
  if (value === null || value === undefined) {
    return null
  }

  if (typeof value === 'number') {
<<<<<<< HEAD
    if (!Number.isInteger(value)) {
      return null
    }
    return Math.max(0, Math.min(value, MAX_STAR_RATING))
=======
    return Number.isInteger(value) && value >= 0 && value <= 5 ? value : null
>>>>>>> dc131d93
  }

  if (typeof value === 'string') {
    const trimmed = value.trim()
    if (!trimmed) {
      return null
    }
    const numeric = Number(trimmed)
<<<<<<< HEAD
    if (!Number.isInteger(numeric)) {
      return null
    }
    return Math.max(0, Math.min(numeric, MAX_STAR_RATING))
=======
    return Number.isInteger(numeric) && numeric >= 0 && numeric <= 5 ? numeric : null
>>>>>>> dc131d93
  }

  return null
}

function updateStarRatingDisplay() {
  if (!starRatingControl.initialised) {
    return
  }

  const previewValue =
    typeof starRatingControl.hoverValue === 'number'
      ? starRatingControl.hoverValue
      : starRatingControl.value

  let focusAssigned = false

  starRatingControl.buttons.forEach((button) => {
    if (!(button instanceof HTMLButtonElement)) {
      return
    }

    const buttonValue = normalizeStarValue(button.dataset.starValue)
    if (buttonValue === null) {
      button.tabIndex = -1
      button.dataset.starSelected = 'false'
      return
    }

    const icon = button.querySelector('[data-star-icon]')
    const isZero = buttonValue === 0
    const isSelected = starRatingControl.value !== null && buttonValue === starRatingControl.value
    const isPreviewed =
      previewValue !== null && typeof previewValue === 'number' && buttonValue > 0 && buttonValue <= previewValue
    const highlight = isPreviewed || (isSelected && buttonValue > 0 && previewValue === starRatingControl.value)

    if (icon instanceof HTMLElement) {
      icon.textContent = highlight ? '★' : '☆'
    }

    button.setAttribute('aria-checked', isSelected ? 'true' : 'false')
    button.dataset.starSelected = isSelected ? 'true' : 'false'

    if (isZero) {
      button.classList.toggle('border-emerald-400', isSelected)
      button.classList.toggle('text-emerald-200', isSelected)
      button.classList.toggle('bg-emerald-500/10', isSelected)
      button.classList.toggle('text-slate-400', !isSelected)
      button.classList.toggle('border-slate-800/70', !isSelected)
    } else {
      button.classList.toggle('text-amber-300', highlight || isSelected)
      button.classList.toggle('text-slate-600', !(highlight || isSelected))
    }

    if (isSelected && !focusAssigned) {
      button.tabIndex = 0
      focusAssigned = true
    } else {
      button.tabIndex = -1
    }
  })

  if (!focusAssigned && starRatingControl.buttons.length) {
    const fallback =
      starRatingControl.buttons.find((button) => normalizeStarValue(button.dataset.starValue) === 0) ??
      starRatingControl.buttons[0]
    if (fallback instanceof HTMLButtonElement) {
      fallback.tabIndex = 0
    }
  }

  if (starRatingControl.input instanceof HTMLInputElement) {
    const currentValue = starRatingControl.value === null ? '' : String(starRatingControl.value)
    starRatingControl.input.dataset.starRatingValue = currentValue
  }
}

function setStarRatingValue(value) {
  const normalized = normalizeStarValue(value)

  const input =
    starRatingControl.input instanceof HTMLInputElement
      ? starRatingControl.input
      : elements.starRatingInput instanceof HTMLInputElement
        ? elements.starRatingInput
        : null

  if (input) {
    input.value = normalized === null ? '' : String(normalized)
  }

  if (!starRatingControl.initialised) {
    starRatingControl.value = normalized
    return
  }

  starRatingControl.value = normalized
  starRatingControl.hoverValue = null
  updateStarRatingDisplay()
  clearFieldError('stars')
}

function setStarRatingHover(value) {
  if (!starRatingControl.initialised) {
    return
  }

  const normalized = normalizeStarValue(value)
  starRatingControl.hoverValue = normalized
  updateStarRatingDisplay()
}

function setStarRatingErrorState(hasError) {
  const container =
    starRatingControl.container instanceof HTMLElement
      ? starRatingControl.container
      : elements.starRating instanceof HTMLElement
        ? elements.starRating
        : null

  const input =
    starRatingControl.input instanceof HTMLInputElement
      ? starRatingControl.input
      : elements.starRatingInput instanceof HTMLInputElement
        ? elements.starRatingInput
        : null

  if (container) {
    if (hasError) {
      container.classList.remove('border-slate-800/60')
      container.classList.add('border-rose-500/60', 'ring-rose-500/40')
      container.setAttribute('aria-invalid', 'true')
    } else {
      container.classList.remove('border-rose-500/60', 'ring-rose-500/40')
      container.classList.add('border-slate-800/60')
      container.removeAttribute('aria-invalid')
    }
  }

  if (input) {
    if (hasError) {
      input.setAttribute('aria-invalid', 'true')
    } else {
      input.removeAttribute('aria-invalid')
    }
  }
}

function handleStarRatingKeydown(event) {
  if (!starRatingControl.initialised) {
    return
  }

  const { key } = event
  const actionableKeys = ['ArrowRight', 'ArrowUp', 'ArrowLeft', 'ArrowDown', 'Home', 'End', ' ', 'Enter']
  if (!actionableKeys.includes(key)) {
    return
  }

  const activeElement = document.activeElement
  const index = starRatingControl.buttons.findIndex((button) => button === activeElement)
  if (index === -1) {
    return
  }

  if (key === ' ' || key === 'Enter') {
    event.preventDefault()
    const buttonValue = normalizeStarValue(starRatingControl.buttons[index]?.dataset.starValue)
    setStarRatingValue(buttonValue)
    return
  }

  event.preventDefault()

  let nextIndex = index
  if (key === 'ArrowRight' || key === 'ArrowUp') {
    nextIndex = Math.min(starRatingControl.buttons.length - 1, index + 1)
  } else if (key === 'ArrowLeft' || key === 'ArrowDown') {
    nextIndex = Math.max(0, index - 1)
  } else if (key === 'Home') {
    nextIndex = 0
  } else if (key === 'End') {
    nextIndex = starRatingControl.buttons.length - 1
  }

  const nextButton = starRatingControl.buttons[nextIndex]
  if (nextButton instanceof HTMLButtonElement) {
    nextButton.focus()
    const buttonValue = normalizeStarValue(nextButton.dataset.starValue)
    setStarRatingValue(buttonValue)
    if (buttonValue !== null) {
      setStarRatingHover(buttonValue)
    }
  }
}

function initializeStarRatingControl() {
  if (starRatingControl.initialised) {
    return
  }

  const container = elements.starRating
  const input = elements.starRatingInput
  if (!(container instanceof HTMLElement) || !(input instanceof HTMLInputElement)) {
    return
  }

  const buttons = Array.from(container.querySelectorAll('[data-star-value]')).filter(
    (node) => node instanceof HTMLButtonElement,
  )

  if (!buttons.length) {
    return
  }

  starRatingControl.container = container
  starRatingControl.input = input
  starRatingControl.buttons = buttons
  starRatingControl.initialised = true
  starRatingControl.value = normalizeStarValue(input.value)
  if (starRatingControl.value === null) {
    input.value = ''
  }
  starRatingControl.hoverValue = null

  buttons.forEach((button) => {
    const buttonValue = normalizeStarValue(button.dataset.starValue)
    button.dataset.starSelected = 'false'

    button.addEventListener('click', (event) => {
      event.preventDefault()
      setStarRatingValue(buttonValue)
    })

    button.addEventListener('mouseenter', () => {
      if (buttonValue !== null) {
        setStarRatingHover(buttonValue)
      }
    })

    button.addEventListener('mouseleave', () => {
      setStarRatingHover(null)
    })

    button.addEventListener('focus', () => {
      if (buttonValue !== null) {
        setStarRatingHover(buttonValue)
      }
    })

    button.addEventListener('blur', () => {
      setStarRatingHover(null)
    })
  })

  container.addEventListener('mouseleave', () => {
    setStarRatingHover(null)
  })

  container.addEventListener('keydown', handleStarRatingKeydown)

  updateStarRatingDisplay()
  setStarRatingErrorState(false)
}

function resetStarRatingControl() {
  setStarRatingValue(null)
  if (starRatingControl.initialised) {
    starRatingControl.hoverValue = null
    updateStarRatingDisplay()
  }
  setStarRatingErrorState(false)
}

function handleAddItemFormReset() {
  window.setTimeout(() => {
    resetCustomFileInputs()
    resetStarRatingControl()
  }, 0)
}

function showToast(message, type = 'info', options = {}) {
  const container = elements.toastContainer
  if (!container) return

  const toast = document.createElement('div')
  const themeClass =
    type === 'error'
      ? 'border-red-500/50 bg-red-500/10 text-red-100 shadow-red-500/10'
      : type === 'success'
        ? 'border-emerald-500/40 bg-emerald-500/10 text-emerald-200 shadow-emerald-500/10'
        : type === 'warning'
          ? 'border-amber-500/40 bg-amber-500/10 text-amber-200 shadow-amber-500/10'
          : 'border-slate-700/60 bg-slate-900/80 text-slate-200 shadow-slate-900/30'

  toast.className = `pointer-events-auto rounded-2xl border px-4 py-3 text-sm shadow-lg transition ${themeClass}`

  const content = document.createElement('div')
  content.className = 'flex items-center justify-between gap-3'

  const text = document.createElement('p')
  text.className = 'flex-1'
  text.textContent = message
  content.appendChild(text)

  if (options.action && typeof options.action.onClick === 'function') {
    const actionButton = document.createElement('button')
    actionButton.type = 'button'
    actionButton.className = 'rounded-md border border-current px-3 py-1 text-xs font-semibold uppercase tracking-wide'
    actionButton.textContent = options.action.label ?? 'Aktion'
    actionButton.addEventListener('click', () => {
      options.action.onClick()
      removeToast()
    })
    content.appendChild(actionButton)
  }

  toast.appendChild(content)
  container.appendChild(toast)

  const removeToast = () => {
    toast.classList.add('opacity-0', 'transition')
    window.setTimeout(() => {
      toast.remove()
    }, 200)
  }

  const timeout = window.setTimeout(removeToast, 5000)
  toast.addEventListener('mouseenter', () => window.clearTimeout(timeout))
  toast.addEventListener('mouseleave', () => {
    window.setTimeout(removeToast, 2000)
  })
}

function formatProfileCount(value) {
  if (typeof value === 'number' && Number.isFinite(value)) {
    return String(value)
  }
  if (typeof value === 'string') {
    return value
  }
  return '0'
}

function getProfileDisplayName() {
  if (!state.user) {
    return 'Profil'
  }

  const profileName =
    typeof state.profile?.username === 'string' ? state.profile.username.trim() : ''
  if (profileName) {
    return profileName
  }

  const metadata =
    state.user.user_metadata && typeof state.user.user_metadata === 'object'
      ? state.user.user_metadata
      : {}
  const fallbackEmail = typeof state.user.email === 'string' ? state.user.email : ''
  const candidates = [
    metadata.user_name,
    metadata.full_name,
    metadata.name,
    metadata.display_name,
    fallbackEmail,
  ]

  for (const candidate of candidates) {
    if (typeof candidate === 'string') {
      const trimmed = candidate.trim()
      if (trimmed) {
        return trimmed
      }
    }
  }

  return 'Profil'
}

function resolveProfileAvatar() {
  if (!state.user) {
    return { url: '', fallback: '?' }
  }

  const profileAvatar =
    typeof state.profile?.avatar_url === 'string' ? state.profile.avatar_url.trim() : ''
  if (profileAvatar) {
    return { url: profileAvatar, fallback: '' }
  }

  const metadata =
    state.user.user_metadata && typeof state.user.user_metadata === 'object'
      ? state.user.user_metadata
      : {}
  const candidates = [metadata.avatar_url, metadata.picture, metadata.image_url, metadata.avatar]

  for (const value of candidates) {
    if (typeof value === 'string') {
      const trimmed = value.trim()
      if (trimmed) {
        return { url: trimmed, fallback: '' }
      }
    }
  }

  const name = getProfileDisplayName()
  const initial = name ? name.charAt(0).toUpperCase() : 'P'
  return { url: '', fallback: initial }
}

function setProfileModalCounts(items, likes) {
  if (profileModalElements.items) {
    profileModalElements.items.textContent = formatProfileCount(items)
  }
  if (profileModalElements.likes) {
    profileModalElements.likes.textContent = formatProfileCount(likes)
  }
}

function setProfileModalLoading(isLoading) {
  if (!profileModalElements.loading) return
  profileModalElements.loading.classList.toggle('hidden', !isLoading)
}

function setProfileModalError(message) {
  const element = profileModalElements.error
  if (!element) return
  if (message) {
    element.textContent = message
    element.classList.remove('hidden')
  } else {
    element.textContent = ''
    element.classList.add('hidden')
  }
}

function updateProfileModalUserInfo() {
  if (!profileModalElements.modal) {
    return
  }

  const hasUser = Boolean(state.user)
  const displayName = hasUser ? getProfileDisplayName() : 'Nicht angemeldet'

  if (profileModalElements.displayName) {
    profileModalElements.displayName.textContent = displayName
  }

  const { url, fallback } = resolveProfileAvatar()
  if (profileModalElements.avatarImage) {
    profileModalElements.avatarImage.src = url || ''
    profileModalElements.avatarImage.alt = url ? `${displayName} Avatar` : ''
    profileModalElements.avatarImage.classList.toggle('hidden', !url)
  }
  if (profileModalElements.avatarFallback) {
    const fallbackValue = fallback || '–'
    profileModalElements.avatarFallback.textContent = url ? '' : fallbackValue
    profileModalElements.avatarFallback.classList.toggle('hidden', Boolean(url))
  }
  if (profileModalElements.avatarFrame) {
    profileModalElements.avatarFrame.classList.toggle('bg-slate-900/80', !url)
  }

  if (!hasUser) {
    setProfileModalCounts('–', '–')
    setProfileModalError('')
    setProfileModalLoading(false)
  } else if (state.profileStats) {
    setProfileModalCounts(state.profileStats.items, state.profileStats.likes)
  }
}

async function tryCountLikes(table, itemIds) {
  if (!supabase || !Array.isArray(itemIds) || itemIds.length === 0) {
    return { count: 0, missing: false, errored: false }
  }
  try {
    const { count, error } = await supabase
      .from(table)
      .select('*', { count: 'exact', head: true })
      .in('item_id', itemIds)
    if (error) {
      throw error
    }
    return { count: typeof count === 'number' ? count : 0, missing: false, errored: false }
  } catch (error) {
    const message = typeof error?.message === 'string' ? error.message : ''
    const code = typeof error?.code === 'string' ? error.code : ''
    const tableMissing =
      code === '42P01' ||
      code === 'PGRST302' ||
      /does not exist/i.test(message) ||
      /not exist/i.test(message)
    if (tableMissing) {
      console.warn(`[profile] Tabelle "${table}" wurde nicht gefunden.`, error)
      return { count: 0, missing: true, errored: false }
    }
    console.warn(`[profile] Fehler beim Abrufen der Likes aus "${table}".`, error)
    return { count: 0, missing: false, errored: true }
  }
}

async function fetchProfileStats() {
  if (!supabase || !state.user?.id) {
    setProfileModalError('Supabase-Client nicht verfügbar.')
    return { items: 0, likes: 0 }
  }

  let itemsCount = 0
  let likesCount = 0
  let hadError = false
  let itemIds = []

  try {
    const { count, error } = await supabase
      .from('items')
      .select('*', { count: 'exact', head: true })
      .eq('created_by', state.user.id)
    if (error) {
      throw error
    }
    itemsCount = typeof count === 'number' ? count : 0
  } catch (error) {
    console.warn('[profile] Konnte Anzahl der Items nicht ermitteln.', error)
    hadError = true
  }

  if (itemsCount > 0) {
    try {
      const { data, error } = await supabase
        .from('items')
        .select('id')
        .eq('created_by', state.user.id)
      if (error) {
        throw error
      }
      itemIds = Array.isArray(data)
        ? data.map((row) => row?.id).filter((id) => id !== null && id !== undefined)
        : []
    } catch (error) {
      console.warn('[profile] Konnte Item-IDs nicht laden.', error)
      hadError = true
      itemIds = []
    }
  }

  if (itemIds.length > 0) {
    const primary = await tryCountLikes('item_likes', itemIds)
    if (primary.missing) {
      const fallback = await tryCountLikes('likes', itemIds)
      likesCount = fallback.count
      if (!fallback.missing && fallback.errored) {
        hadError = true
      }
    } else {
      likesCount = primary.count
      if (primary.errored) {
        hadError = true
      }
    }
  }

  setProfileModalError(hadError ? 'Daten konnten nicht vollständig geladen werden.' : '')

  return { items: itemsCount, likes: likesCount }
}

function handleProfileModalKeydown(event) {
  if (event.key === 'Escape' || event.key === 'Esc') {
    event.preventDefault()
    closeProfileModal()
  }
}

function closeProfileModal() {
  if (!profileModalElements.modal || !profileModalState.isOpen) {
    return
  }

  profileModalState.isOpen = false
  profileModalState.activeFetchToken += 1
  profileModalElements.modal.classList.add('hidden')
  profileModalElements.modal.setAttribute('aria-hidden', 'true')
  setProfileModalLoading(false)

  document.removeEventListener('keydown', handleProfileModalKeydown, true)

  const focusTarget = profileModalState.lastFocusedElement
  profileModalState.lastFocusedElement = null
  if (focusTarget instanceof HTMLElement) {
    try {
      focusTarget.focus({ preventScroll: true })
    } catch (error) {
      focusTarget.focus()
    }
  }
}

function openProfileModal() {
  if (!profileModalElements.modal) {
    showToast('Profilbereich ist derzeit nicht verfügbar.', 'info')
    return
  }

  if (!state.user) {
    showToast('Bitte melde dich an, um dein Profil zu sehen.', 'info')
    return
  }

  profileModalState.lastFocusedElement =
    document.activeElement instanceof HTMLElement ? document.activeElement : null

  profileModalElements.modal.classList.remove('hidden')
  profileModalElements.modal.setAttribute('aria-hidden', 'false')
  profileModalState.isOpen = true

  updateProfileModalUserInfo()

  if (state.profileStats) {
    setProfileModalCounts(state.profileStats.items, state.profileStats.likes)
  } else {
    setProfileModalCounts('–', '–')
  }

  setProfileModalError('')
  setProfileModalLoading(true)

  const fetchToken = ++profileModalState.activeFetchToken

  fetchProfileStats()
    .then((result) => {
      if (fetchToken !== profileModalState.activeFetchToken) {
        return
      }
      state.profileStats = result
      setProfileModalCounts(result.items, result.likes)
      updateProfileModalUserInfo()
    })
    .catch((error) => {
      console.error('[profile] Fehler beim Laden der Statistiken.', error)
      if (fetchToken !== profileModalState.activeFetchToken) {
        return
      }
      setProfileModalError('Statistiken konnten nicht geladen werden.')
    })
    .finally(() => {
      if (fetchToken === profileModalState.activeFetchToken) {
        setProfileModalLoading(false)
      }
    })

  document.addEventListener('keydown', handleProfileModalKeydown, true)

  const closeTarget = profileModalElements.closeButtons[0]
  if (closeTarget instanceof HTMLElement) {
    try {
      closeTarget.focus({ preventScroll: true })
    } catch (error) {
      closeTarget.focus()
    }
  }
}

if (profileModalElements.overlay) {
  profileModalElements.overlay.addEventListener('click', (event) => {
    event.preventDefault()
    closeProfileModal()
  })
}

if (profileModalElements.modal) {
  profileModalElements.modal.addEventListener('click', (event) => {
    if (event.target === profileModalElements.modal) {
      closeProfileModal()
    }
  })
}

profileModalElements.closeButtons.forEach((button) => {
  if (button instanceof HTMLElement) {
    button.addEventListener('click', (event) => {
      event.preventDefault()
      closeProfileModal()
    })
  }
})

if (typeof window !== 'undefined') {
  window.ProfileModal = {
    open: openProfileModal,
    close: closeProfileModal,
  }
}

function toggleAuthMenu(show) {
  const trigger = state.authMenu.trigger
  const menu = state.authMenu.menu
  if (!trigger || !menu) return
  const shouldShow = Boolean(show)
  trigger.setAttribute('aria-expanded', String(shouldShow))
  menu.hidden = !shouldShow
}

function closeAuthMenu() {
  toggleAuthMenu(false)
}

function handleDocumentClick(event) {
  const trigger = state.authMenu.trigger
  const menu = state.authMenu.menu
  if (!trigger || !menu) return
  if (trigger.contains(event.target) || menu.contains(event.target)) {
    return
  }
  closeAuthMenu()
}

document.addEventListener('click', handleDocumentClick)

function renderAuthState() {
  const container = elements.profileContainer
  if (!container) return
  container.innerHTML = ''

  if (!state.user) {
    state.profileStats = null
    updateProfileModalUserInfo()
    closeProfileModal()
    const loginButton = document.createElement('button')
    loginButton.type = 'button'
    loginButton.className = 'inline-flex items-center gap-2 rounded-full border border-emerald-500/60 bg-emerald-500/10 px-4 py-2 text-sm font-semibold text-emerald-200 transition hover:bg-emerald-500/20 focus:outline-none focus-visible:ring focus-visible:ring-emerald-500/60'
    loginButton.textContent = 'Mit Discord anmelden'
    loginButton.addEventListener('click', handleLogin)
    container.appendChild(loginButton)
    state.authMenu = { trigger: null, menu: null }
    return
  }

  updateProfileModalUserInfo()

  const wrapper = document.createElement('div')
  wrapper.className = 'relative'

  const trigger = document.createElement('button')
  trigger.type = 'button'
  trigger.className = 'inline-flex items-center gap-3 rounded-full border border-slate-800/70 bg-slate-900/70 px-3 py-2 text-sm font-semibold text-slate-200 transition hover:border-emerald-500/60 hover:text-emerald-200 focus:outline-none focus-visible:ring focus-visible:ring-emerald-500/60'
  trigger.setAttribute('aria-haspopup', 'true')
  trigger.setAttribute('aria-expanded', 'false')

  const avatar = document.createElement('span')
  avatar.className = 'flex h-9 w-9 items-center justify-center overflow-hidden rounded-full bg-slate-900 text-sm font-semibold text-emerald-300 ring-1 ring-slate-800'
  const avatarUrl = state.profile?.avatar_url || state.user?.user_metadata?.avatar_url || null
  const username =
    state.profile?.username || state.user?.user_metadata?.full_name || state.user?.user_metadata?.user_name || 'Angemeldet'

  if (avatarUrl) {
    const img = document.createElement('img')
    img.src = avatarUrl
    img.alt = ''
    img.className = 'h-full w-full object-cover'
    avatar.appendChild(img)
  } else {
    avatar.textContent = username?.slice(0, 1)?.toUpperCase() ?? 'U'
  }

  const name = document.createElement('span')
  name.textContent = username

  const caret = document.createElementNS('http://www.w3.org/2000/svg', 'svg')
  caret.setAttribute('viewBox', '0 0 24 24')
  caret.setAttribute('aria-hidden', 'true')
  caret.classList.add('h-4', 'w-4', 'text-slate-500')
  const caretPath = document.createElementNS('http://www.w3.org/2000/svg', 'path')
  caretPath.setAttribute('d', 'M6 9l6 6 6-6')
  caretPath.setAttribute('fill', 'none')
  caretPath.setAttribute('stroke', 'currentColor')
  caretPath.setAttribute('stroke-width', '1.5')
  caretPath.setAttribute('stroke-linecap', 'round')
  caretPath.setAttribute('stroke-linejoin', 'round')
  caret.appendChild(caretPath)

  trigger.append(avatar, name, caret)

  const menu = document.createElement('div')
  menu.className = 'absolute right-0 top-full mt-2 min-w-[12rem] rounded-2xl border border-slate-800/80 bg-slate-950 p-2 shadow-lg shadow-emerald-500/10'
  menu.hidden = true

  const profileButton = document.createElement('button')
  profileButton.type = 'button'
  profileButton.className = 'block w-full rounded-xl px-3 py-2 text-left text-sm text-slate-200 transition hover:bg-slate-900/80 focus:outline-none focus-visible:ring focus-visible:ring-emerald-500/60'
  profileButton.textContent = 'Profil'
  profileButton.addEventListener('click', () => {
    closeAuthMenu()
    openProfileModal()
  })

  const logoutButton = document.createElement('button')
  logoutButton.type = 'button'
  logoutButton.className = 'block w-full rounded-xl px-3 py-2 text-left text-sm text-rose-300 transition hover:bg-rose-500/10 focus:outline-none focus-visible:ring focus-visible:ring-rose-500/40'
  logoutButton.textContent = 'Abmelden'
  logoutButton.addEventListener('click', () => {
    closeAuthMenu()
    handleLogout()
  })

  menu.append(profileButton, logoutButton)
  wrapper.append(trigger, menu)
  container.appendChild(wrapper)

  trigger.addEventListener('click', (event) => {
    event.stopPropagation()
    const expanded = trigger.getAttribute('aria-expanded') === 'true'
    toggleAuthMenu(!expanded)
  })

  state.authMenu = {
    trigger,
    menu,
  }
}

async function handleLogin() {
  if (!supabase) return
  try {
    await supabase.auth.signInWithOAuth({
      provider: 'discord',
      options: {
        redirectTo: window.location.href,
      },
    })
  } catch (error) {
    console.error(error)
    showToast('Anmeldung fehlgeschlagen. Bitte versuche es erneut.', 'error')
  }
}

async function handleLogout() {
  if (!supabase) return
  try {
    await supabase.auth.signOut()
    showToast('Erfolgreich abgemeldet.', 'success')
  } catch (error) {
    console.error(error)
    showToast('Abmelden ist fehlgeschlagen.', 'error')
  }
}

async function loadProfile() {
  if (!supabase || !state.user?.id) {
    state.profile = null
    updateProfileModalUserInfo()
    return
  }
  try {
    const { data, error } = await supabase
      .from('profiles')
      .select('username, avatar_url')
      .eq('id', state.user.id)
      .maybeSingle()

    if (!error && data) {
      state.profile = data
    } else {
      state.profile = {
        username: state.user?.user_metadata?.full_name ?? null,
        avatar_url: state.user?.user_metadata?.avatar_url ?? null,
      }
    }
  } catch (error) {
    console.error(error)
    state.profile = {
      username: state.user?.user_metadata?.full_name ?? null,
      avatar_url: state.user?.user_metadata?.avatar_url ?? null,
    }
  } finally {
    updateProfileModalUserInfo()
  }
}

function renderEnchantmentsList() {
  const container = elements.enchantmentsList
  if (!container) return

  container.innerHTML = ''
  container.style.removeProperty('--enchantments-max-height')

  if (!state.enchantmentsLoaded) {
    container.innerHTML = '<p class="text-sm text-slate-500">Verzauberungen werden geladen…</p>'
    container.scrollTop = 0
    return
  }

  if (state.enchantmentsError) {
    container.innerHTML = '<p class="text-sm text-slate-500">Verzauberungen konnten nicht geladen werden.</p>'
    container.scrollTop = 0
    return
  }

  const rawSearch = typeof state.enchantmentsSearch === 'string' ? state.enchantmentsSearch : ''
  const searchTerm = rawSearch.trim().toLowerCase().replace(/\s+/g, ' ')

  const validIds = new Set()
  state.enchantments.forEach((enchant) => {
    const id = Number(enchant.id)
    if (Number.isFinite(id)) {
      validIds.add(id)
    }
  })
  state.selectedEnchantments.forEach((_level, id) => {
    if (!validIds.has(id)) {
      state.selectedEnchantments.delete(id)
    }
  })

  if (!state.enchantments.length) {
    container.innerHTML = '<p class="text-sm text-slate-500">Keine Verzauberungen verfügbar.</p>'
    container.scrollTop = 0
    return
  }

  const filteredEnchantments = searchTerm
    ? state.enchantments.filter((enchant) => {
        const label = typeof enchant.label === 'string' ? enchant.label.toLowerCase() : ''
        return label.includes(searchTerm)
      })
    : state.enchantments.slice()

  if (!filteredEnchantments.length) {
    container.innerHTML = '<p class="text-sm text-slate-500">Keine Verzauberungen gefunden.</p>'
    container.scrollTop = 0
    return
  }

  const fragment = document.createDocumentFragment()

  filteredEnchantments.forEach((enchant) => {
    const id = Number(enchant.id)
    if (!Number.isFinite(id)) {
      return
    }

    const row = document.createElement('div')
    row.className =
      'flex items-center justify-between gap-3 rounded-xl border border-slate-800/70 bg-slate-950/50 px-3 py-2'
    row.dataset.enchantmentRow = 'true'

    const label = document.createElement('label')
    label.className = 'flex flex-1 items-center gap-3 text-sm text-slate-200'

    const checkbox = document.createElement('input')
    checkbox.type = 'checkbox'
    checkbox.className = 'h-4 w-4 rounded border-slate-700 bg-slate-900 text-emerald-500 focus:ring-emerald-500'
    checkbox.dataset.enchantmentId = String(enchant.id)

    const name = document.createElement('span')
    name.textContent = typeof enchant.label === 'string' ? enchant.label : ''

    label.append(checkbox, name)

    const levelSelect = document.createElement('select')
    levelSelect.className =
      'rounded-lg border border-slate-800 bg-slate-900 px-3 py-1 text-sm text-slate-100 focus:border-emerald-400 focus:outline-none focus:ring-2 focus:ring-emerald-500/40'
    levelSelect.dataset.enchantmentLevel = String(enchant.id)

    const maxLevel = Math.max(1, Number(enchant.max_level) || 1)
    levelSelect.dataset.maxLevel = String(maxLevel)

    for (let level = 1; level <= maxLevel; level += 1) {
      const option = document.createElement('option')
      option.value = String(level)
      option.textContent = String(level)
      levelSelect.appendChild(option)
    }

    const savedLevel = state.selectedEnchantments.get(id)
    const hasSavedLevel = Number.isFinite(savedLevel)
    const initialLevel = hasSavedLevel ? Math.min(Math.max(Number(savedLevel), 1), maxLevel) : 1

    levelSelect.value = String(initialLevel)
    levelSelect.disabled = !hasSavedLevel
    checkbox.checked = hasSavedLevel

    if (hasSavedLevel && initialLevel !== savedLevel) {
      state.selectedEnchantments.set(id, initialLevel)
    }

    checkbox.addEventListener('change', () => {
      if (checkbox.checked) {
        levelSelect.disabled = false
        const level = Math.min(Math.max(Number(levelSelect.value) || 1, 1), maxLevel)
        levelSelect.value = String(level)
        state.selectedEnchantments.set(id, level)
        levelSelect.focus()
      } else {
        levelSelect.disabled = true
        levelSelect.value = '1'
        state.selectedEnchantments.delete(id)
      }
    })

    levelSelect.addEventListener('change', () => {
      const level = Math.min(Math.max(Number(levelSelect.value) || 1, 1), maxLevel)
      levelSelect.value = String(level)
      if (checkbox.checked) {
        state.selectedEnchantments.set(id, level)
      }
    })

    row.append(label, levelSelect)
    fragment.appendChild(row)
  })

  container.appendChild(fragment)
  container.scrollTop = 0
  updateEnchantmentsListMaxHeight()
}

function updateEnchantmentsListMaxHeight() {
  const container = elements.enchantmentsList
  if (!container) return

  const rows = container.querySelectorAll('[data-enchantment-row]')
  if (rows.length <= MAX_VISIBLE_ENCHANTMENTS) {
    container.style.removeProperty('--enchantments-max-height')
    return
  }

  const referenceRow = rows[MAX_VISIBLE_ENCHANTMENTS - 1]
  if (!referenceRow) {
    container.style.removeProperty('--enchantments-max-height')
    return
  }

  const style = window.getComputedStyle(container)
  const paddingBottom = Number.parseFloat(style.paddingBottom) || 0
  const maxHeight = referenceRow.offsetTop + referenceRow.offsetHeight + paddingBottom

  container.style.setProperty('--enchantments-max-height', `${Math.ceil(maxHeight)}px`)
}

function collectSelectedEnchantments() {
  const selections = []
  let validationError = null

  const enchantmentMap = new Map()
  state.enchantments.forEach((enchant) => {
    const id = Number(enchant.id)
    if (Number.isFinite(id)) {
      enchantmentMap.set(id, enchant)
    }
  })

  state.selectedEnchantments.forEach((savedLevel, id) => {
    const enchantment = enchantmentMap.get(id)
    if (!enchantment) {
      state.selectedEnchantments.delete(id)
      return
    }

    const maxLevel = Math.max(1, Number(enchantment.max_level) || 1)
    const level = Number(savedLevel)
    if (!Number.isFinite(level) || level < 1 || level > maxLevel) {
      validationError = `Level muss zwischen 1 und ${maxLevel} liegen.`
      return
    }

    selections.push({ id, level })
  })

  return { selections, error: validationError }
}

function sanitizeInsertPayloadForLog(payload) {
  if (!payload || typeof payload !== 'object') {
    return null
  }

  const allowedKeys = [
    'name',
    'title',
    'item_type_id',
    'material_id',
    'rarity_id',
    'rarity',
    'star_level',
    'stars',
    'image_url',
    'lore_image_url',
    'is_published',
  ]

  const result = {}
  allowedKeys.forEach((key) => {
    if (key in payload) {
      result[key] = payload[key]
    }
  })

  if (Array.isArray(payload.enchantments)) {
    result.enchantments = payload.enchantments.map((entry) => ({
      id: entry.id,
      level: entry.level,
    }))
  }

  return result
}

function logInsertAttempt(method, { payload, status, error, response, userId, note } = {}) {
  insertDiagnostics.lastMethod = method ?? null
  insertDiagnostics.lastStatus = typeof status === 'number' ? status : null
  insertDiagnostics.lastPayload = sanitizeInsertPayloadForLog(payload)
  insertDiagnostics.lastError =
    error instanceof Error ? error.message : error ? String(error) : null
  insertDiagnostics.lastResponse = response ?? null
  insertDiagnostics.lastUserId = userId ?? null

  if (typeof console !== 'undefined' && typeof console.info === 'function') {
    const logData = {
      method,
      status: insertDiagnostics.lastStatus,
      userId: insertDiagnostics.lastUserId,
      note: note ?? null,
      payload: insertDiagnostics.lastPayload,
    }
    if (insertDiagnostics.lastError) {
      logData.error = insertDiagnostics.lastError
    }
    console.info('[item-insert]', logData)
  }
}

async function attemptBffInsert({ payload, token, userId }) {
  if (!token) {
    logInsertAttempt('bff', {
      payload,
      userId,
      note: 'missing_token',
      error: 'missing_token',
    })
    return { ok: false, reason: 'missing_token', fatal: true }
  }

  try {
    const response = await fetch(`${API_BASE}/items`, {
      method: 'POST',
      headers: {
        'content-type': 'application/json',
        authorization: `Bearer ${token}`,
      },
      body: JSON.stringify(payload),
    })

    const isJson = response.headers.get('content-type')?.includes('application/json')
    const data = isJson ? await response.json().catch(() => null) : null

    if (response.ok) {
      logInsertAttempt('bff', {
        payload,
        status: response.status,
        response: data,
        userId,
        note: 'success',
      })
      return {
        ok: true,
        status: response.status,
        item: data?.item ?? data ?? null,
        enchantments: data?.enchantments ?? [],
        response: data,
      }
    }

    if (response.status === 401 || response.status === 403) {
      logInsertAttempt('bff', {
        payload,
        status: response.status,
        response: data,
        userId,
        note: 'unauthorized',
      })
      return {
        ok: false,
        reason: 'unauthorized',
        fatal: true,
        status: response.status,
        message: data?.message ?? 'Nicht autorisiert.',
        response: data,
      }
    }

    if (response.status === 400) {
      logInsertAttempt('bff', {
        payload,
        status: response.status,
        response: data,
        userId,
        note: 'validation',
      })
      return {
        ok: false,
        reason: 'validation',
        fatal: true,
        status: response.status,
        message: data?.message ?? 'Validierung fehlgeschlagen.',
        issues: Array.isArray(data?.issues) ? data.issues : null,
        response: data,
      }
    }

    if (response.status === 404 || response.status === 405) {
      logInsertAttempt('bff', {
        payload,
        status: response.status,
        response: data,
        userId,
        note: 'unavailable',
      })
      return { ok: false, reason: 'unavailable', status: response.status, response: data }
    }

    logInsertAttempt('bff', {
      payload,
      status: response.status,
      response: data,
      userId,
      note: 'error',
      error: data?.error ?? data?.message ?? `status_${response.status}`,
    })
    return {
      ok: false,
      reason: 'error',
      status: response.status,
      message: data?.message ?? 'Unbekannter Fehler.',
      response: data,
    }
  } catch (error) {
    logInsertAttempt('bff', { payload, error, userId, note: 'network' })
    return { ok: false, reason: 'network', error }
  }
}

async function attemptDirectInsert({ user, payload, enchantments }) {
  const resolvedStars = Number.isFinite(Number(payload.star_level))
    ? Number(payload.star_level)
    : Number.isFinite(Number(payload.stars))
      ? Number(payload.stars)
      : 0

  const basePayload = {
    title: payload.name ?? payload.title ?? '',
    name: payload.name ?? payload.title ?? '',
    item_type_id: payload.item_type_id,
    material_id: payload.material_id,
    rarity_id: payload.rarity_id ?? null,
    rarity: payload.rarity ?? null,
    stars: resolvedStars,
    star_level: resolvedStars,
    created_by: user.id,
    image_url: payload.image_url ?? null,
    lore_image_url: payload.lore_image_url ?? null,
    is_published: payload.is_published === true,
  }

  const buildPayloadVariant = (starColumn, useLegacyFallback) => {
    const variant = { ...basePayload }
    delete variant.stars
    delete variant.star_level

    if (starColumn === 'star_level') {
      variant.star_level = resolvedStars
    } else {
      variant.stars = resolvedStars
    }

    if (useLegacyFallback) {
      delete variant.created_by
      delete variant.name
      delete variant.rarity
      variant.owner = user.id
    }

    return variant
  }

  const logPayload = { ...payload, enchantments }

  const executeInsert = async (starColumn, useLegacyFallback) =>
    supabase.from('items').insert([buildPayloadVariant(starColumn, useLegacyFallback)]).select().single()

  const starColumns = ['stars', 'star_level']
  let insertResult = null
  let lastError = null
  let lastStatus = null
<<<<<<< HEAD

  for (const starColumn of starColumns) {
    let result = await executeInsert(starColumn, false)
    if (!result.error && result.data) {
      insertResult = result
      break
    }

    lastError = result.error ?? null
    lastStatus = result.status ?? null

=======

  for (const starColumn of starColumns) {
    let result = await executeInsert(starColumn, false)
    if (!result.error && result.data) {
      insertResult = result
      break
    }

    lastError = result.error ?? null
    lastStatus = result.status ?? null

>>>>>>> dc131d93
    const message = String(result.error?.message ?? '').toLowerCase()
    const missingStarColumn =
      message.includes('column "stars"') || message.includes('column items.stars')
    const legacyColumnIssue =
      message.includes('column "created_by"') ||
      message.includes('column "name"') ||
      message.includes('column "rarity"')
<<<<<<< HEAD

=======
>>>>>>> dc131d93
    if (legacyColumnIssue) {
      result = await executeInsert(starColumn, true)
      if (!result.error && result.data) {
        insertResult = result
        break
      }
      lastError = result.error ?? null
      lastStatus = result.status ?? null
    }

    if (starColumn === 'stars' && !missingStarColumn) {
      break
    }
  }

  if (!insertResult || insertResult.error || !insertResult.data) {
    logInsertAttempt('supabase', {
      payload: logPayload,
      status: insertResult?.status ?? lastStatus ?? null,
      error: insertResult?.error ?? lastError ?? 'insert_failed',
      userId: user.id,
    })
    throw insertResult?.error || lastError || new Error('Item konnte nicht gespeichert werden.')
  }

  const createdItem = normaliseItemStarFields(insertResult.data)

  if (enchantments.length) {
    const enchantRows = enchantments.map((entry) => ({
      item_id: createdItem.id,
      enchantment_id: entry.id,
      level: entry.level,
    }))
    const { error: enchantError, data: enchantData, status } = await supabase
      .from('item_enchantments')
      .insert(enchantRows)
      .select()

    if (enchantError) {
      logInsertAttempt('supabase', {
        payload: logPayload,
        status: status ?? null,
        error: enchantError,
        userId: user.id,
        note: 'enchant_failed',
      })
      throw enchantError
    }
  }

  logInsertAttempt('supabase', {
    payload: logPayload,
    status: 201,
    userId: user.id,
    note: 'success',
  })

  return { item: createdItem }
}

function showFormLevelError(message) {
  if (!elements.formError) {
    return
  }
  elements.formError.textContent = message ?? ''
  elements.formError.classList.remove('hidden')
}

function handleValidationIssues(issues, fallbackMessage) {
  let derivedMessage =
    typeof fallbackMessage === 'string' && fallbackMessage.trim().length > 0
      ? fallbackMessage.trim()
      : ''

  if (Array.isArray(issues)) {
    issues.forEach((issue) => {
      if (!issue || typeof issue !== 'object') {
        return
      }

      const path = Array.isArray(issue.path) ? issue.path : []
      const field = path.length > 0 ? path[0] : null

      if (typeof field === 'string' && typeof issue.message === 'string' && issue.message.trim()) {
        showFieldError(field, issue.message)
        if (!derivedMessage) {
          derivedMessage = issue.message
        }
      }
    })
  }

  if (!derivedMessage) {
    derivedMessage = 'Validierung fehlgeschlagen.'
  }

  showFormLevelError(derivedMessage)
  showToast(derivedMessage, 'error')
}

async function handleAddItemSubmit(event) {
  event.preventDefault()
  if (!supabase) {
    showToast('Supabase ist nicht konfiguriert.', 'error')
    return
  }

  clearFormErrors()
  elements.formError?.classList.add('hidden')
  if (elements.formError) {
    elements.formError.textContent = ''
  }

  const formData = new FormData(elements.addItemForm)
  const title = (formData.get('title') || '').toString().trim()
  const typeId = formData.get('itemType')?.toString() ?? ''
  const materialId = formData.get('material')?.toString() ?? ''
  const rarityId = formData.get('rarity')?.toString() ?? ''
  const starsValue = formData.get('stars')?.toString() ?? ''
  const itemImageFile = normalizeFileValue(formData.get('itemImage'))
  const loreImageFile = normalizeFileValue(formData.get('itemLoreImage'))

  let hasError = false
  if (!title || title.length < 1 || title.length > 120) {
    showFieldError('title', 'Titel muss zwischen 1 und 120 Zeichen lang sein.')
    hasError = true
  }
  if (!typeId) {
    showFieldError('itemType', 'Bitte einen Item-Typ auswählen.')
    hasError = true
  }
  if (!materialId) {
    showFieldError('material', 'Bitte ein Material auswählen.')
    hasError = true
  }
  if (!rarityId) {
    showFieldError('rarity', 'Bitte eine Seltenheit auswählen.')
    hasError = true
  }
  if (!starsValue) {
    showFieldError('stars', `Bitte Sterne auswählen (0 bis ${MAX_STAR_RATING}).`)
    hasError = true
  } else {
    const starsNumber = Number(starsValue)
    if (!Number.isInteger(starsNumber) || starsNumber < 0 || starsNumber > MAX_STAR_RATING) {
      showFieldError('stars', `Sterne müssen zwischen 0 und ${MAX_STAR_RATING} liegen.`)
      hasError = true
    }
  }

  const fileChecks = [
    { file: itemImageFile, field: 'itemImage', label: 'Item-Bild' },
    { file: loreImageFile, field: 'itemLoreImage', label: 'Lore-Bild' },
  ]

  fileChecks.forEach(({ file, field, label }) => {
    if (!file) {
      return
    }
    if (Number(file.size) > MAX_IMAGE_SIZE_BYTES) {
      showFieldError(field, `${label} darf maximal ${MAX_IMAGE_SIZE_MB} MB groß sein.`)
      hasError = true
      return
    }
    if (!isAllowedImageFile(file)) {
      showFieldError(field, `${label} muss ein Bild (PNG, JPG/JPEG, WebP oder GIF) sein.`)
      hasError = true
    }
  })

  if (hasError) {
    return
  }

  const { selections, error: enchantError } = collectSelectedEnchantments()
  if (enchantError) {
    showFieldError('enchantments', enchantError)
    return
  }

  toggleSubmitLoading(true)

  let uploadFailed = false
  const uploadedFilePaths = []
  let createdItem = null
  let itemImageUpload = null
  let loreImageUpload = null

  try {
    const [userResult, sessionResult] = await Promise.all([
      supabase.auth.getUser(),
      supabase.auth.getSession(),
    ])

    if (userResult.error) {
      throw userResult.error
    }
    if (sessionResult.error) {
      throw sessionResult.error
    }

    const user = userResult.data?.user ?? null
    const session = sessionResult.data?.session ?? null
    const accessToken = session?.access_token ?? null

    if (!user || !accessToken) {
      showToast('Bitte anmelden, um Items zu speichern.', 'warning')
      return
    }

    if (itemImageFile) {
      try {
        itemImageUpload = await uploadImageFile(itemImageFile, 'item', user.id)
        if (itemImageUpload?.path) {
          uploadedFilePaths.push(itemImageUpload.path)
        }
      } catch (error) {
        uploadFailed = true
        showFieldError('itemImage', 'Upload des Item-Bildes ist fehlgeschlagen.')
        throw error
      }
    }

    if (loreImageFile) {
      try {
        loreImageUpload = await uploadImageFile(loreImageFile, 'item-lore', user.id)
        if (loreImageUpload?.path) {
          uploadedFilePaths.push(loreImageUpload.path)
        }
      } catch (error) {
        uploadFailed = true
        showFieldError('itemLoreImage', 'Upload des Lore-Bildes ist fehlgeschlagen.')
        throw error
      }
    }

    const sanitizedStars = normalizeStarValue(starsValue)
    const normalizedStars = typeof sanitizedStars === 'number' ? sanitizedStars : 0
    const itemImageUrl =
      typeof itemImageUpload?.publicUrl === 'string' ? itemImageUpload.publicUrl.trim() : ''
    const loreImageUrlValue =
      typeof loreImageUpload?.publicUrl === 'string' ? loreImageUpload.publicUrl.trim() : ''

    const basePayload = {
      name: title,
      title,
      item_type_id: Number(typeId),
      material_id: Number(materialId),
      rarity_id: Number(rarityId),
      star_level: normalizedStars,
      stars: normalizedStars,
      is_published: false,
    }

    if (itemImageUrl) {
      basePayload.image_url = itemImageUrl
    }
    if (loreImageUrlValue) {
      basePayload.lore_image_url = loreImageUrlValue
    }

    const enchantmentPayload = selections.map((entry) => ({
      id: entry.id,
      level: entry.level,
    }))

    const bffPayload = {
      ...basePayload,
      image_url: basePayload.image_url ?? undefined,
      lore_image_url: basePayload.lore_image_url ?? undefined,
      enchantments: enchantmentPayload,
    }

    const bffResult = await attemptBffInsert({
      payload: bffPayload,
      token: accessToken,
      userId: user.id,
    })

    if (bffResult.ok) {
      createdItem = bffResult.item
      showToast('Erfolgreich gespeichert.', 'success')
      closeAddItemModal()
      await loadItems()
      return
    }

    if (bffResult.reason === 'unauthorized' || bffResult.reason === 'missing_token') {
      showToast('Bitte anmelden, um Items zu speichern.', 'warning')
      return
    }

    if (bffResult.reason === 'validation') {
      handleValidationIssues(bffResult.issues, bffResult.message)
      return
    }

    if (bffResult.reason === 'unavailable' || bffResult.reason === 'network' || bffResult.reason === 'error') {
      showToast('API nicht erreichbar – versuche direkten Speicherweg…', 'info')
    }

    const directResult = await attemptDirectInsert({
      user,
      payload: basePayload,
      enchantments: enchantmentPayload,
    })

    createdItem = directResult.item
    showToast('Erfolgreich gespeichert.', 'success')
    closeAddItemModal()
    await loadItems()
  } catch (error) {
    console.error(error)
    if (!createdItem && uploadedFilePaths.length && supabase) {
      try {
        await supabase.storage.from(STORAGE_BUCKET_ITEM_MEDIA).remove(uploadedFilePaths)
      } catch (cleanupError) {
        console.warn('Aufräumen fehlgeschlagen.', cleanupError)
      }
    }

    if (error?.code === 'PGRST301') {
      showToast('Bitte anmelden, um Items zu speichern.', 'warning')
    } else if (uploadFailed) {
      const message = 'Upload der Bilder ist fehlgeschlagen. Bitte versuche es erneut.'
      showFormLevelError(message)
      showToast(message, 'error')
    } else if (typeof error?.message === 'string' && error.message.trim()) {
      showFormLevelError(error.message)
      showToast('Speichern fehlgeschlagen.', 'error')
    } else {
      showFormLevelError('Item konnte nicht gespeichert werden.')
      showToast('Speichern fehlgeschlagen.', 'error')
    }
  } finally {
    toggleSubmitLoading(false)
  }
}

function registerItemInsertSelfTest() {
  if (typeof window === 'undefined') {
    return
  }

  window.__itemInsertDiagnostics = insertDiagnostics

  window.__itemInsertSelfTest = async function itemInsertSelfTest() {
    const summary = {
      user: null,
      dryRun: null,
      write: null,
      diagnostics: insertDiagnostics,
    }

    if (!supabase) {
      console.warn('[item-selftest] Supabase Client nicht verfügbar.')
      return summary
    }

    const [userResult, sessionResult] = await Promise.all([
      supabase.auth.getUser(),
      supabase.auth.getSession(),
    ])

    if (userResult.error) {
      console.error('[item-selftest] getUser fehlgeschlagen', userResult.error)
      return summary
    }

    summary.user = userResult.data?.user ?? null

    if (sessionResult.error) {
      console.error('[item-selftest] getSession fehlgeschlagen', sessionResult.error)
      return summary
    }

    const token = sessionResult.data?.session?.access_token ?? null

    if (!summary.user || !token) {
      console.warn('[item-selftest] Kein angemeldeter Nutzer oder Token verfügbar.')
      return summary
    }

    const testPayload = {
      name: `SelfTest Item ${Date.now()}`,
      item_type_id: 1,
      material_id: 1,
      rarity_id: 1,
      star_level: 0,
      enchantments: [],
      is_published: false,
    }

    try {
      const response = await fetch(`${API_BASE}/items?dryRun=1`, {
        method: 'POST',
        headers: {
          'content-type': 'application/json',
          authorization: `Bearer ${token}`,
        },
        body: JSON.stringify(testPayload),
      })
      const body = await response.json().catch(() => null)
      summary.dryRun = { status: response.status, body }
      console.info('[item-selftest] Dry-Run', summary.dryRun)
    } catch (error) {
      console.error('[item-selftest] Dry-Run fehlgeschlagen', error)
      summary.dryRun = {
        error: error instanceof Error ? error.message : String(error),
      }
    }

    if (window.__ALLOW_WRITE_TEST === true) {
      try {
        const writePayload = { ...testPayload, name: `${testPayload.name}-write` }
        const response = await fetch(`${API_BASE}/items`, {
          method: 'POST',
          headers: {
            'content-type': 'application/json',
            authorization: `Bearer ${token}`,
          },
          body: JSON.stringify(writePayload),
        })
        const body = await response.json().catch(() => null)
        summary.write = { status: response.status, body }
        console.info('[item-selftest] Write', summary.write)
        const createdId = body?.item?.id ?? null
        if (createdId) {
          try {
            await supabase.from('items').delete().eq('id', createdId)
            console.info('[item-selftest] Testeintrag entfernt.')
          } catch (cleanupError) {
            console.warn('[item-selftest] Entfernen des Testeintrags fehlgeschlagen.', cleanupError)
          }
        }
      } catch (error) {
        console.error('[item-selftest] Schreiben fehlgeschlagen', error)
        summary.write = {
          error: error instanceof Error ? error.message : String(error),
        }
      }
    }

    return summary
  }
}

async function loadFiltersAndLists() {
  if (!supabase) {
    renderItemsError('Supabase ist nicht konfiguriert. Bitte Meta-Daten ergänzen.')
    state.enchantmentsLoaded = true
    state.enchantmentsError = true
    renderEnchantmentsList()
    return
  }
  state.enchantmentsLoaded = false
  state.enchantmentsError = false
  setAriaBusy(true)
  renderSkeleton(6)
  try {
    const [itemTypesResult, materialsResult, raritiesResult, enchantmentsResult] = await Promise.all([
      supabase.from('item_types').select('id,label').order('label', { ascending: true }),
      supabase.from('materials').select('id,label').order('label', { ascending: true }),
      supabase
        .from('rarities')
        .select('id,label,sort')
        .order('sort', { ascending: true })
        .order('label', { ascending: true }),
      supabase.from('enchantments').select('id,label,max_level').order('label', { ascending: true }),
    ])

    const errors = [itemTypesResult.error, materialsResult.error, raritiesResult.error, enchantmentsResult.error].filter(Boolean)
    if (errors.length) {
      throw errors[0]
    }

    state.itemTypes = itemTypesResult.data ?? []
    state.materials = materialsResult.data ?? []
    state.rarities = raritiesResult.data ?? []
    state.enchantments = enchantmentsResult.data ?? []
    state.enchantmentsLoaded = true
    state.enchantmentsError = false

    populateSelect(elements.filterType, state.itemTypes)
    populateSelect(elements.filterMaterial, state.materials)
    populateSelect(elements.filterRarity, state.rarities)
    populateSelect(document.getElementById('itemTypeSelect'), state.itemTypes, 'Auswählen…')
    populateSelect(document.getElementById('itemMaterialSelect'), state.materials, 'Auswählen…')
    populateSelect(document.getElementById('itemRaritySelect'), state.rarities, 'Auswählen…')

    renderEnchantmentsList()

    await loadItems()
  } catch (error) {
    console.error(error)
    state.enchantmentsLoaded = true
    state.enchantmentsError = true
    renderEnchantmentsList()
    renderItemsError('Daten konnten nicht geladen werden.')
    showToast('Initiale Daten konnten nicht geladen werden.', 'error')
  } finally {
    setAriaBusy(false)
  }
}

async function loadItems() {
  if (!supabase) {
    renderItemsError('Supabase ist nicht konfiguriert. Bitte Meta-Daten ergänzen.')
    return
  }
  if (state.itemsLoading) {
    state.reloadRequested = true
    return
  }
  state.itemsLoading = true
  state.reloadRequested = false
  setAriaBusy(true)
  renderSkeleton(3)
  try {
    const sanitizedSearch = state.filters.search
      ? state.filters.search.replace(/%/g, '\\%').replace(/_/g, '\\_')
      : ''

<<<<<<< HEAD
    const buildItemsQuery = (starColumn) => {
=======
    const buildItemsQuery = (selectConfig) => {
>>>>>>> dc131d93
      const selectColumns = [
        'id',
        'title',
        'lore',
<<<<<<< HEAD
        starColumn,
        'created_at',
        'image_url',
        'lore_image_url',
        'item_types:item_type_id(id,label)',
        'materials:material_id(id,label)',
        'rarities:rarity_id(id,label,sort)',
      ].join(',')
=======
        selectConfig.starColumn,
        'created_at',
        selectConfig.imageColumn,
        selectConfig.loreImageColumn,
        'item_types:item_type_id(id,label)',
        'materials:material_id(id,label)',
        'rarities:rarity_id(id,label,sort)',
      ]
        .filter(Boolean)
        .join(',')
>>>>>>> dc131d93

      let query = supabase
        .from('items')
        .select(selectColumns)
        .order('created_at', { ascending: false })

      if (state.filters.typeId) {
        query = query.eq('item_type_id', state.filters.typeId)
      }
      if (state.filters.materialId) {
        query = query.eq('material_id', state.filters.materialId)
      }
      if (state.filters.rarityId) {
        query = query.eq('rarity_id', state.filters.rarityId)
      }
      if (sanitizedSearch) {
        query = query.or(`title.ilike.%${sanitizedSearch}%,lore.ilike.%${sanitizedSearch}%`)
      }

      return query
    }

<<<<<<< HEAD
    const { data, error } = await buildItemsQuery('stars')
    if (error) {
      if (error?.code === '42703') {
        const { data: fallbackData, error: fallbackError } = await buildItemsQuery('stars:star_level')
        if (fallbackError) {
          throw fallbackError
        }
        const normalisedFallback = Array.isArray(fallbackData)
          ? fallbackData.map(normaliseItemStarFields)
          : []
        renderItems(normalisedFallback)
        return
      }
      throw error
    }

    const normalisedItems = Array.isArray(data) ? data.map(normaliseItemStarFields) : []
=======
    const starColumnOptions = ['stars', 'star_level', null]
    const imageColumnOptions = ['image_url', 'image', null]
    const loreImageColumnOptions = ['lore_image_url', 'lore_image', null]

    let starColumnIndex = 0
    let imageColumnIndex = 0
    let loreImageColumnIndex = 0
    let itemsResult = null

    while (true) {
      const queryResult = await buildItemsQuery({
        starColumn: starColumnOptions[starColumnIndex],
        imageColumn: imageColumnOptions[imageColumnIndex],
        loreImageColumn: loreImageColumnOptions[loreImageColumnIndex],
      })

      if (!queryResult.error) {
        itemsResult = queryResult
        break
      }

      if (queryResult.error?.code !== '42703') {
        throw queryResult.error
      }

      let handled = false
      if (
        errorMentionsColumn(queryResult.error, 'stars', 'star_level') &&
        starColumnIndex + 1 < starColumnOptions.length
      ) {
        starColumnIndex += 1
        handled = true
      }
      if (
        !handled &&
        errorMentionsColumn(queryResult.error, 'lore_image_url', 'lore_image') &&
        loreImageColumnIndex + 1 < loreImageColumnOptions.length
      ) {
        loreImageColumnIndex += 1
        handled = true
      }
      if (
        !handled &&
        errorMentionsColumn(queryResult.error, 'image_url', 'image') &&
        imageColumnIndex + 1 < imageColumnOptions.length
      ) {
        imageColumnIndex += 1
        handled = true
      }

      if (handled) {
        continue
      }

      throw queryResult.error
    }

    const data = Array.isArray(itemsResult?.data) ? itemsResult.data : []
    const normalisedItems = data.map(normaliseItemStarFields)
>>>>>>> dc131d93
    renderItems(normalisedItems)
  } catch (error) {
    console.error(error)
    renderItemsError('Items konnten nicht geladen werden.')
    showToast('Fehler beim Laden der Items.', 'error')
  } finally {
    state.itemsLoading = false
    setAriaBusy(false)
    if (state.reloadRequested) {
      state.reloadRequested = false
      loadItems()
    }
  }
}

async function initialiseAuth() {
  if (!supabase) {
    state.user = null
    state.profile = null
    state.profileStats = null
    updateProfileModalUserInfo()
    renderAuthState()
    return
  }
  try {
    const { data } = await supabase.auth.getUser()
    state.user = data?.user ?? null
    if (state.user) {
      state.profileStats = null
      await loadProfile()
    } else {
      state.profile = null
      state.profileStats = null
      updateProfileModalUserInfo()
    }
  } catch (error) {
    console.error(error)
    state.user = null
    state.profile = null
    state.profileStats = null
    updateProfileModalUserInfo()
  }

  renderAuthState()

  const { data } = supabase.auth.onAuthStateChange(async (_event, session) => {
    state.user = session?.user ?? null
    if (state.user) {
      state.profileStats = null
      await loadProfile()
    } else {
      state.profile = null
      state.profileStats = null
      updateProfileModalUserInfo()
    }
    renderAuthState()
  })

  authSubscription = data?.subscription ?? null
}

function init() {
  initializeMenuControls()
  bindFilterEvents()
  bindModalEvents()
  initialiseAuth()
  loadFiltersAndLists()
}

registerItemInsertSelfTest()

if (document.readyState === 'loading') {
  document.addEventListener('DOMContentLoaded', init)
} else {
  init()
}

window.addEventListener('resize', updateEnchantmentsListMaxHeight)

window.addEventListener('beforeunload', () => {
  authSubscription?.unsubscribe?.()
})<|MERGE_RESOLUTION|>--- conflicted
+++ resolved
@@ -405,8 +405,6 @@
     title.className = 'text-lg font-semibold text-slate-100'
     title.textContent = item?.title ?? 'Unbenanntes Item'
     header.appendChild(title)
-
-<<<<<<< HEAD
     const normalizedStars = normalizeStarValue(item?.stars)
     const normalizedStarLevel = normalizeStarValue(item?.star_level)
     const starValue =
@@ -419,17 +417,6 @@
     const stars = document.createElement('span')
     stars.className = 'text-sm font-medium text-amber-300'
     stars.setAttribute('aria-label', `${starValue} von ${MAX_STAR_RATING} Sternen`)
-=======
-    const starValue = Number.isFinite(Number(item?.stars))
-      ? Number(item?.stars)
-      : Number.isFinite(Number(item?.star_level))
-        ? Number(item?.star_level)
-        : 0
-
-    const stars = document.createElement('span')
-    stars.className = 'text-sm font-medium text-amber-300'
-    stars.setAttribute('aria-label', `${starValue} von 5 Sternen`)
->>>>>>> dc131d93
     stars.textContent = renderStars(starValue)
     header.appendChild(stars)
 
@@ -947,14 +934,10 @@
   }
 
   if (typeof value === 'number') {
-<<<<<<< HEAD
     if (!Number.isInteger(value)) {
       return null
     }
     return Math.max(0, Math.min(value, MAX_STAR_RATING))
-=======
-    return Number.isInteger(value) && value >= 0 && value <= 5 ? value : null
->>>>>>> dc131d93
   }
 
   if (typeof value === 'string') {
@@ -963,14 +946,10 @@
       return null
     }
     const numeric = Number(trimmed)
-<<<<<<< HEAD
     if (!Number.isInteger(numeric)) {
       return null
     }
     return Math.max(0, Math.min(numeric, MAX_STAR_RATING))
-=======
-    return Number.isInteger(numeric) && numeric >= 0 && numeric <= 5 ? numeric : null
->>>>>>> dc131d93
   }
 
   return null
@@ -2266,8 +2245,6 @@
   let insertResult = null
   let lastError = null
   let lastStatus = null
-<<<<<<< HEAD
-
   for (const starColumn of starColumns) {
     let result = await executeInsert(starColumn, false)
     if (!result.error && result.data) {
@@ -2278,19 +2255,6 @@
     lastError = result.error ?? null
     lastStatus = result.status ?? null
 
-=======
-
-  for (const starColumn of starColumns) {
-    let result = await executeInsert(starColumn, false)
-    if (!result.error && result.data) {
-      insertResult = result
-      break
-    }
-
-    lastError = result.error ?? null
-    lastStatus = result.status ?? null
-
->>>>>>> dc131d93
     const message = String(result.error?.message ?? '').toLowerCase()
     const missingStarColumn =
       message.includes('column "stars"') || message.includes('column items.stars')
@@ -2298,10 +2262,6 @@
       message.includes('column "created_by"') ||
       message.includes('column "name"') ||
       message.includes('column "rarity"')
-<<<<<<< HEAD
-
-=======
->>>>>>> dc131d93
     if (legacyColumnIssue) {
       result = await executeInsert(starColumn, true)
       if (!result.error && result.data) {
@@ -2825,17 +2785,12 @@
       ? state.filters.search.replace(/%/g, '\\%').replace(/_/g, '\\_')
       : ''
 
-<<<<<<< HEAD
     const buildItemsQuery = (starColumn) => {
-=======
-    const buildItemsQuery = (selectConfig) => {
->>>>>>> dc131d93
       const selectColumns = [
         'id',
         'title',
         'lore',
-<<<<<<< HEAD
-        starColumn,
+        'star_level',
         'created_at',
         'image_url',
         'lore_image_url',
@@ -2843,18 +2798,6 @@
         'materials:material_id(id,label)',
         'rarities:rarity_id(id,label,sort)',
       ].join(',')
-=======
-        selectConfig.starColumn,
-        'created_at',
-        selectConfig.imageColumn,
-        selectConfig.loreImageColumn,
-        'item_types:item_type_id(id,label)',
-        'materials:material_id(id,label)',
-        'rarities:rarity_id(id,label,sort)',
-      ]
-        .filter(Boolean)
-        .join(',')
->>>>>>> dc131d93
 
       let query = supabase
         .from('items')
@@ -2877,7 +2820,6 @@
       return query
     }
 
-<<<<<<< HEAD
     const { data, error } = await buildItemsQuery('stars')
     if (error) {
       if (error?.code === '42703') {
@@ -2895,67 +2837,6 @@
     }
 
     const normalisedItems = Array.isArray(data) ? data.map(normaliseItemStarFields) : []
-=======
-    const starColumnOptions = ['stars', 'star_level', null]
-    const imageColumnOptions = ['image_url', 'image', null]
-    const loreImageColumnOptions = ['lore_image_url', 'lore_image', null]
-
-    let starColumnIndex = 0
-    let imageColumnIndex = 0
-    let loreImageColumnIndex = 0
-    let itemsResult = null
-
-    while (true) {
-      const queryResult = await buildItemsQuery({
-        starColumn: starColumnOptions[starColumnIndex],
-        imageColumn: imageColumnOptions[imageColumnIndex],
-        loreImageColumn: loreImageColumnOptions[loreImageColumnIndex],
-      })
-
-      if (!queryResult.error) {
-        itemsResult = queryResult
-        break
-      }
-
-      if (queryResult.error?.code !== '42703') {
-        throw queryResult.error
-      }
-
-      let handled = false
-      if (
-        errorMentionsColumn(queryResult.error, 'stars', 'star_level') &&
-        starColumnIndex + 1 < starColumnOptions.length
-      ) {
-        starColumnIndex += 1
-        handled = true
-      }
-      if (
-        !handled &&
-        errorMentionsColumn(queryResult.error, 'lore_image_url', 'lore_image') &&
-        loreImageColumnIndex + 1 < loreImageColumnOptions.length
-      ) {
-        loreImageColumnIndex += 1
-        handled = true
-      }
-      if (
-        !handled &&
-        errorMentionsColumn(queryResult.error, 'image_url', 'image') &&
-        imageColumnIndex + 1 < imageColumnOptions.length
-      ) {
-        imageColumnIndex += 1
-        handled = true
-      }
-
-      if (handled) {
-        continue
-      }
-
-      throw queryResult.error
-    }
-
-    const data = Array.isArray(itemsResult?.data) ? itemsResult.data : []
-    const normalisedItems = data.map(normaliseItemStarFields)
->>>>>>> dc131d93
     renderItems(normalisedItems)
   } catch (error) {
     console.error(error)
