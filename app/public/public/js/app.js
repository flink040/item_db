import { supabase } from './supabaseClient.js'
import { getMetadataList } from '/assets/js/metadata.js'

const state = {
  filters: {
    typeId: null,
    materialId: null,
    rarityId: null,
    search: null,
  },
  itemTypes: [],
  materials: [],
  rarities: [],
  enchantments: [],
  enchantmentsLoaded: false,
  enchantmentsError: false,
  enchantmentsSearch: '',
  selectedEnchantments: new Map(),
  user: null,
  profile: null,
  profileRole: null,
  profileStats: null,
  itemsLoading: false,
  reloadRequested: false,
  authMenu: {
    trigger: null,
    menu: null,
  },
}

const elements = {
  filterType: document.getElementById('filter-type'),
  filterMaterial: document.getElementById('filter-material'),
  filterRarity: document.getElementById('filter-rarity'),
  searchInput: document.getElementById('app-search-input'),
  searchForm: document.querySelector('[data-js="search-form"]'),
  itemsList: document.getElementById('itemsList'),
  itemsEmpty: document.getElementById('itemsEmptyState'),
  addItemButton: document.getElementById('btn-add-item'),
  addItemModal: document.getElementById('addItemModal'),
  addItemForm: document.getElementById('addItemForm'),
  starRating: document.querySelector('[data-star-rating]'),
  starRatingInput: document.querySelector('[data-star-rating-input]'),
  enchantmentsSearchInput: document.getElementById('enchantmentsSearch'),
  enchantmentsList: document.getElementById('enchantmentsList'),
  formError: document.getElementById('addItemFormError'),
  submitButton: document.getElementById('addItemSubmit'),
  submitSpinner: document.querySelector('[data-loading-icon]'),
  toastContainer: document.getElementById('toast-container'),
  profileContainer: document.getElementById('profile-container'),
  mobileMenuButton: document.querySelector('[data-js="mobile-menu-btn"]'),
  mobileMenu: document.querySelector('[data-js="mobile-menu"]'),
}

const profileModalElements = (() => {
  const modal = document.querySelector('[data-profile-modal]')
  return {
    modal,
    overlay: modal?.querySelector('[data-profile-modal-overlay]') ?? null,
    closeButtons: modal ? Array.from(modal.querySelectorAll('[data-profile-close]')) : [],
    avatarFrame: modal?.querySelector('[data-profile-avatar]') ?? null,
    avatarImage: modal?.querySelector('[data-profile-avatar-image]') ?? null,
    avatarFallback: modal?.querySelector('[data-profile-avatar-fallback]') ?? null,
    displayName: modal?.querySelector('[data-profile-display-name]') ?? null,
    items: modal?.querySelector('[data-profile-items]') ?? null,
    likes: modal?.querySelector('[data-profile-likes]') ?? null,
    loading: modal?.querySelector('[data-profile-loading]') ?? null,
    error: modal?.querySelector('[data-profile-error]') ?? null,
    mcUuidForm: modal?.querySelector('[data-profile-mc-form]') ?? null,
    mcUuidInput: modal?.querySelector('[data-profile-mc-uuid-input]') ?? null,
    mcUuidButton: modal?.querySelector('[data-profile-mc-submit]') ?? null,
    mcUuidError: modal?.querySelector('[data-profile-mc-error]') ?? null,
  }
})()

const profileModalState = {
  isOpen: false,
  lastFocusedElement: null,
  activeFetchToken: 0,
  mcUuidSubmitting: false,
  mcUuidInputDirty: false,
}

const MODERATION_ROLES = new Set(['moderator', 'admin'])

const moderationElements = (() => {
  const modal = document.querySelector('[data-moderation-modal]')
  return {
    modal,
    overlay: modal?.querySelector('[data-moderation-overlay]') ?? null,
    closeButtons: modal ? Array.from(modal.querySelectorAll('[data-moderation-close]')) : [],
  }
})()

let moderationIsOpen = false
let moderationLastTrigger = null

let searchDebounceId = 0
let authSubscription = null
let menuMediaQuery = null
let menuMediaHandler = null
let ignoreNextMenuClick = false
const customFileInputs = new Map()
const starRatingControl = {
  container: null,
  input: null,
  buttons: [],
  value: null,
  hoverValue: null,
  initialised: false,
}

const MAX_STAR_RATING = 3
const DESKTOP_MENU_MEDIA_QUERY = '(min-width: 768px)'
const MAX_VISIBLE_ENCHANTMENTS = 5
const STORAGE_BUCKET_ITEM_MEDIA = 'item-media'
const STORAGE_UPLOAD_ROOT = 'items'
const MAX_IMAGE_SIZE_BYTES = 5 * 1024 * 1024
const MAX_IMAGE_SIZE_MB = 5
const ALLOWED_IMAGE_EXTENSIONS = ['.png', '.jpg', '.jpeg', '.webp', '.gif']
const IMAGE_MIME_EXTENSION_MAP = {
  'image/png': '.png',
  'image/jpeg': '.jpg',
  'image/jpg': '.jpg',
  'image/webp': '.webp',
  'image/gif': '.gif',
};

const API_BASE = '/api'
const MINECRAFT_PROFILE_API_BASE_URL = 'https://mc-api.io/profile'

const PROFILE_MC_UUID_SUBMIT_LABEL = 'Mit Minecraft Account verbinden'
const PROFILE_MC_UUID_SUBMIT_LOADING_LABEL = 'Verbinden…'

const PROFILE_MC_UUID_SUBMIT_LABEL = 'Mit Minecraft Account verbinden'
const PROFILE_MC_UUID_SUBMIT_LOADING_LABEL = 'Verbinden…'

const insertDiagnostics = {
  lastMethod: null,
  lastStatus: null,
  lastPayload: null,
  lastError: null,
  lastResponse: null,
  lastUserId: null,
}

async function fetchMetadataList(endpointKey) {
  try {
    const data = await getMetadataList(endpointKey)
    if (!Array.isArray(data)) {
      throw new Error(`Ungültige Antwort für ${endpointKey} erhalten.`)
    }
    return { data, error: null }
  } catch (error) {
    return { data: [], error }
  }
}

async function fetchRaritiesList() {
  return fetchMetadataList('rarities')
}

async function fetchItemTypesList() {
  return fetchMetadataList('item_types')
}

async function fetchMaterialsList() {
  return fetchMetadataList('materials')
}

function formatFileSize(bytes) {
  const size = Number(bytes)
  if (!Number.isFinite(size) || size < 0) {
    return ''
  }

  const units = ['B', 'KB', 'MB', 'GB']
  let index = 0
  let value = size

  while (value >= 1024 && index < units.length - 1) {
    value /= 1024
    index += 1
  }

  const decimals = value >= 10 || index === 0 ? 0 : 1
  return `${value.toFixed(decimals)} ${units[index]}`
}


function setMenuExpanded(expanded) {
  const button = elements.mobileMenuButton
  const menu = elements.mobileMenu
  if (!button || !menu) return

  const shouldExpand = Boolean(expanded)
  button.setAttribute('aria-expanded', String(shouldExpand))
  button.dataset.menuOpen = String(shouldExpand)

  menu.hidden = !shouldExpand
  menu.setAttribute('aria-hidden', String(!shouldExpand))
  menu.dataset.menuOpen = String(shouldExpand)
}

function toggleMenu(force) {
  const button = elements.mobileMenuButton
  if (!button) return

  const expanded = button.getAttribute('aria-expanded') === 'true'
  const shouldExpand = typeof force === 'boolean' ? force : !expanded
  setMenuExpanded(shouldExpand)
}

function syncMenuToViewport(matches) {
  if (matches) {
    setMenuExpanded(true)
    return
  }

  const button = elements.mobileMenuButton
  const expanded = button?.getAttribute('aria-expanded') === 'true'
  setMenuExpanded(expanded)
}

function bindMenuMediaQuery() {
  if (typeof window === 'undefined' || typeof window.matchMedia !== 'function') {
    const button = elements.mobileMenuButton
    const expanded = button?.getAttribute('aria-expanded') === 'true'
    setMenuExpanded(expanded)
    return
  }

  menuMediaQuery = menuMediaQuery ?? window.matchMedia(DESKTOP_MENU_MEDIA_QUERY)
  syncMenuToViewport(menuMediaQuery.matches)

  if (menuMediaHandler) {
    return
  }

  menuMediaHandler = (event) => {
    if (event.matches) {
      setMenuExpanded(true)
    } else {
      setMenuExpanded(false)
    }
  }

  if (typeof menuMediaQuery.addEventListener === 'function') {
    menuMediaQuery.addEventListener('change', menuMediaHandler)
  } else if (typeof menuMediaQuery.addListener === 'function') {
    menuMediaQuery.addListener(menuMediaHandler)
  }
}

function handleMenuButtonClick(event) {
  if (!(event.currentTarget instanceof HTMLElement)) {
    return
  }

  if (ignoreNextMenuClick) {
    ignoreNextMenuClick = false
    return
  }

  event.preventDefault()
  toggleMenu()
}

function handleMenuButtonKeydown(event) {
  const key = event.key
  if (key !== ' ' && key !== 'Spacebar' && key !== 'Enter') {
    return
  }

  ignoreNextMenuClick = true
  event.preventDefault()
  toggleMenu()
}

function handleMenuLinkClick(event) {
  const target = event.target
  if (!(target instanceof Element)) {
    return
  }

  const closeTrigger = target.closest('[data-menu-close="true"]')
  if (!closeTrigger) {
    return
  }

  if (menuMediaQuery?.matches) {
    return
  }

  toggleMenu(false)
}

function initializeMenuControls() {
  const button = elements.mobileMenuButton
  const menu = elements.mobileMenu
  if (!button || !menu) {
    return
  }

  if (button.dataset.menuBound !== 'true') {
    button.addEventListener('click', handleMenuButtonClick)
    button.addEventListener('keydown', handleMenuButtonKeydown)
    button.dataset.menuBound = 'true'
  }

  if (menu.dataset.menuBound !== 'true') {
    menu.addEventListener('click', handleMenuLinkClick)
    menu.dataset.menuBound = 'true'
  }

  bindMenuMediaQuery()
}

function setAriaBusy(isBusy) {
  if (elements.itemsList) {
    elements.itemsList.setAttribute('aria-busy', String(Boolean(isBusy)))
  }
}

function renderSkeleton(count = 6) {
  if (!elements.itemsList) return
  elements.itemsEmpty?.classList.add('hidden')
  const skeleton = Array.from({ length: count })
    .map(
      () => `
        <article class="item-card item-card--loading">
          <div class="item-card__loading-media"></div>
          <div class="item-card__loading-bar item-card__loading-bar--wide"></div>
          <div class="item-card__loading-bar item-card__loading-bar--medium"></div>
          <div class="item-card__loading-bar item-card__loading-bar--tall"></div>
          <div class="item-card__loading-bar item-card__loading-bar--footer"></div>
        </article>
      `
    )
    .join('')
  elements.itemsList.innerHTML = skeleton
}

function renderItemsError(message) {
  if (!elements.itemsList) return
  elements.itemsList.innerHTML = `
    <div class="rounded-2xl border border-rose-500/40 bg-rose-500/10 p-4 text-sm text-rose-200">
      ${message}
    </div>
  `
  elements.itemsEmpty?.classList.add('hidden')
}

function truncateText(value, max = 240) {
  if (!value) return null
  const trimmed = value.trim()
  if (!trimmed) return null
  if (trimmed.length <= max) return trimmed
  return `${trimmed.slice(0, max - 1)}…`
}

function renderStars(starCount) {
  const normalized = normalizeStarValue(starCount)
  const resolved = typeof normalized === 'number' ? normalized : 0
  return Array.from({ length: MAX_STAR_RATING }, (_, index) => (index < resolved ? '★' : '☆')).join('')
}

function normaliseItemStarFields(entry) {
  if (!entry || typeof entry !== 'object') {
    return entry
  }

  const result = { ...entry }
  const normalizedStars = normalizeStarValue(result.stars)
  const normalizedStarLevel = normalizeStarValue(result.star_level)
  const resolvedStars =
    typeof normalizedStars === 'number'
      ? normalizedStars
      : typeof normalizedStarLevel === 'number'
        ? normalizedStarLevel
        : 0

  result.stars = resolvedStars
  result.star_level =
    typeof normalizedStarLevel === 'number' ? normalizedStarLevel : resolvedStars

  return result
}

function toLookupKey(value) {
  if (typeof value === 'number' && Number.isFinite(value)) {
    return String(value)
  }

  if (typeof value === 'string') {
    const trimmed = value.trim()
    return trimmed.length > 0 ? trimmed : null
  }

  return null
}

function createLookupMap(entries) {
  const map = new Map()

  if (!Array.isArray(entries)) {
    return map
  }

  entries.forEach((entry) => {
    if (!entry || typeof entry !== 'object') {
      return
    }

    const key = toLookupKey(entry.id ?? entry.value ?? null)
    if (key) {
      map.set(key, entry)
    }
  })

  return map
}

function attachItemLookups(items) {
  if (!Array.isArray(items)) {
    return []
  }

  const typeMap = createLookupMap(state.itemTypes)
  const materialMap = createLookupMap(state.materials)
  const rarityMap = createLookupMap(state.rarities)

  return items.map((item) => {
    if (!item || typeof item !== 'object') {
      return item
    }

    const enriched = { ...item }

    const typeKey = toLookupKey(item.item_type_id ?? item.itemTypeId ?? null)
    if (typeKey && !enriched.item_types && typeMap.has(typeKey)) {
      enriched.item_types = typeMap.get(typeKey)
    }

    const materialKey = toLookupKey(item.material_id ?? item.materialId ?? null)
    if (materialKey && !enriched.materials && materialMap.has(materialKey)) {
      enriched.materials = materialMap.get(materialKey)
    }

    const rarityKey = toLookupKey(item.rarity_id ?? item.rarityId ?? null)
    if (rarityKey && !enriched.rarities && rarityMap.has(rarityKey)) {
      enriched.rarities = rarityMap.get(rarityKey)
    } else if (!enriched.rarities && typeof enriched.rarity === 'string') {
      const rarityLabel = enriched.rarity.trim()
      if (rarityLabel.length > 0) {
        enriched.rarities = { label: rarityLabel }
      }
    }

    return enriched
  })
}

function renderItems(items) {
  if (!elements.itemsList) return
  if (!Array.isArray(items) || items.length === 0) {
    elements.itemsList.innerHTML = ''
    elements.itemsEmpty?.classList.remove('hidden')
    return
  }

  elements.itemsEmpty?.classList.add('hidden')

  const fragments = document.createDocumentFragment()

  items.forEach((item) => {
    const card = document.createElement('article')
    card.className = 'item-card'

    const resolvedTitle = resolveItemTitle(item)
    const primaryImageUrl = resolvePrimaryImageUrl(item)
    const loreImageUrl = resolveLoreImageUrl(item)

    const header = document.createElement('div')
    header.className = 'item-card__header'

    const title = document.createElement('h3')
    title.className = 'item-card__title'
    title.textContent = resolvedTitle ?? 'Unbenanntes Item'
    header.appendChild(title)

    const normalizedStars = normalizeStarValue(item?.stars)
    const normalizedStarLevel = normalizeStarValue(item?.star_level)
    const starValue =
      typeof normalizedStars === 'number'
        ? normalizedStars
        : typeof normalizedStarLevel === 'number'
          ? normalizedStarLevel
          : 0

    const stars = document.createElement('span')
    stars.className = 'item-card__stars'
    stars.setAttribute('aria-label', `${starValue} von ${MAX_STAR_RATING} Sternen`)
    stars.textContent = renderStars(starValue)
    header.appendChild(stars)

    card.appendChild(header)

    const meta = document.createElement('div')
    meta.className = 'item-card__meta'

    const rarityLabel = item?.rarities?.label ?? 'Unbekannt'
    const typeLabel = item?.item_types?.label ?? 'Unbekannt'
    const materialLabel = item?.materials?.label ?? 'Unbekannt'

    meta.appendChild(createMetaBadge('Seltenheit', rarityLabel))
    meta.appendChild(createMetaBadge('Typ', typeLabel))
    meta.appendChild(createMetaBadge('Material', materialLabel))

    card.appendChild(meta)

    const mediaSection = document.createElement('div')
    mediaSection.className = 'item-card__media'

    if (primaryImageUrl) {
      mediaSection.appendChild(
        createImagePreview(
          primaryImageUrl,
          resolvedTitle ? `Abbildung von ${resolvedTitle}` : 'Item-Bild',
          'Item'
        )
      )
    }

    if (loreImageUrl) {
      mediaSection.appendChild(
        createImagePreview(
          loreImageUrl,
          resolvedTitle ? `Lore-Bild zu ${resolvedTitle}` : 'Lore-Bild',
          'Lore'
        )
      )
    }

    if (mediaSection.childElementCount > 0) {
      card.appendChild(mediaSection)
    }

    const loreText = truncateText(resolveItemDescription(item), 360)

    if (loreText) {
      const loreParagraph = document.createElement('p')
      loreParagraph.className = 'item-card__description'
      loreParagraph.textContent = loreText
      card.appendChild(loreParagraph)
    }

    if (!loreText && !loreImageUrl) {
      const fallback = document.createElement('p')
      fallback.className = 'item-card__description item-card__description--muted'
      fallback.textContent = 'Keine zusätzlichen Informationen hinterlegt.'
      card.appendChild(fallback)
    }

    const createdAtDate = resolveItemCreatedAt(item)
    if (createdAtDate) {
      const created = document.createElement('p')
      created.className = 'item-card__footer'
      try {
        const formatted = createdAtDate.toLocaleDateString('de-DE', {
          year: 'numeric',
          month: 'short',
          day: 'numeric',
        })
        created.textContent = `Hinzugefügt am ${formatted}`
      } catch (error) {
        console.warn('Konnte Datum nicht formatieren.', error)
        created.textContent = 'Hinzugefügt'
      }
      card.appendChild(created)
    }

    fragments.appendChild(card)
  })

  elements.itemsList.innerHTML = ''
  elements.itemsList.appendChild(fragments)
}

function createMetaBadge(label, value) {
  const badge = document.createElement('span')
  badge.className = 'item-card__meta-badge'

  const term = document.createElement('span')
  term.className = 'item-card__meta-term'
  term.textContent = label

  const val = document.createElement('span')
  val.className = 'item-card__meta-value'
  val.textContent = value

  badge.append(term, val)
  return badge
}

function createImagePreview(url, alt, label) {
  const link = document.createElement('a')
  link.href = url
  link.target = '_blank'
  link.rel = 'noopener noreferrer'
  link.className = 'item-card__preview'
  const previewLabel = label ? `${label} in voller Größe öffnen` : 'Bild in voller Größe öffnen'
  link.setAttribute('aria-label', previewLabel)
  link.title = previewLabel

  const figure = document.createElement('div')
  figure.className = 'item-card__previewFigure'

  const image = document.createElement('img')
  image.src = url
  image.alt = alt
  image.loading = 'lazy'
  image.className = 'item-card__previewImage'
  figure.appendChild(image)

  const overlay = document.createElement('span')
  overlay.className = 'item-card__previewLabel'
  overlay.textContent = label ? `${label} ansehen` : 'Ansehen'

  link.append(figure, overlay)
  return link
}

function populateSelect(select, items, placeholder = 'Alle') {
  if (!select) return
  const previousValue = select.value
  select.innerHTML = ''

  const defaultOption = document.createElement('option')
  defaultOption.value = ''
  defaultOption.textContent = placeholder
  select.appendChild(defaultOption)

  items.forEach((item) => {
    const option = document.createElement('option')
    option.value = String(item.id)
    option.textContent = item.label
    select.appendChild(option)
  })

  if (previousValue) {
    const hasPrevious = items.some((item) => String(item.id) === previousValue)
    if (hasPrevious) {
      select.value = previousValue
    }
  }
}

function handleSelectChange(event, key) {
  const value = event.target.value
  state.filters[key] = value ? Number(value) : null
  loadItems()
}

function handleSearchInput(event) {
  const value = event.target.value?.trim() ?? ''
  window.clearTimeout(searchDebounceId)
  searchDebounceId = window.setTimeout(() => {
    state.filters.search = value ? value : null
    loadItems()
  }, 250)
}

function handleEnchantmentsSearchInput(event) {
  const target = event.target
  if (!(target instanceof HTMLInputElement)) {
    return
  }
  state.enchantmentsSearch = target.value ?? ''
  renderEnchantmentsList()
}

function bindFilterEvents() {
  elements.filterType?.addEventListener('change', (event) => handleSelectChange(event, 'typeId'))
  elements.filterMaterial?.addEventListener('change', (event) => handleSelectChange(event, 'materialId'))
  elements.filterRarity?.addEventListener('change', (event) => handleSelectChange(event, 'rarityId'))
  elements.searchInput?.addEventListener('input', handleSearchInput)
  elements.searchForm?.addEventListener('submit', (event) => {
    event.preventDefault()
    state.filters.search = elements.searchInput?.value?.trim() || null
    loadItems()
  })
}

function bindModalEvents() {
  elements.addItemButton?.addEventListener('click', () => {
    if (!state.user) {
      showToast('Bitte melde dich an, um ein Item hinzuzufügen.', 'warning', {
        action: {
          label: 'Jetzt anmelden',
          onClick: () => handleLogin(),
        },
      })
      return
    }
    openAddItemModal()
  })

  elements.addItemModal?.querySelector('[data-modal-overlay]')?.addEventListener('click', closeAddItemModal)

  elements.addItemModal?.querySelectorAll('[data-modal-close]').forEach((button) => {
    button.addEventListener('click', closeAddItemModal)
  })

  elements.addItemModal?.querySelectorAll('[data-modal-cancel]').forEach((button) => {
    button.addEventListener('click', closeAddItemModal)
  })

  if (elements.enchantmentsSearchInput) {
    elements.enchantmentsSearchInput.addEventListener('input', handleEnchantmentsSearchInput)
    elements.enchantmentsSearchInput.addEventListener('search', handleEnchantmentsSearchInput)
    elements.enchantmentsSearchInput.addEventListener('keydown', (event) => {
      if (event.key === 'Enter') {
        event.preventDefault()
      }
    })
  }

  if (elements.addItemForm) {
    elements.addItemForm.addEventListener('submit', handleAddItemSubmit)
    elements.addItemForm.addEventListener('reset', handleAddItemFormReset)
    initializeCustomFileInputs()
    initializeStarRatingControl()
  }

  document.addEventListener('keydown', (event) => {
    if (event.key === 'Escape' && isModalOpen()) {
      closeAddItemModal()
    }
  })
}

function isModalOpen() {
  return elements.addItemModal ? !elements.addItemModal.classList.contains('hidden') : false
}

function openAddItemModal() {
  if (!elements.addItemModal) return
  elements.addItemModal.classList.remove('hidden')
  elements.addItemModal.setAttribute('aria-hidden', 'false')
  window.setTimeout(() => {
    const firstField = elements.addItemForm?.querySelector('input, select, textarea')
    if (firstField instanceof HTMLElement) {
      firstField.focus()
    }
  }, 20)
}

function closeAddItemModal() {
  if (!elements.addItemModal) return
  elements.addItemModal.classList.add('hidden')
  elements.addItemModal.setAttribute('aria-hidden', 'true')
  resetAddItemForm()
}

function resetAddItemForm() {
  elements.addItemForm?.reset()
  clearFormErrors()
  toggleSubmitLoading(false)
  elements.formError?.classList.add('hidden')
  if (elements.formError) {
    elements.formError.textContent = ''
  }
  state.selectedEnchantments.clear()
  state.enchantmentsSearch = ''
  if (elements.enchantmentsSearchInput) {
    elements.enchantmentsSearchInput.value = ''
  }
  renderEnchantmentsList()
  resetCustomFileInputs()
  resetStarRatingControl()
}

function toggleSubmitLoading(isLoading) {
  if (elements.submitButton) {
    elements.submitButton.disabled = Boolean(isLoading)
    elements.submitButton.classList.toggle('opacity-75', Boolean(isLoading))
  }
  elements.submitSpinner?.classList.toggle('hidden', !isLoading)
}

function normalizeFileValue(value) {
  if (typeof File !== 'undefined' && value instanceof File) {
    return value.size > 0 ? value : null
  }
  if (!value || typeof value !== 'object') {
    return null
  }
  const size = Number(value.size)
  const name = typeof value.name === 'string' ? value.name.trim() : ''
  if (!Number.isFinite(size) || size <= 0 || !name) {
    return null
  }
  return value
}

function getFileExtension(name) {
  if (typeof name !== 'string') {
    return ''
  }
  const trimmed = name.trim()
  if (!trimmed) {
    return ''
  }
  const dotIndex = trimmed.lastIndexOf('.')
  if (dotIndex <= 0 || dotIndex === trimmed.length - 1) {
    return ''
  }
  return trimmed.slice(dotIndex).toLowerCase()
}

function hasAllowedImageExtension(extension) {
  return ALLOWED_IMAGE_EXTENSIONS.includes(extension)
}

function inferImageExtension(file) {
  if (!file) {
    return ''
  }
  const fromName = getFileExtension(file.name)
  if (hasAllowedImageExtension(fromName)) {
    return fromName
  }
  const mimeType = typeof file.type === 'string' ? file.type.toLowerCase() : ''
  if (mimeType && IMAGE_MIME_EXTENSION_MAP[mimeType]) {
    return IMAGE_MIME_EXTENSION_MAP[mimeType]
  }
  return ''
}

function inferMimeTypeFromExtension(extension) {
  switch (extension) {
    case '.png':
      return 'image/png'
    case '.jpg':
    case '.jpeg':
      return 'image/jpeg'
    case '.webp':
      return 'image/webp'
    case '.gif':
      return 'image/gif'
    default:
      return 'application/octet-stream'
  }
}

function isAllowedImageFile(file) {
  return Boolean(inferImageExtension(file))
}

function sanitizeStorageSegment(value, fallback) {
  if (typeof value !== 'string') {
    return fallback
  }
  const normalized = value.toLowerCase().replace(/[^a-z0-9-_]/g, '')
  return normalized || fallback
}

function createUniqueId() {
  if (typeof crypto !== 'undefined' && typeof crypto.randomUUID === 'function') {
    return crypto.randomUUID()
  }
  return `${Date.now().toString(36)}-${Math.random().toString(36).slice(2, 10)}`
}

function buildStoragePath(userId, variant, extension) {
  const safeUserId = sanitizeStorageSegment(userId ?? '', 'anonymous')
  const safeVariant = sanitizeStorageSegment(variant ?? '', 'asset')
  const unique = createUniqueId()
  const variantPrefix = safeVariant ? `${safeVariant}-` : ''
  return `${STORAGE_UPLOAD_ROOT}/${safeUserId}/${variantPrefix}${unique}${extension}`
}

async function uploadImageFile(file, variant, userId) {
  if (!supabase) {
    throw new Error('Supabase ist nicht konfiguriert.')
  }
  const extension = inferImageExtension(file)
  if (!extension || !hasAllowedImageExtension(extension)) {
    throw new Error('Ungültiges Dateiformat.')
  }
  const path = buildStoragePath(userId, variant, extension)
  const contentType = typeof file.type === 'string' && file.type.trim() ? file.type : inferMimeTypeFromExtension(extension)
  const { error } = await supabase.storage
    .from(STORAGE_BUCKET_ITEM_MEDIA)
    .upload(path, file, { cacheControl: '3600', upsert: false, contentType })
  if (error) {
    throw error
  }
  const publicUrlResult = supabase.storage.from(STORAGE_BUCKET_ITEM_MEDIA).getPublicUrl(path)
  if (publicUrlResult?.error) {
    console.warn('Konnte öffentliche URL nicht ermitteln.', publicUrlResult.error)
  }
  const publicUrl = publicUrlResult?.data?.publicUrl ?? null
  return { path, publicUrl }
}

function resolvePrimaryImageUrl(item) {
  if (!item || typeof item !== 'object') {
    return null
  }
  const candidates = [item.item_image, item.image_url, item.imageUrl, item.image]
  for (const candidate of candidates) {
    if (typeof candidate !== 'string') {
      continue
    }
    const trimmed = candidate.trim()
    if (trimmed) {
      return trimmed
    }
  }
  return null
}

function resolveLoreImageUrl(item) {
  if (!item || typeof item !== 'object') {
    return null
  }
  const candidates = [
    item.item_lore_image,
    item.lore_image_url,
    item.loreImageUrl,
    item.lore_image,
    item.loreImage,
  ]
  for (const candidate of candidates) {
    if (typeof candidate !== 'string') {
      continue
    }
    const trimmed = candidate.trim()
    if (trimmed) {
      return trimmed
    }
  }
  return null
}

function resolveTextValue(item, keys) {
  if (!item || typeof item !== 'object') {
    return null
  }
  for (const key of keys) {
    if (typeof key !== 'string' || !key) {
      continue
    }
    const value = item[key]
    if (typeof value !== 'string') {
      continue
    }
    const trimmed = value.trim()
    if (trimmed) {
      return trimmed
    }
  }
  return null
}

function resolveItemTitle(item) {
  return resolveTextValue(item, ['title', 'name'])
}

function resolveItemDescription(item) {
  return resolveTextValue(item, ['lore', 'description'])
}

function resolveItemCreatedAt(item) {
  if (!item || typeof item !== 'object') {
    return null
  }
  const candidates = [item.created_at, item.createdAt]
  for (const candidate of candidates) {
    if (!candidate) {
      continue
    }
    if (candidate instanceof Date && !Number.isNaN(candidate.valueOf())) {
      return candidate
    }
    if (typeof candidate === 'string') {
      const trimmed = candidate.trim()
      if (!trimmed) {
        continue
      }
      const parsed = new Date(trimmed)
      if (!Number.isNaN(parsed.valueOf())) {
        return parsed
      }
    }
    if (typeof candidate === 'number' && Number.isFinite(candidate)) {
      const parsed = new Date(candidate)
      if (!Number.isNaN(parsed.valueOf())) {
        return parsed
      }
    }
  }
  return null
}

function clearFormErrors() {
  elements.addItemForm?.querySelectorAll('[data-error-for]').forEach((element) => {
    element.classList.add('hidden')
    element.textContent = ''
  })
  setStarRatingErrorState(false)
}

function clearFieldError(field) {
  const target = elements.addItemForm?.querySelector(`[data-error-for="${field}"]`)
  if (target) {
    target.textContent = ''
    target.classList.add('hidden')
  }
  if (field === 'stars') {
    setStarRatingErrorState(false)
  }
}

function showFieldError(field, message) {
  const target = elements.addItemForm?.querySelector(`[data-error-for="${field}"]`)
  if (!target) return
  target.textContent = message
  target.classList.remove('hidden')
  if (field === 'stars') {
    setStarRatingErrorState(true)
  }
}

function updateCustomFileInput(entry) {
  if (!entry || !(entry.input instanceof HTMLInputElement) || !(entry.display instanceof HTMLElement)) {
    return
  }

  const files = entry.input.files
  const file = files && files.length ? files[0] : null
  const hasFile = Boolean(file)
  const fallback = entry.defaultText || 'Keine Datei ausgewählt'
  const sizeText = file ? formatFileSize(file.size) : ''
  const text = hasFile ? [file.name, sizeText].filter(Boolean).join(' · ') : fallback

  entry.display.textContent = text
  entry.display.title = text
  entry.display.dataset.fileHasValue = hasFile ? 'true' : 'false'
  entry.display.classList.toggle('text-slate-500', !hasFile)
  entry.display.classList.toggle('text-slate-200', hasFile)
  entry.display.classList.toggle('font-medium', hasFile)

  if (entry.resetButton instanceof HTMLElement) {
    entry.resetButton.hidden = !hasFile
  }

  const field = entry.input.name || entry.input.id || ''
  if (field) {
    clearFieldError(field)
  }
}

function registerCustomFileInput(input) {
  if (!(input instanceof HTMLInputElement)) {
    return
  }

  const key = input.dataset.fileInput || input.name || input.id
  if (!key || customFileInputs.has(key)) {
    return
  }

  const display = elements.addItemForm?.querySelector(`[data-file-display="${key}"]`)
  if (!(display instanceof HTMLElement)) {
    return
  }

  const resetButton = elements.addItemForm?.querySelector(`[data-file-reset="${key}"]`)
  const entry = {
    input,
    display,
    resetButton: resetButton instanceof HTMLElement ? resetButton : null,
    defaultText: display.dataset.fileDefault || display.textContent || 'Keine Datei ausgewählt',
    update: null,
  }

  entry.update = () => updateCustomFileInput(entry)

  input.addEventListener('change', entry.update)

  if (entry.resetButton) {
    entry.resetButton.addEventListener('click', (event) => {
      event.preventDefault()
      input.value = ''
      input.dispatchEvent(new Event('change', { bubbles: true }))
      input.focus()
    })
  }

  customFileInputs.set(key, entry)
  entry.update()
}

function initializeCustomFileInputs() {
  if (!elements.addItemForm) {
    return
  }

  const inputs = elements.addItemForm.querySelectorAll('[data-file-input]')
  inputs.forEach((node) => {
    if (node instanceof HTMLInputElement) {
      registerCustomFileInput(node)
    }
  })
}

function resetCustomFileInputs() {
  customFileInputs.forEach((entry) => {
    entry.update?.()
  })
}

function normalizeStarValue(value) {
  if (value === null || value === undefined) {
    return null
  }

  if (typeof value === 'number') {
    if (!Number.isInteger(value)) {
      return null
    }
    return Math.max(0, Math.min(value, MAX_STAR_RATING))
  }

  if (typeof value === 'string') {
    const trimmed = value.trim()
    if (!trimmed) {
      return null
    }
    const numeric = Number(trimmed)
    if (!Number.isInteger(numeric)) {
      return null
    }
    return Math.max(0, Math.min(numeric, MAX_STAR_RATING))
  }

  return null
}

function updateStarRatingDisplay() {
  if (!starRatingControl.initialised) {
    return
  }

  const previewValue =
    typeof starRatingControl.hoverValue === 'number'
      ? starRatingControl.hoverValue
      : starRatingControl.value

  let focusAssigned = false

  starRatingControl.buttons.forEach((button) => {
    if (!(button instanceof HTMLButtonElement)) {
      return
    }

    const buttonValue = normalizeStarValue(button.dataset.starValue)
    if (buttonValue === null) {
      button.tabIndex = -1
      button.dataset.starSelected = 'false'
      return
    }

    const icon = button.querySelector('[data-star-icon]')
    const isZero = buttonValue === 0
    const isSelected = starRatingControl.value !== null && buttonValue === starRatingControl.value
    const isPreviewed =
      previewValue !== null && typeof previewValue === 'number' && buttonValue > 0 && buttonValue <= previewValue
    const highlight = isPreviewed || (isSelected && buttonValue > 0 && previewValue === starRatingControl.value)

    if (icon instanceof HTMLElement) {
      icon.textContent = highlight ? '★' : '☆'
    }

    button.setAttribute('aria-checked', isSelected ? 'true' : 'false')
    button.dataset.starSelected = isSelected ? 'true' : 'false'

    if (isZero) {
      button.classList.toggle('border-emerald-400', isSelected)
      button.classList.toggle('text-emerald-200', isSelected)
      button.classList.toggle('bg-emerald-500/10', isSelected)
      button.classList.toggle('text-slate-400', !isSelected)
      button.classList.toggle('border-slate-800/70', !isSelected)
    } else {
      button.classList.toggle('text-amber-300', highlight || isSelected)
      button.classList.toggle('text-slate-600', !(highlight || isSelected))
    }

    if (isSelected && !focusAssigned) {
      button.tabIndex = 0
      focusAssigned = true
    } else {
      button.tabIndex = -1
    }
  })

  if (!focusAssigned && starRatingControl.buttons.length) {
    const fallback =
      starRatingControl.buttons.find((button) => normalizeStarValue(button.dataset.starValue) === 0) ??
      starRatingControl.buttons[0]
    if (fallback instanceof HTMLButtonElement) {
      fallback.tabIndex = 0
    }
  }

  if (starRatingControl.input instanceof HTMLInputElement) {
    const currentValue = starRatingControl.value === null ? '' : String(starRatingControl.value)
    starRatingControl.input.dataset.starRatingValue = currentValue
  }
}

function setStarRatingValue(value) {
  const normalized = normalizeStarValue(value)

  const input =
    starRatingControl.input instanceof HTMLInputElement
      ? starRatingControl.input
      : elements.starRatingInput instanceof HTMLInputElement
        ? elements.starRatingInput
        : null

  if (input) {
    input.value = normalized === null ? '' : String(normalized)
  }

  if (!starRatingControl.initialised) {
    starRatingControl.value = normalized
    return
  }

  starRatingControl.value = normalized
  starRatingControl.hoverValue = null
  updateStarRatingDisplay()
  clearFieldError('stars')
}

function setStarRatingHover(value) {
  if (!starRatingControl.initialised) {
    return
  }

  const normalized = normalizeStarValue(value)
  starRatingControl.hoverValue = normalized
  updateStarRatingDisplay()
}

function setStarRatingErrorState(hasError) {
  const container =
    starRatingControl.container instanceof HTMLElement
      ? starRatingControl.container
      : elements.starRating instanceof HTMLElement
        ? elements.starRating
        : null

  const input =
    starRatingControl.input instanceof HTMLInputElement
      ? starRatingControl.input
      : elements.starRatingInput instanceof HTMLInputElement
        ? elements.starRatingInput
        : null

  if (container) {
    if (hasError) {
      container.classList.remove('border-slate-800/60')
      container.classList.add('border-rose-500/60', 'ring-rose-500/40')
      container.setAttribute('aria-invalid', 'true')
    } else {
      container.classList.remove('border-rose-500/60', 'ring-rose-500/40')
      container.classList.add('border-slate-800/60')
      container.removeAttribute('aria-invalid')
    }
  }

  if (input) {
    if (hasError) {
      input.setAttribute('aria-invalid', 'true')
    } else {
      input.removeAttribute('aria-invalid')
    }
  }
}

function handleStarRatingKeydown(event) {
  if (!starRatingControl.initialised) {
    return
  }

  const { key } = event
  const actionableKeys = ['ArrowRight', 'ArrowUp', 'ArrowLeft', 'ArrowDown', 'Home', 'End', ' ', 'Enter']
  if (!actionableKeys.includes(key)) {
    return
  }

  const activeElement = document.activeElement
  const index = starRatingControl.buttons.findIndex((button) => button === activeElement)
  if (index === -1) {
    return
  }

  if (key === ' ' || key === 'Enter') {
    event.preventDefault()
    const buttonValue = normalizeStarValue(starRatingControl.buttons[index]?.dataset.starValue)
    setStarRatingValue(buttonValue)
    return
  }

  event.preventDefault()

  let nextIndex = index
  if (key === 'ArrowRight' || key === 'ArrowUp') {
    nextIndex = Math.min(starRatingControl.buttons.length - 1, index + 1)
  } else if (key === 'ArrowLeft' || key === 'ArrowDown') {
    nextIndex = Math.max(0, index - 1)
  } else if (key === 'Home') {
    nextIndex = 0
  } else if (key === 'End') {
    nextIndex = starRatingControl.buttons.length - 1
  }

  const nextButton = starRatingControl.buttons[nextIndex]
  if (nextButton instanceof HTMLButtonElement) {
    nextButton.focus()
    const buttonValue = normalizeStarValue(nextButton.dataset.starValue)
    setStarRatingValue(buttonValue)
    if (buttonValue !== null) {
      setStarRatingHover(buttonValue)
    }
  }
}

function initializeStarRatingControl() {
  if (starRatingControl.initialised) {
    return
  }

  const container = elements.starRating
  const input = elements.starRatingInput
  if (!(container instanceof HTMLElement) || !(input instanceof HTMLInputElement)) {
    return
  }

  const buttons = Array.from(container.querySelectorAll('[data-star-value]')).filter(
    (node) => node instanceof HTMLButtonElement,
  )

  if (!buttons.length) {
    return
  }

  starRatingControl.container = container
  starRatingControl.input = input
  starRatingControl.buttons = buttons
  starRatingControl.initialised = true
  starRatingControl.value = normalizeStarValue(input.value)
  if (starRatingControl.value === null) {
    input.value = ''
  }
  starRatingControl.hoverValue = null

  buttons.forEach((button) => {
    const buttonValue = normalizeStarValue(button.dataset.starValue)
    button.dataset.starSelected = 'false'

    button.addEventListener('click', (event) => {
      event.preventDefault()
      setStarRatingValue(buttonValue)
    })

    button.addEventListener('mouseenter', () => {
      if (buttonValue !== null) {
        setStarRatingHover(buttonValue)
      }
    })

    button.addEventListener('mouseleave', () => {
      setStarRatingHover(null)
    })

    button.addEventListener('focus', () => {
      if (buttonValue !== null) {
        setStarRatingHover(buttonValue)
      }
    })

    button.addEventListener('blur', () => {
      setStarRatingHover(null)
    })
  })

  container.addEventListener('mouseleave', () => {
    setStarRatingHover(null)
  })

  container.addEventListener('keydown', handleStarRatingKeydown)

  updateStarRatingDisplay()
  setStarRatingErrorState(false)
}

function resetStarRatingControl() {
  setStarRatingValue(null)
  if (starRatingControl.initialised) {
    starRatingControl.hoverValue = null
    updateStarRatingDisplay()
  }
  setStarRatingErrorState(false)
}

function handleAddItemFormReset() {
  window.setTimeout(() => {
    resetCustomFileInputs()
    resetStarRatingControl()
  }, 0)
}

function showToast(message, type = 'info', options = {}) {
  const container = elements.toastContainer
  if (!container) return

  const toast = document.createElement('div')
  const themeClass =
    type === 'error'
      ? 'border-red-500/50 bg-red-500/10 text-red-100 shadow-red-500/10'
      : type === 'success'
        ? 'border-emerald-500/40 bg-emerald-500/10 text-emerald-200 shadow-emerald-500/10'
        : type === 'warning'
          ? 'border-amber-500/40 bg-amber-500/10 text-amber-200 shadow-amber-500/10'
          : 'border-slate-700/60 bg-slate-900/80 text-slate-200 shadow-slate-900/30'

  toast.className = `pointer-events-auto rounded-2xl border px-4 py-3 text-sm shadow-lg transition ${themeClass}`

  const content = document.createElement('div')
  content.className = 'flex items-center justify-between gap-3'

  const text = document.createElement('p')
  text.className = 'flex-1'
  text.textContent = message
  content.appendChild(text)

  if (options.action && typeof options.action.onClick === 'function') {
    const actionButton = document.createElement('button')
    actionButton.type = 'button'
    actionButton.className = 'rounded-md border border-current px-3 py-1 text-xs font-semibold uppercase tracking-wide'
    actionButton.textContent = options.action.label ?? 'Aktion'
    actionButton.addEventListener('click', () => {
      options.action.onClick()
      removeToast()
    })
    content.appendChild(actionButton)
  }

  toast.appendChild(content)
  container.appendChild(toast)

  const removeToast = () => {
    toast.classList.add('opacity-0', 'transition')
    window.setTimeout(() => {
      toast.remove()
    }, 200)
  }

  const timeout = window.setTimeout(removeToast, 5000)
  toast.addEventListener('mouseenter', () => window.clearTimeout(timeout))
  toast.addEventListener('mouseleave', () => {
    window.setTimeout(removeToast, 2000)
  })
}

function formatProfileCount(value) {
  if (typeof value === 'number' && Number.isFinite(value)) {
    return String(value)
  }
  if (typeof value === 'string') {
    return value
  }
  return '0'
}

function getProfileDisplayName() {
  if (!state.user) {
    return 'Profil'
  }

  const profileName =
    typeof state.profile?.username === 'string' ? state.profile.username.trim() : ''
  if (profileName) {
    return profileName
  }

  const profileMcName =
    typeof state.profile?.mc_name === 'string' ? state.profile.mc_name.trim() : ''
  if (profileMcName) {
    return profileMcName
  }

  const metadata =
    state.user.user_metadata && typeof state.user.user_metadata === 'object'
      ? state.user.user_metadata
      : {}
  const fallbackEmail = typeof state.user.email === 'string' ? state.user.email : ''
  const candidates = [
    metadata.user_name,
    metadata.full_name,
    metadata.name,
    metadata.display_name,
    fallbackEmail,
  ]

  for (const candidate of candidates) {
    if (typeof candidate === 'string') {
      const trimmed = candidate.trim()
      if (trimmed) {
        return trimmed
      }
    }
  }

  return 'Profil'
}

function resolveProfileAvatar() {
  if (!state.user) {
    return { url: '', fallback: '?' }
  }

  const profileAvatar =
    typeof state.profile?.avatar_url === 'string' ? state.profile.avatar_url.trim() : ''
  if (profileAvatar) {
    return { url: profileAvatar, fallback: '' }
  }

  const metadata =
    state.user.user_metadata && typeof state.user.user_metadata === 'object'
      ? state.user.user_metadata
      : {}
  const candidates = [metadata.avatar_url, metadata.picture, metadata.image_url, metadata.avatar]

  for (const value of candidates) {
    if (typeof value === 'string') {
      const trimmed = value.trim()
      if (trimmed) {
        return { url: trimmed, fallback: '' }
      }
    }
  }

  const name = getProfileDisplayName()
  const initial = name ? name.charAt(0).toUpperCase() : 'P'
  return { url: '', fallback: initial }
}

function setProfileModalCounts(items, likes) {
  if (profileModalElements.items) {
    profileModalElements.items.textContent = formatProfileCount(items)
  }
  if (profileModalElements.likes) {
    profileModalElements.likes.textContent = formatProfileCount(likes)
  }
}

function setProfileModalLoading(isLoading) {
  if (!profileModalElements.loading) return
  profileModalElements.loading.classList.toggle('hidden', !isLoading)
}

function setProfileModalError(message) {
  const element = profileModalElements.error
  if (!element) return
  if (message) {
    element.textContent = message
    element.classList.remove('hidden')
  } else {
    element.textContent = ''
    element.classList.add('hidden')
  }
}

function normaliseMinecraftUuid(value) {
  if (typeof value !== 'string') {
    return ''
  }

  const trimmed = value.trim().toLowerCase()
  if (!trimmed) {
    return ''
  }

  const sanitized = trimmed.replace(/-/g, '')
  if (!/^[0-9a-f]{32}$/.test(sanitized)) {
    return ''
  }

  return sanitized
}

function formatMinecraftUuidForDisplay(value) {
  const normalised = normaliseMinecraftUuid(value)
  if (!normalised) {
    return ''
  }

  return normalised.replace(/^(.{8})(.{4})(.{4})(.{4})(.{12})$/, '$1-$2-$3-$4-$5')
}

<<<<<<< HEAD
async function fetchMinecraftProfileByUuid(normalisedUuid) {
  const formattedUuid = formatMinecraftUuidForDisplay(normalisedUuid)
  if (!formattedUuid) {
    const error = new Error('Ungültige Minecraft UUID.')
    error.code = 'MINECRAFT_PROFILE_INVALID_UUID'
    throw error
  }

  const requestUrl = `${MINECRAFT_PROFILE_API_BASE_URL}/${formattedUuid}`
  let response

  try {
    response = await fetch(requestUrl, {
      headers: { Accept: 'application/json' },
      method: 'GET',
    })
  } catch (networkError) {
    const error = new Error(
      'Die Minecraft API konnte nicht erreicht werden. Bitte versuche es später erneut.'
    )
    error.code = 'MINECRAFT_PROFILE_NETWORK'
    error.cause = networkError
    throw error
  }

  let payload = null
  try {
    payload = await response.json()
  } catch (parseError) {
    payload = null
  }

  if (!response.ok) {
    const isNotFound = response.status === 404
    const message = isNotFound
      ? 'Es wurde kein Minecraft Account mit dieser UUID gefunden.'
      : 'Die Minecraft API hat einen Fehler zurückgegeben. Bitte versuche es später erneut.'
    const error = new Error(message)
    error.code = isNotFound ? 'MINECRAFT_PROFILE_NOT_FOUND' : 'MINECRAFT_PROFILE_API'
    error.status = response.status
    if (payload && typeof payload.message === 'string') {
      error.details = payload.message
    }
    throw error
  }

  if (!payload || typeof payload !== 'object') {
    const error = new Error('Die Minecraft API hat eine ungültige Antwort geliefert.')
    error.code = 'MINECRAFT_PROFILE_INVALID_RESPONSE'
    throw error
  }

  if (payload.error) {
    const message =
      typeof payload.message === 'string' && payload.message.trim()
        ? payload.message.trim()
        : 'Die Minecraft API hat einen Fehler gemeldet.'
    const error = new Error(message)
    error.code = 'MINECRAFT_PROFILE_API'
    throw error
  }

  const playerName = typeof payload.name === 'string' ? payload.name.trim() : ''
  if (!playerName) {
    const error = new Error('Die Minecraft API hat keinen Spielernamen zurückgegeben.')
    error.code = 'MINECRAFT_PROFILE_INVALID_RESPONSE'
    throw error
  }

  const uuidFromApi = normaliseMinecraftUuid(payload.uuid ?? formattedUuid) || normalisedUuid

  return { name: playerName, uuid: uuidFromApi }
}

=======
>>>>>>> a6a8ebb3
function setProfileMcUuidError(message) {
  const element = profileModalElements.mcUuidError
  if (!element) return

  if (message) {
    element.textContent = message
    element.classList.remove('hidden')
  } else {
    element.textContent = ''
    element.classList.add('hidden')
  }
}

function updateProfileMcUuidFormState() {
  const hasUser = Boolean(state.user)
  const isSubmitting = profileModalState.mcUuidSubmitting

  if (profileModalElements.mcUuidInput) {
    profileModalElements.mcUuidInput.disabled = !hasUser || isSubmitting
  }

  if (profileModalElements.mcUuidButton) {
    profileModalElements.mcUuidButton.disabled = !hasUser || isSubmitting
    profileModalElements.mcUuidButton.textContent = isSubmitting
      ? PROFILE_MC_UUID_SUBMIT_LOADING_LABEL
      : PROFILE_MC_UUID_SUBMIT_LABEL
  }

  if (profileModalElements.mcUuidForm) {
    profileModalElements.mcUuidForm.setAttribute('aria-disabled', String(!hasUser || isSubmitting))
  }

  if (!hasUser) {
    setProfileMcUuidError('')
  }
}

function updateProfileModalUserInfo() {
  if (!profileModalElements.modal) {
    return
  }

  const hasUser = Boolean(state.user)
  const displayName = hasUser ? getProfileDisplayName() : 'Nicht angemeldet'

  if (profileModalElements.displayName) {
    profileModalElements.displayName.textContent = displayName
  }

  const { url, fallback } = resolveProfileAvatar()
  if (profileModalElements.avatarImage) {
    profileModalElements.avatarImage.src = url || ''
    profileModalElements.avatarImage.alt = url ? `${displayName} Avatar` : ''
    profileModalElements.avatarImage.classList.toggle('hidden', !url)
  }
  if (profileModalElements.avatarFallback) {
    const fallbackValue = fallback || '–'
    profileModalElements.avatarFallback.textContent = url ? '' : fallbackValue
    profileModalElements.avatarFallback.classList.toggle('hidden', Boolean(url))
  }
  if (profileModalElements.avatarFrame) {
    profileModalElements.avatarFrame.classList.toggle('bg-slate-900/80', !url)
  }

  updateProfileMcUuidFormState()

  if (profileModalElements.mcUuidInput) {
    if (!hasUser) {
      profileModalElements.mcUuidInput.value = ''
      profileModalState.mcUuidInputDirty = false
    } else if (!profileModalState.mcUuidInputDirty) {
      const displayUuid = formatMinecraftUuidForDisplay(state.profile?.mc_uuid ?? '')
      profileModalElements.mcUuidInput.value = displayUuid
    }
  }

  if (!hasUser) {
    setProfileModalCounts('–', '–')
    setProfileModalError('')
    setProfileModalLoading(false)
  } else if (state.profileStats) {
    setProfileModalCounts(state.profileStats.items, state.profileStats.likes)
  }
}

async function tryCountLikes(table, itemIds) {
  if (!supabase || !Array.isArray(itemIds) || itemIds.length === 0) {
    return { count: 0, missing: false, errored: false }
  }
  try {
    const { count, error } = await supabase
      .from(table)
      .select('*', { count: 'exact', head: true })
      .in('item_id', itemIds)
    if (error) {
      throw error
    }
    return { count: typeof count === 'number' ? count : 0, missing: false, errored: false }
  } catch (error) {
    const message = typeof error?.message === 'string' ? error.message : ''
    const code = typeof error?.code === 'string' ? error.code : ''
    const tableMissing =
      code === '42P01' ||
      code === 'PGRST302' ||
      /does not exist/i.test(message) ||
      /not exist/i.test(message)
    if (tableMissing) {
      console.warn(`[profile] Tabelle "${table}" wurde nicht gefunden.`, error)
      return { count: 0, missing: true, errored: false }
    }
    console.warn(`[profile] Fehler beim Abrufen der Likes aus "${table}".`, error)
    return { count: 0, missing: false, errored: true }
  }
}

async function fetchProfileStats() {
  if (!supabase || !state.user?.id) {
    setProfileModalError('Supabase-Client nicht verfügbar.')
    return { items: 0, likes: 0 }
  }

  let itemsCount = 0
  let likesCount = 0
  let hadError = false
  let itemIds = []

  try {
    const { count, error } = await supabase
      .from('items')
      .select('*', { count: 'exact', head: true })
      .eq('owner', state.user.id)
    if (error) {
      throw error
    }
    itemsCount = typeof count === 'number' ? count : 0
  } catch (error) {
    console.warn('[profile] Konnte Anzahl der Items nicht ermitteln.', error)
    hadError = true
  }

  if (itemsCount > 0) {
    try {
      const { data, error } = await supabase
        .from('items')
        .select('id')
        .eq('owner', state.user.id)
      if (error) {
        throw error
      }
      itemIds = Array.isArray(data)
        ? data.map((row) => row?.id).filter((id) => id !== null && id !== undefined)
        : []
    } catch (error) {
      console.warn('[profile] Konnte Item-IDs nicht laden.', error)
      hadError = true
      itemIds = []
    }
  }

  if (itemIds.length > 0) {
    const primary = await tryCountLikes('item_likes', itemIds)
    if (primary.missing) {
      const fallback = await tryCountLikes('likes', itemIds)
      likesCount = fallback.count
      if (!fallback.missing && fallback.errored) {
        hadError = true
      }
    } else {
      likesCount = primary.count
      if (primary.errored) {
        hadError = true
      }
    }
  }

  setProfileModalError(hadError ? 'Daten konnten nicht vollständig geladen werden.' : '')

  return { items: itemsCount, likes: likesCount }
}

function handleProfileModalKeydown(event) {
  if (event.key === 'Escape' || event.key === 'Esc') {
    event.preventDefault()
    closeProfileModal()
  }
}

function closeProfileModal() {
  if (!profileModalElements.modal || !profileModalState.isOpen) {
    return
  }

  profileModalState.isOpen = false
  profileModalState.activeFetchToken += 1
  profileModalElements.modal.classList.add('hidden')
  profileModalElements.modal.setAttribute('aria-hidden', 'true')
  setProfileModalLoading(false)

  document.removeEventListener('keydown', handleProfileModalKeydown, true)

  const focusTarget = profileModalState.lastFocusedElement
  profileModalState.lastFocusedElement = null
  if (focusTarget instanceof HTMLElement) {
    try {
      focusTarget.focus({ preventScroll: true })
    } catch (error) {
      focusTarget.focus()
    }
  }
}

function openProfileModal() {
  if (!profileModalElements.modal) {
    showToast('Profilbereich ist derzeit nicht verfügbar.', 'info')
    return
  }

  if (!state.user) {
    showToast('Bitte melde dich an, um dein Profil zu sehen.', 'info')
    return
  }

  profileModalState.mcUuidInputDirty = false
  setProfileMcUuidError('')

  profileModalState.lastFocusedElement =
    document.activeElement instanceof HTMLElement ? document.activeElement : null

  profileModalElements.modal.classList.remove('hidden')
  profileModalElements.modal.setAttribute('aria-hidden', 'false')
  profileModalState.isOpen = true

  updateProfileModalUserInfo()

  if (state.profileStats) {
    setProfileModalCounts(state.profileStats.items, state.profileStats.likes)
  } else {
    setProfileModalCounts('–', '–')
  }

  setProfileModalError('')
  setProfileModalLoading(true)

  const fetchToken = ++profileModalState.activeFetchToken

  fetchProfileStats()
    .then((result) => {
      if (fetchToken !== profileModalState.activeFetchToken) {
        return
      }
      state.profileStats = result
      setProfileModalCounts(result.items, result.likes)
      updateProfileModalUserInfo()
    })
    .catch((error) => {
      console.error('[profile] Fehler beim Laden der Statistiken.', error)
      if (fetchToken !== profileModalState.activeFetchToken) {
        return
      }
      setProfileModalError('Statistiken konnten nicht geladen werden.')
    })
    .finally(() => {
      if (fetchToken === profileModalState.activeFetchToken) {
        setProfileModalLoading(false)
      }
    })

  document.addEventListener('keydown', handleProfileModalKeydown, true)

  const closeTarget = profileModalElements.closeButtons[0]
  if (closeTarget instanceof HTMLElement) {
    try {
      closeTarget.focus({ preventScroll: true })
    } catch (error) {
      closeTarget.focus()
    }
  }
}

async function handleProfileMcUuidSubmit(event) {
  event.preventDefault()

  if (profileModalState.mcUuidSubmitting) {
    return
  }

  if (!state.user?.id) {
    showToast('Bitte melde dich an, um deinen Minecraft Account zu verbinden.', 'info')
    return
  }

  const input = profileModalElements.mcUuidInput
  if (!(input instanceof HTMLInputElement)) {
    return
  }

  const rawValue = input.value ?? ''
  const trimmedValue = rawValue.trim()

  if (!trimmedValue) {
    setProfileMcUuidError('Bitte gib deine Minecraft UUID ein.')
    input.focus()
    return
  }

  const normalised = normaliseMinecraftUuid(trimmedValue)
  if (!normalised) {
    setProfileMcUuidError('Ungültige Minecraft UUID. Bitte überprüfe deine Eingabe.')
    input.focus()
    return
  }

  if (!supabase) {
    showToast('Supabase ist nicht konfiguriert.', 'error')
    return
  }

<<<<<<< HEAD
=======
  if (state.profile?.mc_uuid === normalised) {
    setProfileMcUuidError('')
    profileModalState.mcUuidInputDirty = false
    updateProfileModalUserInfo()
    showToast('Dein Minecraft Account ist bereits verbunden.', 'info')
    return
  }

>>>>>>> a6a8ebb3
  profileModalState.mcUuidSubmitting = true
  updateProfileMcUuidFormState()
  setProfileMcUuidError('')

<<<<<<< HEAD
  let confirmedUuid = normalised
  let fetchedName = ''

  try {
    const profile = await fetchMinecraftProfileByUuid(normalised)
    confirmedUuid = profile.uuid
    fetchedName = profile.name

    const existingProfile =
      state.profile && typeof state.profile === 'object' ? state.profile : {}
    const currentUuid =
      typeof existingProfile.mc_uuid === 'string' ? existingProfile.mc_uuid : null
    const currentName =
      typeof existingProfile.mc_name === 'string' ? existingProfile.mc_name.trim() : ''

    if (currentUuid === confirmedUuid && currentName === fetchedName) {
      profileModalState.mcUuidInputDirty = false
      setProfileMcUuidError('')
      updateProfileModalUserInfo()
      showToast('Dein Minecraft Account ist bereits verbunden.', 'info')
      return
    }

    const { error } = await supabase
      .from('profiles')
      .update({ mc_uuid: confirmedUuid, mc_name: fetchedName })
=======
  try {
    const { error } = await supabase
      .from('profiles')
      .update({ mc_uuid: normalised })
>>>>>>> a6a8ebb3
      .eq('id', state.user.id)

    if (error) {
      throw error
    }

<<<<<<< HEAD
    state.profile = {
      ...existingProfile,
      mc_uuid: confirmedUuid,
      mc_name: fetchedName,
=======
    const existingProfile = state.profile && typeof state.profile === 'object' ? state.profile : {}
    state.profile = {
      ...existingProfile,
      mc_uuid: normalised,
>>>>>>> a6a8ebb3
    }

    profileModalState.mcUuidInputDirty = false
    setProfileMcUuidError('')
    updateProfileModalUserInfo()
<<<<<<< HEAD
    showToast(`Minecraft Account ${fetchedName} wurde verbunden.`, 'success')
  } catch (caughtError) {
    if (typeof caughtError?.code === 'string' && caughtError.code.startsWith('MINECRAFT_PROFILE')) {
      console.error('[profile] Fehler beim Abrufen des Minecraft Accounts.', caughtError)
      const message =
        caughtError.message ||
        'Verknüpfung mit Minecraft fehlgeschlagen. Bitte versuche es erneut.'
      setProfileMcUuidError(message)
      showToast(message, 'error')
      try {
        input.focus({ preventScroll: true })
      } catch (focusError) {
        input.focus()
      }
    } else {
      console.error('[profile] Fehler beim Speichern der Minecraft UUID.', caughtError)
      const code = typeof caughtError?.code === 'string' ? caughtError.code : ''
      const messageText = typeof caughtError?.message === 'string' ? caughtError.message.toLowerCase() : ''
      let message = 'Verknüpfung mit Minecraft fehlgeschlagen. Bitte versuche es erneut.'

      if (code === '23505' || messageText.includes('duplicate')) {
        message = 'Diese Minecraft UUID wird bereits von einem anderen Profil verwendet.'
      }

      setProfileMcUuidError(message)
      showToast(message, 'error')
      try {
        input.focus({ preventScroll: true })
      } catch (focusError) {
        input.focus()
      }
    }
=======
    showToast('Minecraft Account wurde verbunden.', 'success')
  } catch (caughtError) {
    console.error('[profile] Fehler beim Speichern der Minecraft UUID.', caughtError)
    const code = typeof caughtError?.code === 'string' ? caughtError.code : ''
    const messageText = typeof caughtError?.message === 'string' ? caughtError.message.toLowerCase() : ''
    let message = 'Verknüpfung mit Minecraft fehlgeschlagen. Bitte versuche es erneut.'

    if (code === '23505' || messageText.includes('duplicate')) {
      message = 'Diese Minecraft UUID wird bereits von einem anderen Profil verwendet.'
    }

    setProfileMcUuidError(message)
    showToast(message, 'error')
>>>>>>> a6a8ebb3
  } finally {
    profileModalState.mcUuidSubmitting = false
    updateProfileMcUuidFormState()
  }
}

if (profileModalElements.mcUuidInput) {
  profileModalElements.mcUuidInput.addEventListener('input', () => {
    profileModalState.mcUuidInputDirty = true
    setProfileMcUuidError('')
  })
}

if (profileModalElements.mcUuidForm) {
  profileModalElements.mcUuidForm.addEventListener('submit', handleProfileMcUuidSubmit)
}

updateProfileMcUuidFormState()

if (profileModalElements.overlay) {
  profileModalElements.overlay.addEventListener('click', (event) => {
    event.preventDefault()
    closeProfileModal()
  })
}

if (profileModalElements.modal) {
  profileModalElements.modal.addEventListener('click', (event) => {
    if (event.target === profileModalElements.modal) {
      closeProfileModal()
    }
  })
}

profileModalElements.closeButtons.forEach((button) => {
  if (button instanceof HTMLElement) {
    button.addEventListener('click', (event) => {
      event.preventDefault()
      closeProfileModal()
    })
  }
})

if (typeof window !== 'undefined') {
  window.ProfileModal = {
    open: openProfileModal,
    close: closeProfileModal,
  }
}

function toggleAuthMenu(show) {
  const trigger = state.authMenu.trigger
  const menu = state.authMenu.menu
  if (!trigger || !menu) return
  const shouldShow = Boolean(show)
  trigger.setAttribute('aria-expanded', String(shouldShow))
  menu.hidden = !shouldShow
}

function closeAuthMenu() {
  toggleAuthMenu(false)
}

function handleDocumentClick(event) {
  const trigger = state.authMenu.trigger
  const menu = state.authMenu.menu
  if (!trigger || !menu) return
  if (trigger.contains(event.target) || menu.contains(event.target)) {
    return
  }
  closeAuthMenu()
}

document.addEventListener('click', handleDocumentClick)

function normaliseRole(value) {
  if (typeof value !== 'string') {
    return ''
  }
  return value.trim().toLowerCase()
}

function getModerationFocusableElements(container) {
  if (!(container instanceof HTMLElement)) {
    return []
  }

  const selectors = [
    'a[href]',
    'button:not([disabled])',
    'input:not([disabled])',
    'select:not([disabled])',
    'textarea:not([disabled])',
    '[tabindex]:not([tabindex="-1"])',
  ]

  return Array.from(container.querySelectorAll(selectors.join(','))).filter((element) => {
    if (!(element instanceof HTMLElement)) {
      return false
    }

    if (element.hasAttribute('disabled')) {
      return false
    }

    if (element.getAttribute('aria-hidden') === 'true') {
      return false
    }

    if (element.hidden || element.closest('[hidden]')) {
      return false
    }

    if (element.closest('[aria-hidden="true"]')) {
      return false
    }

    return true
  })
}

function focusModerationElement(element) {
  if (!(element instanceof HTMLElement)) {
    return
  }

  try {
    element.focus({ preventScroll: true })
  } catch (error) {
    element.focus()
  }
}

function handleModerationKeydown(event) {
  if (!moderationIsOpen || !(moderationElements.modal instanceof HTMLElement)) {
    return
  }

  if (event.key === 'Escape' || event.key === 'Esc') {
    event.preventDefault()
    closeModerationModal()
    return
  }

  if (event.key !== 'Tab') {
    return
  }

  const focusable = getModerationFocusableElements(moderationElements.modal)

  if (focusable.length === 0) {
    event.preventDefault()
    focusModerationElement(moderationElements.modal)
    return
  }

  const first = focusable[0]
  const last = focusable[focusable.length - 1]
  const active = document.activeElement instanceof HTMLElement ? document.activeElement : null

  if (event.shiftKey) {
    if (!active || active === first || !moderationElements.modal.contains(active)) {
      event.preventDefault()
      focusModerationElement(last)
    }
  } else if (!active || active === last || !moderationElements.modal.contains(active)) {
    event.preventDefault()
    focusModerationElement(first)
  }
}

function openModerationModal(trigger) {
  if (!(moderationElements.modal instanceof HTMLElement)) {
    window.location.href = '/moderation'
    return
  }

  moderationLastTrigger = trigger instanceof HTMLElement ? trigger : null

  if (moderationIsOpen) {
    return
  }

  moderationIsOpen = true
  moderationElements.modal.classList.remove('hidden')
  moderationElements.modal.setAttribute('aria-hidden', 'false')

  const [firstFocusable] = getModerationFocusableElements(moderationElements.modal)
  if (firstFocusable) {
    focusModerationElement(firstFocusable)
  } else {
    focusModerationElement(moderationElements.modal)
  }

  document.addEventListener('keydown', handleModerationKeydown, true)
}

function closeModerationModal() {
  if (!(moderationElements.modal instanceof HTMLElement)) {
    return
  }

  if (!moderationIsOpen) {
    return
  }

  moderationIsOpen = false
  moderationElements.modal.classList.add('hidden')
  moderationElements.modal.setAttribute('aria-hidden', 'true')
  document.removeEventListener('keydown', handleModerationKeydown, true)

  if (moderationLastTrigger) {
    focusModerationElement(moderationLastTrigger)
  }

  moderationLastTrigger = null
}

if (moderationElements.overlay instanceof HTMLElement) {
  moderationElements.overlay.addEventListener('click', (event) => {
    if (event.target === moderationElements.overlay) {
      closeModerationModal()
    }
  })
}

moderationElements.closeButtons.forEach((button) => {
  if (button instanceof HTMLElement) {
    button.addEventListener('click', (event) => {
      event.preventDefault()
      closeModerationModal()
    })
  }
})

if (typeof window !== 'undefined') {
  window.ModerationModal = {
    open: openModerationModal,
    close: closeModerationModal,
  }
}

function showModerationLink(menu, role) {
  if (!(menu instanceof HTMLElement)) {
    return null
  }

  const normalizedRole = normaliseRole(role)
  const existing = menu.querySelector('[data-menu-item="moderation"]')

  if (!MODERATION_ROLES.has(normalizedRole)) {
    if (existing instanceof HTMLElement) {
      existing.remove()
    }
    return null
  }

  if (existing instanceof HTMLButtonElement) {
    return existing
  }

  const button = document.createElement('button')
  button.type = 'button'
  button.dataset.menuItem = 'moderation'
  button.className =
    'block w-full rounded-xl px-3 py-2 text-left text-sm text-slate-200 transition hover:bg-slate-900/80 focus:outline-none focus-visible:ring focus-visible:ring-emerald-500/60'
  button.textContent = 'Moderation'
  button.addEventListener('click', (event) => {
    event.preventDefault()
    closeAuthMenu()
    openModerationModal(button)
  })

  const logoutButton = menu.querySelector('[data-menu-item="logout"]')
  if (logoutButton instanceof HTMLElement) {
    menu.insertBefore(button, logoutButton)
  } else {
    menu.appendChild(button)
  }

  return button
}

function renderAuthState() {
  const container = elements.profileContainer
  if (!container) return
  container.innerHTML = ''

  if (!state.user) {
    state.profileStats = null
    state.profileRole = null
    updateProfileModalUserInfo()
    closeProfileModal()
    const loginButton = document.createElement('button')
    loginButton.type = 'button'
    loginButton.className = 'inline-flex items-center gap-2 rounded-full border border-emerald-500/60 bg-emerald-500/10 px-4 py-2 text-sm font-semibold text-emerald-200 transition hover:bg-emerald-500/20 focus:outline-none focus-visible:ring focus-visible:ring-emerald-500/60'
    loginButton.textContent = 'Mit Discord anmelden'
    loginButton.addEventListener('click', handleLogin)
    container.appendChild(loginButton)
    state.authMenu = { trigger: null, menu: null }
    return
  }

  updateProfileModalUserInfo()

  const wrapper = document.createElement('div')
  wrapper.className = 'relative'

  const trigger = document.createElement('button')
  trigger.type = 'button'
  trigger.className = 'inline-flex items-center gap-3 rounded-full border border-slate-800/70 bg-slate-900/70 px-3 py-2 text-sm font-semibold text-slate-200 transition hover:border-emerald-500/60 hover:text-emerald-200 focus:outline-none focus-visible:ring focus-visible:ring-emerald-500/60'
  trigger.setAttribute('aria-haspopup', 'true')
  trigger.setAttribute('aria-expanded', 'false')

  const avatar = document.createElement('span')
  avatar.className = 'flex h-9 w-9 items-center justify-center overflow-hidden rounded-full bg-slate-900 text-sm font-semibold text-emerald-300 ring-1 ring-slate-800'
  const avatarUrl = state.profile?.avatar_url || state.user?.user_metadata?.avatar_url || null
  const username =
    state.profile?.username || state.user?.user_metadata?.full_name || state.user?.user_metadata?.user_name || 'Angemeldet'

  if (avatarUrl) {
    const img = document.createElement('img')
    img.src = avatarUrl
    img.alt = ''
    img.className = 'h-full w-full object-cover'
    avatar.appendChild(img)
  } else {
    avatar.textContent = username?.slice(0, 1)?.toUpperCase() ?? 'U'
  }

  const name = document.createElement('span')
  name.textContent = username

  const caret = document.createElementNS('http://www.w3.org/2000/svg', 'svg')
  caret.setAttribute('viewBox', '0 0 24 24')
  caret.setAttribute('aria-hidden', 'true')
  caret.classList.add('h-4', 'w-4', 'text-slate-500')
  const caretPath = document.createElementNS('http://www.w3.org/2000/svg', 'path')
  caretPath.setAttribute('d', 'M6 9l6 6 6-6')
  caretPath.setAttribute('fill', 'none')
  caretPath.setAttribute('stroke', 'currentColor')
  caretPath.setAttribute('stroke-width', '1.5')
  caretPath.setAttribute('stroke-linecap', 'round')
  caretPath.setAttribute('stroke-linejoin', 'round')
  caret.appendChild(caretPath)

  trigger.append(avatar, name, caret)

  const menu = document.createElement('div')
  menu.className = 'absolute right-0 top-full mt-2 min-w-[12rem] rounded-2xl border border-slate-800/80 bg-slate-950 p-2 shadow-lg shadow-emerald-500/10'
  menu.hidden = true

  const profileButton = document.createElement('button')
  profileButton.type = 'button'
  profileButton.dataset.menuItem = 'profile'
  profileButton.className = 'block w-full rounded-xl px-3 py-2 text-left text-sm text-slate-200 transition hover:bg-slate-900/80 focus:outline-none focus-visible:ring focus-visible:ring-emerald-500/60'
  profileButton.textContent = 'Profil'
  profileButton.addEventListener('click', () => {
    closeAuthMenu()
    openProfileModal()
  })

  const logoutButton = document.createElement('button')
  logoutButton.type = 'button'
  logoutButton.dataset.menuItem = 'logout'
  logoutButton.className = 'block w-full rounded-xl px-3 py-2 text-left text-sm text-rose-300 transition hover:bg-rose-500/10 focus:outline-none focus-visible:ring focus-visible:ring-rose-500/40'
  logoutButton.textContent = 'Abmelden'
  logoutButton.addEventListener('click', () => {
    closeAuthMenu()
    handleLogout()
  })

  menu.append(profileButton, logoutButton)
  const role = state.profileRole ?? state.profile?.role ?? null
  showModerationLink(menu, role)
  wrapper.append(trigger, menu)
  container.appendChild(wrapper)

  trigger.addEventListener('click', (event) => {
    event.stopPropagation()
    const expanded = trigger.getAttribute('aria-expanded') === 'true'
    toggleAuthMenu(!expanded)
  })

  state.authMenu = {
    trigger,
    menu,
  }
}

async function handleLogin() {
  if (!supabase) return
  try {
    await supabase.auth.signInWithOAuth({
      provider: 'discord',
      options: {
        redirectTo: window.location.href,
      },
    })
  } catch (error) {
    console.error(error)
    showToast('Anmeldung fehlgeschlagen. Bitte versuche es erneut.', 'error')
  }
}

async function handleLogout() {
  if (!supabase) return
  try {
    await supabase.auth.signOut()
    showToast('Erfolgreich abgemeldet.', 'success')
  } catch (error) {
    console.error(error)
    showToast('Abmelden ist fehlgeschlagen.', 'error')
  }
}

async function loadProfile() {
  if (!supabase || !state.user?.id) {
    state.profile = null
    state.profileRole = null
    updateProfileModalUserInfo()
    return
  }
  const resolveMetadataFallback = () => {
    const metadata =
      state.user?.user_metadata && typeof state.user.user_metadata === 'object'
        ? state.user.user_metadata
        : {}
    const emailFallback =
      typeof state.user?.email === 'string' && state.user.email.trim().length > 0
        ? state.user.email.trim()
        : null
    const usernameFallback =
      resolveTextValue(metadata, [
        'full_name',
        'fullName',
        'name',
        'user_name',
        'userName',
        'preferred_username',
        'preferredUsername',
      ]) || emailFallback
    const avatarFallback = resolveTextValue(metadata, [
      'avatar_url',
      'avatarUrl',
      'picture',
      'image_url',
      'imageUrl',
      'avatar',
      'profile_image_url',
      'profileImageUrl',
    ])
    const roleFallback = resolveTextValue(metadata, [
      'role',
      'user_role',
      'userRole',
      'profile_role',
      'profileRole',
      'role_name',
      'roleName',
      'role_slug',
      'roleSlug',
      'role_key',
      'roleKey',
      'role_label',
      'roleLabel',
      'role_id',
      'roleId',
    ])
    return {
      username: usernameFallback ?? null,
      avatar_url: avatarFallback ?? null,
      role: roleFallback ?? null,
    }
  }
  const metadataFallback = resolveMetadataFallback()
  const metadataFallbackRoleNormalized =
    typeof metadataFallback.role === 'string' ? normaliseRole(metadataFallback.role) : ''
  try {
    const { data, error } = await supabase
      .from('profiles')
<<<<<<< HEAD
      .select('username,avatar_url,bio,mc_uuid,mc_name,roles:role_id(slug,label)')
=======
      .select('username,avatar_url,bio,mc_uuid,roles:role_id(slug,label)')
>>>>>>> a6a8ebb3
      .eq('id', state.user.id)
      .maybeSingle()

    if (error) {
      throw error
    }

    if (data) {
      const usernameFromDb =
        typeof data.username === 'string' ? data.username.trim() : ''
      const avatarFromDb =
        typeof data.avatar_url === 'string' ? data.avatar_url.trim() : ''
      const bioFromDb = typeof data.bio === 'string' ? data.bio.trim() : ''
      const roleFromRelation = resolveTextValue(data.roles, ['slug', 'label'])
      const mcUuidFromDb = typeof data.mc_uuid === 'string' ? data.mc_uuid.trim() : ''
      const mcUuidValue = normaliseMinecraftUuid(mcUuidFromDb)
<<<<<<< HEAD
      const mcNameFromDb = typeof data.mc_name === 'string' ? data.mc_name.trim() : ''
=======
>>>>>>> a6a8ebb3

      const usernameValue = usernameFromDb || metadataFallback.username || null
      const avatarValue = avatarFromDb || metadataFallback.avatar_url || null
      const bioValue = bioFromDb || null
      const roleValue = roleFromRelation || metadataFallback.role || null
      const mcNameValue = mcNameFromDb || null

      state.profile = {
        username: usernameValue,
        avatar_url: avatarValue,
        bio: bioValue,
        role: roleValue,
        mc_uuid: mcUuidValue || null,
<<<<<<< HEAD
        mc_name: mcNameValue,
=======
>>>>>>> a6a8ebb3
      }

      const normalizedRole =
        typeof roleFromRelation === 'string' ? normaliseRole(roleFromRelation) : ''
      state.profileRole = normalizedRole || metadataFallbackRoleNormalized || null
    } else {
      state.profile = {
        username: metadataFallback.username ?? null,
        avatar_url: metadataFallback.avatar_url ?? null,
        bio: null,
        role: metadataFallback.role ?? null,
        mc_uuid: null,
<<<<<<< HEAD
        mc_name: null,
=======
>>>>>>> a6a8ebb3
      }
      state.profileRole = metadataFallbackRoleNormalized || null
    }
  } catch (error) {
    console.error(error)
    state.profile = {
      username: metadataFallback.username ?? null,
      avatar_url: metadataFallback.avatar_url ?? null,
      bio: null,
      role: metadataFallback.role ?? null,
      mc_uuid: null,
<<<<<<< HEAD
      mc_name: null,
=======
>>>>>>> a6a8ebb3
    }
    state.profileRole = metadataFallbackRoleNormalized || null
  } finally {
    updateProfileModalUserInfo()
  }
}

function renderEnchantmentsList() {
  const container = elements.enchantmentsList
  if (!container) return

  container.innerHTML = ''
  container.style.removeProperty('--enchantments-max-height')

  if (!state.enchantmentsLoaded) {
    container.innerHTML = '<p class="text-sm text-slate-500">Verzauberungen werden geladen…</p>'
    container.scrollTop = 0
    return
  }

  if (state.enchantmentsError) {
    container.innerHTML = '<p class="text-sm text-slate-500">Verzauberungen konnten nicht geladen werden.</p>'
    container.scrollTop = 0
    return
  }

  const rawSearch = typeof state.enchantmentsSearch === 'string' ? state.enchantmentsSearch : ''
  const searchTerm = rawSearch.trim().toLowerCase().replace(/\s+/g, ' ')

  const validIds = new Set()
  state.enchantments.forEach((enchant) => {
    const id = Number(enchant.id)
    if (Number.isFinite(id)) {
      validIds.add(id)
    }
  })
  state.selectedEnchantments.forEach((_level, id) => {
    if (!validIds.has(id)) {
      state.selectedEnchantments.delete(id)
    }
  })

  if (!state.enchantments.length) {
    container.innerHTML = '<p class="text-sm text-slate-500">Keine Verzauberungen verfügbar.</p>'
    container.scrollTop = 0
    return
  }

  const filteredEnchantments = searchTerm
    ? state.enchantments.filter((enchant) => {
        const label = typeof enchant.label === 'string' ? enchant.label.toLowerCase() : ''
        return label.includes(searchTerm)
      })
    : state.enchantments.slice()

  if (!filteredEnchantments.length) {
    container.innerHTML = '<p class="text-sm text-slate-500">Keine Verzauberungen gefunden.</p>'
    container.scrollTop = 0
    return
  }

  const fragment = document.createDocumentFragment()

  filteredEnchantments.forEach((enchant) => {
    const id = Number(enchant.id)
    if (!Number.isFinite(id)) {
      return
    }

    const row = document.createElement('div')
    row.className =
      'flex items-center justify-between gap-3 rounded-xl border border-slate-800/70 bg-slate-950/50 px-3 py-2'
    row.dataset.enchantmentRow = 'true'

    const label = document.createElement('label')
    label.className = 'flex flex-1 items-center gap-3 text-sm text-slate-200'

    const checkbox = document.createElement('input')
    checkbox.type = 'checkbox'
    checkbox.className = 'h-4 w-4 rounded border-slate-700 bg-slate-900 text-emerald-500 focus:ring-emerald-500'
    checkbox.dataset.enchantmentId = String(enchant.id)

    const name = document.createElement('span')
    name.textContent = typeof enchant.label === 'string' ? enchant.label : ''

    label.append(checkbox, name)

    const levelSelect = document.createElement('select')
    levelSelect.className =
      'rounded-lg border border-slate-800 bg-slate-900 px-3 py-1 text-sm text-slate-100 focus:border-emerald-400 focus:outline-none focus:ring-2 focus:ring-emerald-500/40'
    levelSelect.dataset.enchantmentLevel = String(enchant.id)

    const maxLevel = Math.max(1, Number(enchant.max_level) || 1)
    levelSelect.dataset.maxLevel = String(maxLevel)

    for (let level = 1; level <= maxLevel; level += 1) {
      const option = document.createElement('option')
      option.value = String(level)
      option.textContent = String(level)
      levelSelect.appendChild(option)
    }

    const savedLevel = state.selectedEnchantments.get(id)
    const hasSavedLevel = Number.isFinite(savedLevel)
    const initialLevel = hasSavedLevel ? Math.min(Math.max(Number(savedLevel), 1), maxLevel) : 1

    levelSelect.value = String(initialLevel)
    levelSelect.disabled = !hasSavedLevel
    checkbox.checked = hasSavedLevel

    if (hasSavedLevel && initialLevel !== savedLevel) {
      state.selectedEnchantments.set(id, initialLevel)
    }

    checkbox.addEventListener('change', () => {
      if (checkbox.checked) {
        levelSelect.disabled = false
        const level = Math.min(Math.max(Number(levelSelect.value) || 1, 1), maxLevel)
        levelSelect.value = String(level)
        state.selectedEnchantments.set(id, level)
        levelSelect.focus()
      } else {
        levelSelect.disabled = true
        levelSelect.value = '1'
        state.selectedEnchantments.delete(id)
      }
    })

    levelSelect.addEventListener('change', () => {
      const level = Math.min(Math.max(Number(levelSelect.value) || 1, 1), maxLevel)
      levelSelect.value = String(level)
      if (checkbox.checked) {
        state.selectedEnchantments.set(id, level)
      }
    })

    row.append(label, levelSelect)
    fragment.appendChild(row)
  })

  container.appendChild(fragment)
  container.scrollTop = 0
  updateEnchantmentsListMaxHeight()
}

function updateEnchantmentsListMaxHeight() {
  const container = elements.enchantmentsList
  if (!container) return

  const rows = container.querySelectorAll('[data-enchantment-row]')
  if (rows.length <= MAX_VISIBLE_ENCHANTMENTS) {
    container.style.removeProperty('--enchantments-max-height')
    return
  }

  const referenceRow = rows[MAX_VISIBLE_ENCHANTMENTS - 1]
  if (!referenceRow) {
    container.style.removeProperty('--enchantments-max-height')
    return
  }

  const style = window.getComputedStyle(container)
  const paddingBottom = Number.parseFloat(style.paddingBottom) || 0
  const maxHeight = referenceRow.offsetTop + referenceRow.offsetHeight + paddingBottom

  container.style.setProperty('--enchantments-max-height', `${Math.ceil(maxHeight)}px`)
}

function collectSelectedEnchantments() {
  const selections = []
  let validationError = null

  const enchantmentMap = new Map()
  state.enchantments.forEach((enchant) => {
    const id = Number(enchant.id)
    if (Number.isFinite(id)) {
      enchantmentMap.set(id, enchant)
    }
  })

  state.selectedEnchantments.forEach((savedLevel, id) => {
    const enchantment = enchantmentMap.get(id)
    if (!enchantment) {
      state.selectedEnchantments.delete(id)
      return
    }

    const maxLevel = Math.max(1, Number(enchantment.max_level) || 1)
    const level = Number(savedLevel)
    if (!Number.isFinite(level) || level < 1 || level > maxLevel) {
      validationError = `Level muss zwischen 1 und ${maxLevel} liegen.`
      return
    }

    selections.push({ id, level })
  })

  return { selections, error: validationError }
}

function sanitizeInsertPayloadForLog(payload) {
  if (!payload || typeof payload !== 'object') {
    return null
  }

  const allowedKeys = [
    'name',
    'title',
    'item_type_id',
    'material_id',
    'rarity_id',
    'rarity',
    'star_level',
    'stars',
    'item_image',
    'item_lore_image',
    'image_url',
    'lore_image_url',
    'is_published',
  ]

  const result = {}
  allowedKeys.forEach((key) => {
    if (key in payload) {
      result[key] = payload[key]
    }
  })

  if (Array.isArray(payload.enchantments)) {
    result.enchantments = payload.enchantments.map((entry) => ({
      id: entry.id,
      level: entry.level,
    }))
  }

  return result
}

function logInsertAttempt(method, { payload, status, error, response, userId, note } = {}) {
  insertDiagnostics.lastMethod = method ?? null
  insertDiagnostics.lastStatus = typeof status === 'number' ? status : null
  insertDiagnostics.lastPayload = sanitizeInsertPayloadForLog(payload)
  insertDiagnostics.lastError =
    error instanceof Error ? error.message : error ? String(error) : null
  insertDiagnostics.lastResponse = response ?? null
  insertDiagnostics.lastUserId = userId ?? null

  if (typeof console !== 'undefined' && typeof console.info === 'function') {
    const logData = {
      method,
      status: insertDiagnostics.lastStatus,
      userId: insertDiagnostics.lastUserId,
      note: note ?? null,
      payload: insertDiagnostics.lastPayload,
    }
    if (insertDiagnostics.lastError) {
      logData.error = insertDiagnostics.lastError
    }
    console.info('[item-insert]', logData)
  }
}

async function attemptBffInsert({ payload, token, userId }) {
  if (!token) {
    logInsertAttempt('bff', {
      payload,
      userId,
      note: 'missing_token',
      error: 'missing_token',
    })
    return { ok: false, reason: 'missing_token', fatal: true }
  }

  try {
    const response = await fetch(`${API_BASE}/items`, {
      method: 'POST',
      headers: {
        'content-type': 'application/json',
        authorization: `Bearer ${token}`,
      },
      body: JSON.stringify(payload),
    })

    const isJson = response.headers.get('content-type')?.includes('application/json')
    const data = isJson ? await response.json().catch(() => null) : null

    if (response.ok) {
      logInsertAttempt('bff', {
        payload,
        status: response.status,
        response: data,
        userId,
        note: 'success',
      })
      return {
        ok: true,
        status: response.status,
        item: data?.item ?? data ?? null,
        enchantments: data?.enchantments ?? [],
        response: data,
      }
    }

    if (response.status === 401 || response.status === 403) {
      logInsertAttempt('bff', {
        payload,
        status: response.status,
        response: data,
        userId,
        note: 'unauthorized',
      })
      return {
        ok: false,
        reason: 'unauthorized',
        fatal: true,
        status: response.status,
        message: data?.message ?? 'Nicht autorisiert.',
        response: data,
      }
    }

    if (response.status === 400) {
      logInsertAttempt('bff', {
        payload,
        status: response.status,
        response: data,
        userId,
        note: 'validation',
      })
      return {
        ok: false,
        reason: 'validation',
        fatal: true,
        status: response.status,
        message: data?.message ?? 'Validierung fehlgeschlagen.',
        issues: Array.isArray(data?.issues) ? data.issues : null,
        response: data,
      }
    }

    if (response.status === 404 || response.status === 405) {
      logInsertAttempt('bff', {
        payload,
        status: response.status,
        response: data,
        userId,
        note: 'unavailable',
      })
      return { ok: false, reason: 'unavailable', status: response.status, response: data }
    }

    logInsertAttempt('bff', {
      payload,
      status: response.status,
      response: data,
      userId,
      note: 'error',
      error: data?.error ?? data?.message ?? `status_${response.status}`,
    })
    return {
      ok: false,
      reason: 'error',
      status: response.status,
      message: data?.message ?? 'Unbekannter Fehler.',
      response: data,
    }
  } catch (error) {
    logInsertAttempt('bff', { payload, error, userId, note: 'network' })
    return { ok: false, reason: 'network', error }
  }
}

async function attemptDirectInsert({ user, payload, enchantments }) {
  const resolvedStars = Number.isFinite(Number(payload.star_level))
    ? Number(payload.star_level)
    : Number.isFinite(Number(payload.stars))
      ? Number(payload.stars)
      : 0

  const pickUrl = (...candidates) => {
    for (const candidate of candidates) {
      if (typeof candidate !== 'string') {
        continue
      }
      const trimmed = candidate.trim()
      if (trimmed) {
        return trimmed
      }
    }
    return null
  }

  const resolvedItemImage = pickUrl(payload.item_image, payload.image_url)
  const resolvedLoreImage = pickUrl(payload.item_lore_image, payload.lore_image_url)

  const basePayload = {
    title: payload.name ?? payload.title ?? '',
    name: payload.name ?? payload.title ?? '',
    item_type_id: payload.item_type_id,
    material_id: payload.material_id,
    rarity_id: payload.rarity_id ?? null,
    stars: resolvedStars,
    star_level: resolvedStars,
    created_by: user.id,
    item_image: resolvedItemImage,
    item_lore_image: resolvedLoreImage,
    is_published: payload.is_published === true,
  }

  if (payload.rarity !== undefined && payload.rarity !== null) {
    const rarityValue = String(payload.rarity).trim()
    if (rarityValue) {
      basePayload.rarity = rarityValue
    }
  }

  const buildPayloadVariant = (starColumn, useLegacyFallback) => {
    const variant = { ...basePayload }
    delete variant.stars
    delete variant.star_level

    if (starColumn === 'star_level') {
      variant.star_level = resolvedStars
    } else {
      variant.stars = resolvedStars
    }

    if (useLegacyFallback) {
      delete variant.created_by
      delete variant.name
      delete variant.rarity
      variant.owner = user.id
    }

    return variant
  }

  const logPayload = { ...payload, enchantments }

  const executeInsert = async (starColumn, useLegacyFallback) =>
    supabase.from('items').insert([buildPayloadVariant(starColumn, useLegacyFallback)]).select().single()

  const starColumns = ['stars', 'star_level']
  let insertResult = null
  let lastError = null
  let lastStatus = null
  for (const starColumn of starColumns) {
    let result = await executeInsert(starColumn, false)
    if (!result.error && result.data) {
      insertResult = result
      break
    }

    lastError = result.error ?? null
    lastStatus = result.status ?? null

    const message = String(result.error?.message ?? '').toLowerCase()
    const missingStarColumn =
      message.includes('column "stars"') || message.includes('column items.stars')
    const legacyColumnIssue =
      message.includes('column "created_by"') ||
      message.includes('column "name"') ||
      message.includes('column "rarity"') ||
      message.includes("'rarity' column")
    if (legacyColumnIssue) {
      result = await executeInsert(starColumn, true)
      if (!result.error && result.data) {
        insertResult = result
        break
      }
      lastError = result.error ?? null
      lastStatus = result.status ?? null
    }

    if (starColumn === 'stars' && !missingStarColumn) {
      break
    }
  }

  if (!insertResult || insertResult.error || !insertResult.data) {
    logInsertAttempt('supabase', {
      payload: logPayload,
      status: insertResult?.status ?? lastStatus ?? null,
      error: insertResult?.error ?? lastError ?? 'insert_failed',
      userId: user.id,
    })
    throw insertResult?.error || lastError || new Error('Item konnte nicht gespeichert werden.')
  }

  const createdItem = normaliseItemStarFields(insertResult.data)

  if (enchantments.length) {
    const enchantRows = enchantments.map((entry) => ({
      item_id: createdItem.id,
      enchantment_id: entry.enchantment_id ?? entry.id,
      level: entry.level,
    }))
    const { error: enchantError, data: enchantData, status } = await supabase
      .from('item_enchantments')
      .insert(enchantRows)
      .select()

    if (enchantError) {
      logInsertAttempt('supabase', {
        payload: logPayload,
        status: status ?? null,
        error: enchantError,
        userId: user.id,
        note: 'enchant_failed',
      })
      throw enchantError
    }
  }

  logInsertAttempt('supabase', {
    payload: logPayload,
    status: 201,
    userId: user.id,
    note: 'success',
  })

  return { item: createdItem }
}

function showFormLevelError(message) {
  if (!elements.formError) {
    return
  }
  elements.formError.textContent = message ?? ''
  elements.formError.classList.remove('hidden')
}

function handleValidationIssues(issues, fallbackMessage) {
  let derivedMessage =
    typeof fallbackMessage === 'string' && fallbackMessage.trim().length > 0
      ? fallbackMessage.trim()
      : ''

  if (Array.isArray(issues)) {
    issues.forEach((issue) => {
      if (!issue || typeof issue !== 'object') {
        return
      }

      const path = Array.isArray(issue.path) ? issue.path : []
      const field = path.length > 0 ? path[0] : null

      if (typeof field === 'string' && typeof issue.message === 'string' && issue.message.trim()) {
        showFieldError(field, issue.message)
        if (!derivedMessage) {
          derivedMessage = issue.message
        }
      }
    })
  }

  if (!derivedMessage) {
    derivedMessage = 'Validierung fehlgeschlagen.'
  }

  showFormLevelError(derivedMessage)
  showToast(derivedMessage, 'error')
}

async function handleAddItemSubmit(event) {
  event.preventDefault()
  if (!supabase) {
    showToast('Supabase ist nicht konfiguriert.', 'error')
    return
  }

  clearFormErrors()
  elements.formError?.classList.add('hidden')
  if (elements.formError) {
    elements.formError.textContent = ''
  }

  const formData = new FormData(elements.addItemForm)
  const title = (formData.get('title') || '').toString().trim()
  const typeId = formData.get('item_type_id')?.toString() ?? ''
  const materialId = formData.get('material_id')?.toString() ?? ''
  const rarityValue = formData.get('rarity_id') ?? formData.get('rarity')
  const rarityId = rarityValue != null ? rarityValue.toString() : ''
  const starsValue = formData.get('stars')?.toString() ?? ''
  const itemImageFile = normalizeFileValue(formData.get('itemImage'))
  const loreImageFile = normalizeFileValue(formData.get('itemLoreImage'))

  let hasError = false
  if (!title || title.length < 1 || title.length > 120) {
    showFieldError('title', 'Titel muss zwischen 1 und 120 Zeichen lang sein.')
    hasError = true
  }
  if (!typeId) {
    showFieldError('item_type_id', 'Bitte einen Item-Typ auswählen.')
    hasError = true
  }
  if (!materialId) {
    showFieldError('material_id', 'Bitte ein Material auswählen.')
    hasError = true
  }
  if (!rarityId) {
    showFieldError('rarity_id', 'Bitte eine Seltenheit auswählen.')
    hasError = true
  }
  if (!starsValue) {
    showFieldError('stars', `Bitte Sterne auswählen (0 bis ${MAX_STAR_RATING}).`)
    hasError = true
  } else {
    const starsNumber = Number(starsValue)
    if (!Number.isInteger(starsNumber) || starsNumber < 0 || starsNumber > MAX_STAR_RATING) {
      showFieldError('stars', `Sterne müssen zwischen 0 und ${MAX_STAR_RATING} liegen.`)
      hasError = true
    }
  }

  const fileChecks = [
    { file: itemImageFile, field: 'itemImage', label: 'Item-Bild' },
    { file: loreImageFile, field: 'itemLoreImage', label: 'Lore-Bild' },
  ]

  fileChecks.forEach(({ file, field, label }) => {
    if (!file) {
      return
    }
    if (Number(file.size) > MAX_IMAGE_SIZE_BYTES) {
      showFieldError(field, `${label} darf maximal ${MAX_IMAGE_SIZE_MB} MB groß sein.`)
      hasError = true
      return
    }
    if (!isAllowedImageFile(file)) {
      showFieldError(field, `${label} muss ein Bild (PNG, JPG/JPEG, WebP oder GIF) sein.`)
      hasError = true
    }
  })

  if (hasError) {
    return
  }

  const { selections, error: enchantError } = collectSelectedEnchantments()
  if (enchantError) {
    showFieldError('enchantments', enchantError)
    return
  }

  toggleSubmitLoading(true)

  let uploadFailed = false
  const uploadedFilePaths = []
  let createdItem = null
  let itemImageUpload = null
  let loreImageUpload = null

  try {
    const [userResult, sessionResult] = await Promise.all([
      supabase.auth.getUser(),
      supabase.auth.getSession(),
    ])

    if (userResult.error) {
      throw userResult.error
    }
    if (sessionResult.error) {
      throw sessionResult.error
    }

    const user = userResult.data?.user ?? null
    const session = sessionResult.data?.session ?? null
    const accessToken = session?.access_token ?? null

    if (!user || !accessToken) {
      showToast('Bitte anmelden, um Items zu speichern.', 'warning')
      return
    }

    if (itemImageFile) {
      try {
        itemImageUpload = await uploadImageFile(itemImageFile, 'item', user.id)
        if (itemImageUpload?.path) {
          uploadedFilePaths.push(itemImageUpload.path)
        }
      } catch (error) {
        uploadFailed = true
        showFieldError('itemImage', 'Upload des Item-Bildes ist fehlgeschlagen.')
        throw error
      }
    }

    if (loreImageFile) {
      try {
        loreImageUpload = await uploadImageFile(loreImageFile, 'item-lore', user.id)
        if (loreImageUpload?.path) {
          uploadedFilePaths.push(loreImageUpload.path)
        }
      } catch (error) {
        uploadFailed = true
        showFieldError('itemLoreImage', 'Upload des Lore-Bildes ist fehlgeschlagen.')
        throw error
      }
    }

    const sanitizedStars = normalizeStarValue(starsValue)
    const normalizedStars = typeof sanitizedStars === 'number' ? sanitizedStars : 0
    const itemImageUrl =
      typeof itemImageUpload?.publicUrl === 'string' ? itemImageUpload.publicUrl.trim() : ''
    const loreImageUrlValue =
      typeof loreImageUpload?.publicUrl === 'string' ? loreImageUpload.publicUrl.trim() : ''

    const basePayload = {
      name: title,
      title,
      item_type_id: Number(typeId),
      material_id: Number(materialId),
      rarity_id: Number(rarityId),
      star_level: normalizedStars,
      stars: normalizedStars,
      is_published: false,
    }

    if (itemImageUrl) {
      basePayload.item_image = itemImageUrl
    }
    if (loreImageUrlValue) {
      basePayload.item_lore_image = loreImageUrlValue
    }

    const enchantmentPayload = selections.map((entry) => ({
      enchantment_id: entry.id,
      level: entry.level,
    }))

    const bffPayload = {
      ...basePayload,
      item_image: basePayload.item_image ?? undefined,
      item_lore_image: basePayload.item_lore_image ?? undefined,
      enchantments: enchantmentPayload,
    }

    const bffResult = await attemptBffInsert({
      payload: bffPayload,
      token: accessToken,
      userId: user.id,
    })

    if (bffResult.ok) {
      createdItem = bffResult.item
      showToast('Erfolgreich gespeichert.', 'success')
      closeAddItemModal()
      await loadItems()
      return
    }

    if (bffResult.reason === 'unauthorized' || bffResult.reason === 'missing_token') {
      showToast('Bitte anmelden, um Items zu speichern.', 'warning')
      return
    }

    if (bffResult.reason === 'validation') {
      handleValidationIssues(bffResult.issues, bffResult.message)
      return
    }

    if (bffResult.reason === 'unavailable' || bffResult.reason === 'network' || bffResult.reason === 'error') {
      showToast('API nicht erreichbar – versuche direkten Speicherweg…', 'info')
    }

    const directResult = await attemptDirectInsert({
      user,
      payload: basePayload,
      enchantments: enchantmentPayload,
    })

    createdItem = directResult.item
    showToast('Erfolgreich gespeichert.', 'success')
    closeAddItemModal()
    await loadItems()
  } catch (error) {
    console.error(error)
    if (!createdItem && uploadedFilePaths.length && supabase) {
      try {
        await supabase.storage.from(STORAGE_BUCKET_ITEM_MEDIA).remove(uploadedFilePaths)
      } catch (cleanupError) {
        console.warn('Aufräumen fehlgeschlagen.', cleanupError)
      }
    }

    if (error?.code === 'PGRST301') {
      showToast('Bitte anmelden, um Items zu speichern.', 'warning')
    } else if (uploadFailed) {
      const message = 'Upload der Bilder ist fehlgeschlagen. Bitte versuche es erneut.'
      showFormLevelError(message)
      showToast(message, 'error')
    } else if (typeof error?.message === 'string' && error.message.trim()) {
      showFormLevelError(error.message)
      showToast('Speichern fehlgeschlagen.', 'error')
    } else {
      showFormLevelError('Item konnte nicht gespeichert werden.')
      showToast('Speichern fehlgeschlagen.', 'error')
    }
  } finally {
    toggleSubmitLoading(false)
  }
}

function registerItemInsertSelfTest() {
  if (typeof window === 'undefined') {
    return
  }

  window.__itemInsertDiagnostics = insertDiagnostics

  window.__itemInsertSelfTest = async function itemInsertSelfTest() {
    const summary = {
      user: null,
      dryRun: null,
      write: null,
      diagnostics: insertDiagnostics,
    }

    if (!supabase) {
      console.warn('[item-selftest] Supabase Client nicht verfügbar.')
      return summary
    }

    const [userResult, sessionResult] = await Promise.all([
      supabase.auth.getUser(),
      supabase.auth.getSession(),
    ])

    if (userResult.error) {
      console.error('[item-selftest] getUser fehlgeschlagen', userResult.error)
      return summary
    }

    summary.user = userResult.data?.user ?? null

    if (sessionResult.error) {
      console.error('[item-selftest] getSession fehlgeschlagen', sessionResult.error)
      return summary
    }

    const token = sessionResult.data?.session?.access_token ?? null

    if (!summary.user || !token) {
      console.warn('[item-selftest] Kein angemeldeter Nutzer oder Token verfügbar.')
      return summary
    }

    const testPayload = {
      name: `SelfTest Item ${Date.now()}`,
      item_type_id: 1,
      material_id: 1,
      rarity_id: 1,
      star_level: 0,
      enchantments: [],
      is_published: false,
    }

    try {
      const response = await fetch(`${API_BASE}/items?dryRun=1`, {
        method: 'POST',
        headers: {
          'content-type': 'application/json',
          authorization: `Bearer ${token}`,
        },
        body: JSON.stringify(testPayload),
      })
      const body = await response.json().catch(() => null)
      summary.dryRun = { status: response.status, body }
      console.info('[item-selftest] Dry-Run', summary.dryRun)
    } catch (error) {
      console.error('[item-selftest] Dry-Run fehlgeschlagen', error)
      summary.dryRun = {
        error: error instanceof Error ? error.message : String(error),
      }
    }

    if (window.__ALLOW_WRITE_TEST === true) {
      try {
        const writePayload = { ...testPayload, name: `${testPayload.name}-write` }
        const response = await fetch(`${API_BASE}/items`, {
          method: 'POST',
          headers: {
            'content-type': 'application/json',
            authorization: `Bearer ${token}`,
          },
          body: JSON.stringify(writePayload),
        })
        const body = await response.json().catch(() => null)
        summary.write = { status: response.status, body }
        console.info('[item-selftest] Write', summary.write)
        const createdId = body?.item?.id ?? null
        if (createdId) {
          try {
            await supabase.from('items').delete().eq('id', createdId)
            console.info('[item-selftest] Testeintrag entfernt.')
          } catch (cleanupError) {
            console.warn('[item-selftest] Entfernen des Testeintrags fehlgeschlagen.', cleanupError)
          }
        }
      } catch (error) {
        console.error('[item-selftest] Schreiben fehlgeschlagen', error)
        summary.write = {
          error: error instanceof Error ? error.message : String(error),
        }
      }
    }

    return summary
  }
}

async function loadFiltersAndLists() {
  if (!supabase) {
    renderItemsError('Supabase ist nicht konfiguriert. Bitte Meta-Daten ergänzen.')
    state.enchantmentsLoaded = true
    state.enchantmentsError = true
    renderEnchantmentsList()
    return
  }
  state.enchantmentsLoaded = false
  state.enchantmentsError = false
  setAriaBusy(true)
  renderSkeleton(6)
  try {
    const [itemTypesResult, materialsResult, raritiesResult, enchantmentsResult] = await Promise.all([
      fetchItemTypesList(),
      fetchMaterialsList(),
      fetchRaritiesList(),
      supabase.from('enchantments').select('id,label,max_level').order('label', { ascending: true }),
    ])

    const errors = [itemTypesResult.error, materialsResult.error, raritiesResult.error, enchantmentsResult.error].filter(Boolean)
    if (errors.length) {
      throw errors[0]
    }

    state.itemTypes = itemTypesResult.data ?? []
    state.materials = materialsResult.data ?? []
    state.rarities = Array.isArray(raritiesResult.data) ? raritiesResult.data : []
    state.enchantments = enchantmentsResult.data ?? []
    state.enchantmentsLoaded = true
    state.enchantmentsError = false

    populateSelect(elements.filterType, state.itemTypes)
    populateSelect(elements.filterMaterial, state.materials)
    populateSelect(elements.filterRarity, state.rarities, 'Alle Seltenheiten')
    populateSelect(document.getElementById('item-type-select'), state.itemTypes, 'Auswählen…')
    populateSelect(document.getElementById('item-material-select'), state.materials, 'Auswählen…')
    populateSelect(document.getElementById('item-rarity-select'), state.rarities, 'Auswählen…')

    renderEnchantmentsList()

    await loadItems()
  } catch (error) {
    console.error(error)
    state.enchantmentsLoaded = true
    state.enchantmentsError = true
    renderEnchantmentsList()
    renderItemsError('Daten konnten nicht geladen werden.')
    showToast('Initiale Daten konnten nicht geladen werden.', 'error')
  } finally {
    setAriaBusy(false)
  }
}

async function loadItems() {
  if (!supabase) {
    renderItemsError('Supabase ist nicht konfiguriert. Bitte Meta-Daten ergänzen.')
    return
  }
  if (state.itemsLoading) {
    state.reloadRequested = true
    return
  }
  state.itemsLoading = true
  state.reloadRequested = false
  setAriaBusy(true)
  renderSkeleton(3)
  try {
    const sanitizedSearch = state.filters.search
      ? state.filters.search.replace(/%/g, '\\%').replace(/_/g, '\\_')
      : ''


    const selectColumns = [
      'id',
      'title',
      'lore',
      'stars',
      'created_at',
      'updated_at',
      'item_type_id',
      'material_id',
      'rarity_id',
      'owner',
      'item_image',
      'item_lore_image',
    ]

    let query = supabase
      .from('items')
      .select(selectColumns.join(','))
      .order('created_at', { ascending: false })

    if (state.filters.typeId) {
      query = query.eq('item_type_id', state.filters.typeId)
    }
    if (state.filters.materialId) {
      query = query.eq('material_id', state.filters.materialId)
    }
    if (state.filters.rarityId) {
      query = query.eq('rarity_id', state.filters.rarityId)
    }
    if (sanitizedSearch) {
      const searchExpression = ['title', 'lore']
        .map((column) => `${column}.ilike.%${sanitizedSearch}%`)
        .join(',')
      query = query.or(searchExpression)
    }

    const itemsResult = await query

    if (itemsResult.error) {
      throw itemsResult.error
    }

    const rawItems = Array.isArray(itemsResult.data) ? itemsResult.data : []
    const enrichedItems = attachItemLookups(rawItems)
    const normalisedItems = enrichedItems.map(normaliseItemStarFields)
    renderItems(normalisedItems)
  } catch (error) {
    console.error(error)
    renderItemsError('Items konnten nicht geladen werden.')
    showToast('Fehler beim Laden der Items.', 'error')
  } finally {
    state.itemsLoading = false
    setAriaBusy(false)
    if (state.reloadRequested) {
      state.reloadRequested = false
      loadItems()
    }
  }
}

async function initialiseAuth() {
  if (!supabase) {
    state.user = null
    state.profile = null
    state.profileRole = null
    state.profileStats = null
    updateProfileModalUserInfo()
    renderAuthState()
    return
  }
  try {
    const { data } = await supabase.auth.getUser()
    state.user = data?.user ?? null
    if (state.user) {
      state.profileStats = null
      state.profileRole = null
      await loadProfile()
    } else {
      state.profile = null
      state.profileRole = null
      state.profileStats = null
      updateProfileModalUserInfo()
    }
  } catch (error) {
    console.error(error)
    state.user = null
    state.profile = null
    state.profileRole = null
    state.profileStats = null
    updateProfileModalUserInfo()
  }

  renderAuthState()

  const { data } = supabase.auth.onAuthStateChange(async (_event, session) => {
    state.user = session?.user ?? null
    if (state.user) {
      state.profileStats = null
      state.profileRole = null
      await loadProfile()
    } else {
      state.profile = null
      state.profileRole = null
      state.profileStats = null
      updateProfileModalUserInfo()
    }
    renderAuthState()
  })

  authSubscription = data?.subscription ?? null
}

function init() {
  initializeMenuControls()
  bindFilterEvents()
  bindModalEvents()
  initialiseAuth()
  loadFiltersAndLists()
}

registerItemInsertSelfTest()

if (document.readyState === 'loading') {
  document.addEventListener('DOMContentLoaded', init)
} else {
  init()
}

window.addEventListener('resize', updateEnchantmentsListMaxHeight)

window.addEventListener('beforeunload', () => {
  authSubscription?.unsubscribe?.()
})<|MERGE_RESOLUTION|>--- conflicted
+++ resolved
@@ -1615,7 +1615,6 @@
   return normalised.replace(/^(.{8})(.{4})(.{4})(.{4})(.{12})$/, '$1-$2-$3-$4-$5')
 }
 
-<<<<<<< HEAD
 async function fetchMinecraftProfileByUuid(normalisedUuid) {
   const formattedUuid = formatMinecraftUuidForDisplay(normalisedUuid)
   if (!formattedUuid) {
@@ -1690,8 +1689,6 @@
   return { name: playerName, uuid: uuidFromApi }
 }
 
-=======
->>>>>>> a6a8ebb3
 function setProfileMcUuidError(message) {
   const element = profileModalElements.mcUuidError
   if (!element) return
@@ -2009,22 +2006,10 @@
     return
   }
 
-<<<<<<< HEAD
-=======
-  if (state.profile?.mc_uuid === normalised) {
-    setProfileMcUuidError('')
-    profileModalState.mcUuidInputDirty = false
-    updateProfileModalUserInfo()
-    showToast('Dein Minecraft Account ist bereits verbunden.', 'info')
-    return
-  }
-
->>>>>>> a6a8ebb3
   profileModalState.mcUuidSubmitting = true
   updateProfileMcUuidFormState()
   setProfileMcUuidError('')
 
-<<<<<<< HEAD
   let confirmedUuid = normalised
   let fetchedName = ''
 
@@ -2051,35 +2036,21 @@
     const { error } = await supabase
       .from('profiles')
       .update({ mc_uuid: confirmedUuid, mc_name: fetchedName })
-=======
-  try {
-    const { error } = await supabase
-      .from('profiles')
-      .update({ mc_uuid: normalised })
->>>>>>> a6a8ebb3
       .eq('id', state.user.id)
 
     if (error) {
       throw error
     }
 
-<<<<<<< HEAD
     state.profile = {
       ...existingProfile,
       mc_uuid: confirmedUuid,
       mc_name: fetchedName,
-=======
-    const existingProfile = state.profile && typeof state.profile === 'object' ? state.profile : {}
-    state.profile = {
-      ...existingProfile,
-      mc_uuid: normalised,
->>>>>>> a6a8ebb3
     }
 
     profileModalState.mcUuidInputDirty = false
     setProfileMcUuidError('')
     updateProfileModalUserInfo()
-<<<<<<< HEAD
     showToast(`Minecraft Account ${fetchedName} wurde verbunden.`, 'success')
   } catch (caughtError) {
     if (typeof caughtError?.code === 'string' && caughtError.code.startsWith('MINECRAFT_PROFILE')) {
@@ -2112,21 +2083,7 @@
         input.focus()
       }
     }
-=======
-    showToast('Minecraft Account wurde verbunden.', 'success')
-  } catch (caughtError) {
-    console.error('[profile] Fehler beim Speichern der Minecraft UUID.', caughtError)
-    const code = typeof caughtError?.code === 'string' ? caughtError.code : ''
-    const messageText = typeof caughtError?.message === 'string' ? caughtError.message.toLowerCase() : ''
-    let message = 'Verknüpfung mit Minecraft fehlgeschlagen. Bitte versuche es erneut.'
-
-    if (code === '23505' || messageText.includes('duplicate')) {
-      message = 'Diese Minecraft UUID wird bereits von einem anderen Profil verwendet.'
-    }
-
-    setProfileMcUuidError(message)
-    showToast(message, 'error')
->>>>>>> a6a8ebb3
+
   } finally {
     profileModalState.mcUuidSubmitting = false
     updateProfileMcUuidFormState()
@@ -2608,11 +2565,7 @@
   try {
     const { data, error } = await supabase
       .from('profiles')
-<<<<<<< HEAD
       .select('username,avatar_url,bio,mc_uuid,mc_name,roles:role_id(slug,label)')
-=======
-      .select('username,avatar_url,bio,mc_uuid,roles:role_id(slug,label)')
->>>>>>> a6a8ebb3
       .eq('id', state.user.id)
       .maybeSingle()
 
@@ -2629,11 +2582,7 @@
       const roleFromRelation = resolveTextValue(data.roles, ['slug', 'label'])
       const mcUuidFromDb = typeof data.mc_uuid === 'string' ? data.mc_uuid.trim() : ''
       const mcUuidValue = normaliseMinecraftUuid(mcUuidFromDb)
-<<<<<<< HEAD
       const mcNameFromDb = typeof data.mc_name === 'string' ? data.mc_name.trim() : ''
-=======
->>>>>>> a6a8ebb3
-
       const usernameValue = usernameFromDb || metadataFallback.username || null
       const avatarValue = avatarFromDb || metadataFallback.avatar_url || null
       const bioValue = bioFromDb || null
@@ -2646,10 +2595,7 @@
         bio: bioValue,
         role: roleValue,
         mc_uuid: mcUuidValue || null,
-<<<<<<< HEAD
         mc_name: mcNameValue,
-=======
->>>>>>> a6a8ebb3
       }
 
       const normalizedRole =
@@ -2662,10 +2608,7 @@
         bio: null,
         role: metadataFallback.role ?? null,
         mc_uuid: null,
-<<<<<<< HEAD
         mc_name: null,
-=======
->>>>>>> a6a8ebb3
       }
       state.profileRole = metadataFallbackRoleNormalized || null
     }
@@ -2677,10 +2620,7 @@
       bio: null,
       role: metadataFallback.role ?? null,
       mc_uuid: null,
-<<<<<<< HEAD
       mc_name: null,
-=======
->>>>>>> a6a8ebb3
     }
     state.profileRole = metadataFallbackRoleNormalized || null
   } finally {
