--- conflicted
+++ resolved
@@ -92,7 +92,6 @@
   'image/webp': '.webp',
   'image/gif': '.gif',
 };
-<<<<<<< HEAD
 
 function formatFileSize(bytes) {
   const size = Number(bytes)
@@ -112,8 +111,7 @@
   const decimals = value >= 10 || index === 0 ? 0 : 1
   return `${value.toFixed(decimals)} ${units[index]}`
 }
-=======
->>>>>>> 37efd68c
+
 
 function setMenuExpanded(expanded) {
   const button = elements.mobileMenuButton
