--- conflicted
+++ resolved
@@ -134,13 +134,11 @@
 const MINECRAFT_PROFILE_API_BASE_URL = 'https://mc-api.io/profile'
 const MINECRAFT_RENDER_API_BASE_URL = 'https://mc-api.io/render'
 const MINECRAFT_RENDER_FACE_DEFAULT_SIZE = 128
-<<<<<<< HEAD
 
 const minecraftRenderFaceCache = new Map()
 const minecraftRenderFacePromises = new Map()
 
-=======
->>>>>>> 4799a893
+
 
 const insertDiagnostics = {
   lastMethod: null,
@@ -1643,7 +1641,6 @@
   }
 }
 
-<<<<<<< HEAD
 function getMinecraftRenderCacheKey(normalisedUuid, size) {
   return `${normalisedUuid}:${size}`
 }
@@ -1706,8 +1703,6 @@
   return promise
 }
 
-=======
->>>>>>> 4799a893
 async function fetchMinecraftProfileByUuid(normalisedUuid) {
   const formattedUuid = formatMinecraftUuidForDisplay(normalisedUuid)
   if (!formattedUuid) {
@@ -1785,47 +1780,26 @@
 function setProfileMinecraftAvatar(normalisedUuid, displayName) {
   const image = profileModalElements.mcConnectedAvatarImage
   const fallback = profileModalElements.mcConnectedAvatarFallback
-<<<<<<< HEAD
   const trimmedName = typeof displayName === 'string' ? displayName.trim() : ''
   const fallbackText = trimmedName ? trimmedName.charAt(0).toUpperCase() : 'MC'
 
   if (!image) {
     if (fallback) {
-=======
-  if (!image) {
-    if (fallback) {
-      const fallbackText =
-        typeof displayName === 'string' && displayName.trim()
-          ? displayName.trim().charAt(0).toUpperCase()
-          : 'MC'
->>>>>>> 4799a893
       fallback.textContent = fallbackText
       fallback.classList.remove('hidden')
     }
     return
   }
 
-<<<<<<< HEAD
-=======
-  const trimmedName = typeof displayName === 'string' ? displayName.trim() : ''
-  const fallbackText = trimmedName ? trimmedName.charAt(0).toUpperCase() : 'MC'
-  const hasUuid = Boolean(normalisedUuid)
-
->>>>>>> 4799a893
   if (fallback) {
     fallback.textContent = fallbackText
   }
 
-<<<<<<< HEAD
   const hasUuid = Boolean(normalisedUuid)
 
   if (!hasUuid) {
     delete image.dataset.renderUuid
     delete image.dataset.renderSize
-=======
-  if (!hasUuid) {
-    delete image.dataset.renderUuid
->>>>>>> 4799a893
     image.dataset.fallbackText = fallbackText
     image.removeAttribute('src')
     image.alt = ''
@@ -1836,7 +1810,6 @@
     return
   }
 
-<<<<<<< HEAD
   const renderSize = MINECRAFT_RENDER_FACE_DEFAULT_SIZE
   const renderUrl = getMinecraftRenderFaceUrl(normalisedUuid, renderSize)
   const previousUuid = typeof image.dataset.renderUuid === 'string' ? image.dataset.renderUuid : ''
@@ -1864,23 +1837,10 @@
       image.setAttribute('loading', 'eager')
     }
 
-=======
-  const altText = trimmedName ? `Minecraft Kopf von ${trimmedName}` : 'Minecraft Kopf'
-  const renderUrl = getMinecraftRenderFaceUrl(normalisedUuid)
-  const previousUuid = typeof image.dataset.renderUuid === 'string' ? image.dataset.renderUuid : ''
-  const previousSrc = image.getAttribute('src') || ''
-  const isSameImage = previousUuid === normalisedUuid && previousSrc === renderUrl
-
-  image.dataset.fallbackText = fallbackText
-
-  if (isSameImage && image.complete && image.naturalWidth > 0 && image.naturalHeight > 0) {
-    image.alt = altText
->>>>>>> 4799a893
     image.classList.remove('hidden')
     if (fallback) {
       fallback.classList.add('hidden')
     }
-<<<<<<< HEAD
   }
 
   const handleRenderFailure = (error) => {
@@ -1917,18 +1877,10 @@
     return
   }
 
-=======
-    return
-  }
-
-  image.dataset.renderUuid = normalisedUuid
-  image.alt = altText
->>>>>>> 4799a893
   image.classList.add('hidden')
   if (fallback) {
     fallback.classList.remove('hidden')
   }
-<<<<<<< HEAD
 
   loadMinecraftRenderFace(normalisedUuid, renderSize)
     .then((result) => {
@@ -1938,24 +1890,6 @@
     .catch((error) => {
       handleRenderFailure(error)
     })
-=======
-  image.src = renderUrl
-
-  if (image.complete) {
-    setTimeout(() => {
-      if (image.dataset.renderUuid !== normalisedUuid) {
-        return
-      }
-
-      if (image.naturalWidth > 0 && image.naturalHeight > 0) {
-        image.classList.remove('hidden')
-        if (fallback) {
-          fallback.classList.add('hidden')
-        }
-      }
-    }, 0)
-  }
->>>>>>> 4799a893
 }
 
 function setProfileMcUuidError(message) {
@@ -2911,10 +2845,7 @@
       const mcUuidFromDb = typeof data.mc_uuid === 'string' ? data.mc_uuid.trim() : ''
       const mcUuidValue = normaliseMinecraftUuid(mcUuidFromDb)
       const mcNameFromDb = typeof data.mc_name === 'string' ? data.mc_name.trim() : ''
-<<<<<<< HEAD
-
-=======
->>>>>>> 4799a893
+
       const usernameValue = usernameFromDb || metadataFallback.username || null
       const avatarValue = avatarFromDb || metadataFallback.avatar_url || null
       const bioValue = bioFromDb || null
