<!doctype html>
<html lang="de" class="h-full opidb">
  <head>
    <meta charset="UTF-8" />
    <meta name="viewport" content="width=device-width, initial-scale=1.0" />
    <meta name="supabase" data-url="https://pgrtmdxmewsxixzubqpr.supabase.co" data-key="eyJhbGciOiJIUzI1NiIsInR5cCI6IkpXVCJ9.eyJpc3MiOiJzdXBhYmFzZSIsInJlZiI6InBncnRtZHhtZXdzeGl4enVicXByIiwicm9sZSI6ImFub24iLCJpYXQiOjE3NTgyMTM2MjYsImV4cCI6MjA3Mzc4OTYyNn0.bnpjtvJ6AsIOozEyOHwbP8wfvOtdfL9WtqLP23ebeEI" />
    <title>OP Item DB</title>
    <meta name="description" content="Community-driven OPSUCHT OP Item-Datenbank" />
    <link rel="icon" type="image/svg+xml" href="/logo.svg" />
    <link rel="stylesheet" href="/assets/css/design.css" />
  </head>
  <body class="opidb h-full bg-slate-950 text-slate-100 font-sans antialiased">
    <div id="root" class="h-full" data-app-initialized="true">
      <div class="app-shell min-h-full flex flex-col">
        <header
          class="app-shell__header relative z-50 border-b border-slate-800/80 bg-slate-950/70 backdrop-blur"
          role="banner"
        >
          <div class="mx-auto flex w-full max-w-6xl items-center justify-between px-6 py-5">
            <div class="flex items-center gap-3">
              <span class="inline-flex h-10 w-10 items-center justify-center rounded-lg bg-emerald-500/20 text-emerald-300">
                <img
                  src="/logo.svg"
                  alt="Logo der OP Item Datenbank"
                  class="h-6 w-6"
                />
              </span>
              <div>
                <p class="text-xs uppercase tracking-wide text-slate-500">V 0.9</p>
                <h1 class="app-shell__title text-lg font-semibold text-slate-100">OP ITEM DATENBANK</h1>
              </div>
            </div>
            <div class="flex items-center gap-3">
              <button
                type="button"
                class="app-shell__menu-btn inline-flex items-center gap-2 rounded-full border border-slate-800/80 bg-slate-900/60 px-4 py-2 text-sm font-semibold text-slate-200 transition hover:border-emerald-500/70 hover:text-emerald-200 focus:outline-none focus-visible:ring focus-visible:ring-emerald-500/60 md:hidden"
                data-js="mobile-menu-btn"
                data-menu-target="mobile-menu"
                aria-expanded="false"
                aria-controls="app-menu"
                aria-haspopup="true"
                aria-label="Hauptnavigation umschalten"
              >
                <span class="relative flex h-2.5 w-4 flex-col justify-between">
                  <span class="block h-0.5 rounded bg-current"></span>
                  <span class="block h-0.5 rounded bg-current"></span>
                  <span class="block h-0.5 rounded bg-current"></span>
                </span>
                Menü
              </button>
              <nav
                id="app-menu"
                class="app-shell__menu flex flex-col gap-2 rounded-2xl border border-slate-800 bg-slate-900/80 p-3 text-sm text-slate-200 shadow-lg shadow-emerald-500/10 md:flex-row md:items-center md:gap-6 md:border-transparent md:bg-transparent md:p-0 md:shadow-none"
                data-js="mobile-menu"
                hidden
                aria-hidden="true"
                role="navigation"
                aria-label="Hauptnavigation"
              >
                <a
                  href="#item-grid"
                  class="rounded-xl px-3 py-2 transition hover:text-emerald-300 focus:outline-none focus-visible:ring focus-visible:ring-emerald-500/60"
                  data-js="scroll-link"
                  data-menu-close="true"
                >
                  Zur Liste
                </a>
              </nav>
              <div id="profile-container" class="flex items-center gap-2">
                <span class="text-sm font-semibold text-slate-200">Profil</span>
              </div>
            </div>
          </div>
        </header>
        <main class="app-shell__main flex-1 pb-32 md:pb-16" role="main">
          <section class="relative mx-auto w-full max-w-6xl px-6 pt-12">
            <div class="relative overflow-hidden rounded-3xl border border-slate-800/70 bg-gradient-to-br from-slate-900 via-slate-950 to-slate-950 p-8 shadow-2xl shadow-emerald-500/10 sm:p-10 lg:p-12">
              <div class="pointer-events-none absolute inset-0 overflow-hidden rounded-3xl" aria-hidden="true">
                <div class="absolute -right-24 top-1/2 h-64 w-64 -translate-y-1/2 rounded-full bg-emerald-500/10 blur-3xl"></div>
                <div class="absolute -left-16 -top-16 h-40 w-40 rounded-full bg-indigo-500/10 blur-3xl"></div>
              </div>
              <div class="relative z-10 flex flex-col gap-10">
                <div class="flex flex-col gap-6 lg:flex-row lg:items-center lg:justify-between">
                  <div class="flex items-start gap-4">
                    <span class="inline-flex h-16 w-16 flex-shrink-0 items-center justify-center rounded-2xl bg-emerald-500/10 text-emerald-300 ring-1 ring-inset ring-emerald-500/30">
                      <img
                        src="/logo.svg"
                        alt="Logo der OP Item Datenbank"
                        class="h-12 w-12"
                      />
                    </span>
                    <div class="space-y-4">
                      <div>
                        <p class="text-xs uppercase tracking-[0.45em] text-emerald-300/80">OP Item Datenbank</p>
                        <p class="mt-3 text-4xl font-bold text-slate-50 sm:text-5xl">Finde was du suchst…</p>
                      </div>
                      <p class="max-w-2xl text-base text-slate-400">
                        Durchsuche die Datenbank, filtere nach Seltenheit und entdecke dein neues Lieblingsitem.
                      </p>
                    </div>
                  </div>
                  <div class="flex items-center justify-start lg:justify-end">
                    <button
                      id="btn-add-item"
                      data-action="add-item"
                      type="button"
                      class="btn-primary shrink-0"
                    >
                      <span class="sr-only">Neues Item hinzufügen</span>
                      <svg
                        xmlns="http://www.w3.org/2000/svg"
                        viewBox="0 0 24 24"
                        fill="none"
                        stroke="currentColor"
                        stroke-width="1.5"
                        stroke-linecap="round"
                        stroke-linejoin="round"
                        class="h-5 w-5"
                        aria-hidden="true"
                      >
                        <path d="M12 5v14" />
                        <path d="M5 12h14" />
                      </svg>
                      <span>Item hinzufügen</span>
                    </button>
                  </div>
                </div>
                <form class="app-search space-y-8" data-js="search-form" role="search" aria-label="Items durchsuchen">
                  <label class="block" for="app-search-input">
                    <span class="sr-only">Nach Items suchen</span>
                    <div class="relative">
                      <span class="pointer-events-none absolute inset-y-0 left-4 flex items-center text-slate-500">
                        <svg
                          xmlns="http://www.w3.org/2000/svg"
                          viewBox="0 0 24 24"
                          fill="none"
                          stroke="currentColor"
                          stroke-width="1.5"
                          stroke-linecap="round"
                          stroke-linejoin="round"
                          class="h-5 w-5"
                          aria-hidden="true"
                        >
                          <path d="m21 21-4.35-4.35" />
                          <circle cx="11" cy="11" r="7" />
                        </svg>
                      </span>
                      <input
                        id="app-search-input"
                        class="app-search__input w-full rounded-2xl border border-slate-800 bg-slate-950/80 py-4 pl-12 pr-4 text-base text-slate-100 placeholder:text-slate-500 shadow-inner shadow-slate-950/40 focus:border-emerald-400 focus:outline-none focus:ring-2 focus:ring-emerald-500/40"
                        name="search"
                        type="search"
                        data-js="search-input"
                        placeholder="Nach Items suchen…"
                        autocomplete="off"
                      />
                    </div>
                  </label>
                  <div class="flex flex-col gap-4 sm:flex-row sm:items-center sm:justify-between">
                    <div class="grid w-full grid-cols-1 gap-4 lg:grid-cols-3">
                      <div class="space-y-2">
                        <label class="block w-full lg:max-w-none" for="filter-type">
                          <span class="text-sm font-medium text-slate-300">Item-Typ</span>
                          <select
                            id="filter-type"
                            class="app-search__select mt-2 w-full rounded-xl border border-slate-800 bg-slate-950 px-4 py-3 text-sm text-slate-100 focus:border-emerald-400 focus:outline-none focus:ring-2 focus:ring-emerald-500/40"
                            name="type"
                            data-filter="type"
                            data-js="filter-type"
                          >
                            <option value="">Alle</option>
                          </select>
                        </label>
                      </div>
                      <div class="space-y-2">
                        <label class="block w-full lg:max-w-none" for="filter-material">
                          <span class="text-sm font-medium text-slate-300">Material</span>
                          <select
                            id="filter-material"
                            class="app-search__select mt-2 w-full rounded-xl border border-slate-800 bg-slate-950 px-4 py-3 text-sm text-slate-100 focus:border-emerald-400 focus:outline-none focus:ring-2 focus:ring-emerald-500/40"
                            name="material"
                            data-filter="material"
                            data-js="filter-material"
                          >
                            <option value="">Alle</option>
                          </select>
                        </label>
                      </div>
                      <div class="space-y-2">
                        <label class="block w-full sm:max-w-xs lg:max-w-none" for="filter-rarity">
                          <span class="text-sm font-medium text-slate-300">Seltenheit</span>
                          <select
                            id="filter-rarity"
                            class="app-search__select mt-2 w-full rounded-xl border border-slate-800 bg-slate-950 px-4 py-3 text-sm text-slate-100 focus:border-emerald-400 focus:outline-none focus:ring-2 focus:ring-emerald-500/40"
                            name="rarity"
                            data-js="filter-rarity"
                            data-filter="rarity"
                          >
                            <option value="">Alle</option>
                          </select>
                        </label>
                      </div>
                    </div>
                    <button
                      type="submit"
                      class="app-search__submit inline-flex items-center gap-2 rounded-full bg-emerald-500 px-6 py-3 text-sm font-semibold text-emerald-950 transition hover:bg-emerald-400 focus:outline-none focus-visible:ring focus-visible:ring-emerald-500/60"
                    >
                      Suchen
                    </button>
                  </div>
                </form>
              </div>
            </div>
          </section>
          <section class="mx-auto w-full max-w-6xl px-6 py-12">
            <div class="space-y-6">
              <div class="flex flex-col gap-2 sm:flex-row sm:items-end sm:justify-between">
                <div>
                  <h2 class="text-lg font-semibold text-slate-100">Suchergebnisse</h2>
                  <p class="text-sm text-slate-500">Live-Aktualisierung der Ergebnisse entsprechend deiner Suche.</p>
                </div>
                <span class="text-xs uppercase tracking-[0.3em] text-slate-600">Live-Ansicht</span>
              </div>
              <div class="rounded-2xl border border-slate-800/70 bg-slate-900/40 p-6 shadow-inner shadow-slate-950/40">
                <div
                  id="itemsList"
                  class="grid min-h-[320px] gap-6 sm:grid-cols-2 xl:grid-cols-3"
                  aria-live="polite"
                  aria-busy="false"
                ></div>
                <div
                  id="itemsEmptyState"
                  class="mt-6 hidden rounded-2xl border border-slate-800/60 bg-slate-950/60 p-6 text-sm text-slate-400"
                >
                  Keine Items gefunden. Passe deine Suche an oder füge ein neues Item hinzu.
                </div>
              </div>
            </div>
          </section>
        </main>
      </div>
    <div
      id="addItemModal"
      class="fixed inset-0 z-50 hidden flex items-center justify-center overflow-y-auto bg-slate-950/80 p-6"
      role="dialog"
      aria-modal="true"
      aria-labelledby="addItemModalTitle"
      aria-hidden="true"
    >
        <div class="absolute inset-0" data-modal-overlay></div>
        <div
          class="relative z-10 w-full max-w-2xl rounded-3xl border border-slate-800/80 bg-slate-950 p-6 text-slate-200 shadow-2xl shadow-emerald-500/10"
          role="document"
        >
          <div class="flex items-start justify-between gap-4">
            <div>
              <h2 id="addItemModalTitle" class="text-xl font-semibold text-slate-50">Neues Item hinzufügen</h2>
              <p class="mt-1 text-sm text-slate-400">
                Fülle alle Pflichtfelder aus, um ein Item in die Datenbank zu speichern.
              </p>
            </div>
            <button
              type="button"
              class="rounded-full p-2 text-slate-400 transition hover:bg-slate-900 hover:text-slate-200 focus:outline-none focus-visible:ring focus-visible:ring-emerald-500/60"
              data-modal-close
              aria-label="Modal schließen"
            >
              <svg
                xmlns="http://www.w3.org/2000/svg"
                viewBox="0 0 24 24"
                fill="none"
                stroke="currentColor"
                stroke-width="1.5"
                stroke-linecap="round"
                stroke-linejoin="round"
                class="h-5 w-5"
                aria-hidden="true"
              >
                <path d="m6 6 12 12" />
                <path d="m18 6-12 12" />
              </svg>
            </button>
          </div>
          <form id="addItemForm" class="mt-6 space-y-6" aria-describedby="addItemFormError" novalidate>
            <div
              id="addItemFormError"
              class="hidden rounded-xl border border-rose-500/40 bg-rose-500/10 px-4 py-3 text-sm text-rose-200"
              role="alert"
            ></div>
            <div class="grid gap-4 sm:grid-cols-2">
              <div class="sm:col-span-2">
                <label class="block" for="itemTitle">
                  <span class="text-sm font-medium text-slate-300">Titel<span class="text-rose-400">*</span></span>
                  <input
                    id="itemTitle"
                    name="title"
                    type="text"
                    maxlength="120"
                    required
                    autocomplete="off"
                    class="mt-1 w-full rounded-lg border border-slate-800 bg-slate-900 px-4 py-3 text-base text-slate-100 placeholder:text-slate-500 focus:border-emerald-400 focus:outline-none focus:ring-2 focus:ring-emerald-500/40"
                    aria-describedby="itemTitleError"
                  />
                </label>
                <p id="itemTitleError" class="mt-1 text-xs text-rose-400 hidden" data-error-for="title"></p>
              </div>
              <div>
                <label class="block" for="itemTypeSelect">
                  <span class="text-sm font-medium text-slate-300">Item-Typ<span class="text-rose-400">*</span></span>
                  <select
                    id="itemTypeSelect"
                    name="itemType"
                    required
                    class="mt-1 w-full rounded-lg border border-slate-800 bg-slate-900 px-4 py-3 text-base text-slate-100 focus:border-emerald-400 focus:outline-none focus:ring-2 focus:ring-emerald-500/40"
                    aria-describedby="itemTypeError"
                  ></select>
                </label>
                <p id="itemTypeError" class="mt-1 text-xs text-rose-400 hidden" data-error-for="itemType"></p>
              </div>
              <div>
                <label class="block" for="itemMaterialSelect">
                  <span class="text-sm font-medium text-slate-300">Material<span class="text-rose-400">*</span></span>
                  <select
                    id="itemMaterialSelect"
                    name="material"
                    required
                    class="mt-1 w-full rounded-lg border border-slate-800 bg-slate-900 px-4 py-3 text-base text-slate-100 focus:border-emerald-400 focus:outline-none focus:ring-2 focus:ring-emerald-500/40"
                    aria-describedby="itemMaterialError"
                  ></select>
                </label>
                <p id="itemMaterialError" class="mt-1 text-xs text-rose-400 hidden" data-error-for="material"></p>
              </div>
              <div>
                <label class="block" for="itemRaritySelect">
                  <span class="text-sm font-medium text-slate-300">Seltenheit<span class="text-rose-400">*</span></span>
                  <select
                    id="itemRaritySelect"
                    name="rarity"
                    required
                    class="mt-1 w-full rounded-lg border border-slate-800 bg-slate-900 px-4 py-3 text-base text-slate-100 focus:border-emerald-400 focus:outline-none focus:ring-2 focus:ring-emerald-500/40"
                    aria-describedby="itemRarityError"
                  ></select>
                </label>
                <p id="itemRarityError" class="mt-1 text-xs text-rose-400 hidden" data-error-for="rarity"></p>
              </div>
              <div>
                <label class="block" for="itemStars">
                  <span class="text-sm font-medium text-slate-300">Sterne<span class="text-rose-400">*</span></span>
                  <select
                    id="itemStars"
                    name="stars"
                    required
                    class="mt-1 w-full rounded-lg border border-slate-800 bg-slate-900 px-4 py-3 text-base text-slate-100 focus:border-emerald-400 focus:outline-none focus:ring-2 focus:ring-emerald-500/40"
                    aria-describedby="itemStarsError"
                  >
                    <option value="">Auswählen…</option>
                    <option value="0">0</option>
                    <option value="1">1</option>
                    <option value="2">2</option>
                    <option value="3">3</option>
                    <option value="4">4</option>
                    <option value="5">5</option>
                  </select>
                </label>
                <p id="itemStarsError" class="mt-1 text-xs text-rose-400 hidden" data-error-for="stars"></p>
              </div>
              <div class="sm:col-span-2 space-y-2">
<<<<<<< HEAD
                <div class="space-y-2">
                  <label class="text-sm font-medium text-slate-300" for="itemImage">Item-Bild</label>
=======
                <label class="block" for="itemImage">
                  <span class="text-sm font-medium text-slate-300">Item-Bild</span>
>>>>>>> 37efd68c
                  <input
                    id="itemImage"
                    name="itemImage"
                    type="file"
                    accept="image/*"
<<<<<<< HEAD
                    class="sr-only"
                    data-file-input="itemImage"
                    aria-describedby="itemImageHelp itemImageError"
                  />
                  <div class="flex flex-wrap items-center gap-3 rounded-xl border border-slate-800/70 bg-slate-900/40 px-3 py-3 sm:px-4">
                    <label
                      for="itemImage"
                      class="inline-flex items-center gap-2 rounded-lg bg-emerald-500 px-4 py-2 text-sm font-semibold text-emerald-950 transition hover:bg-emerald-400 focus-visible:outline focus-visible:outline-2 focus-visible:outline-offset-2 focus-visible:outline-emerald-500"
                    >
                      <svg
                        xmlns="http://www.w3.org/2000/svg"
                        viewBox="0 0 24 24"
                        fill="none"
                        stroke="currentColor"
                        stroke-width="1.5"
                        stroke-linecap="round"
                        stroke-linejoin="round"
                        class="h-4 w-4"
                        aria-hidden="true"
                      >
                        <path d="M12 5v14" />
                        <path d="M5 12h14" />
                      </svg>
                      <span>Bild auswählen</span>
                    </label>
                    <button
                      type="button"
                      class="inline-flex items-center gap-2 rounded-lg border border-slate-700 px-3 py-2 text-xs font-medium text-slate-300 transition hover:border-slate-500 hover:text-slate-100 focus-visible:outline focus-visible:outline-2 focus-visible:outline-offset-2 focus-visible:outline-emerald-500"
                      data-file-reset="itemImage"
                      hidden
                    >
                      <svg
                        xmlns="http://www.w3.org/2000/svg"
                        viewBox="0 0 24 24"
                        fill="none"
                        stroke="currentColor"
                        stroke-width="1.5"
                        stroke-linecap="round"
                        stroke-linejoin="round"
                        class="h-4 w-4"
                        aria-hidden="true"
                      >
                        <path d="m6 6 12 12" />
                        <path d="m18 6-12 12" />
                      </svg>
                      <span>Zurücksetzen</span>
                    </button>
                    <span
                      class="min-w-0 flex-1 truncate text-sm text-slate-500"
                      data-file-display="itemImage"
                      data-file-default="Keine Datei ausgewählt"
                      aria-live="polite"
                    >
                      Keine Datei ausgewählt
                    </span>
                  </div>
                </div>
=======
                    class="mt-1 block w-full cursor-pointer rounded-lg border border-slate-800 bg-slate-900 px-4 py-3 text-sm text-slate-200 file:mr-4 file:rounded-md file:border-0 file:bg-emerald-500 file:px-4 file:py-2 file:text-sm file:font-semibold file:text-emerald-950 hover:file:bg-emerald-400 focus:border-emerald-400 focus:outline-none focus:ring-2 focus:ring-emerald-500/40"
                    aria-describedby="itemImageHelp itemImageError"
                  />
                </label>
>>>>>>> 37efd68c
                <p id="itemImageHelp" class="text-xs text-slate-500">
                  Unterstützte Formate: PNG, JPG, WebP, GIF · Maximal 5&nbsp;MB.
                </p>
                <p id="itemImageError" class="text-xs text-rose-400 hidden" data-error-for="itemImage"></p>
              </div>
              <div class="sm:col-span-2 space-y-2">
<<<<<<< HEAD
                <div class="space-y-2">
                  <label class="text-sm font-medium text-slate-300" for="itemLoreImage">Lore-Bild (optional)</label>
=======
                <label class="block" for="itemLoreImage">
                  <span class="text-sm font-medium text-slate-300">Lore-Bild (optional)</span>
>>>>>>> 37efd68c
                  <input
                    id="itemLoreImage"
                    name="itemLoreImage"
                    type="file"
                    accept="image/*"
<<<<<<< HEAD
                    class="sr-only"
                    data-file-input="itemLoreImage"
                    aria-describedby="itemLoreImageHelp itemLoreImageError"
                  />
                  <div class="flex flex-wrap items-center gap-3 rounded-xl border border-slate-800/70 bg-slate-900/40 px-3 py-3 sm:px-4">
                    <label
                      for="itemLoreImage"
                      class="inline-flex items-center gap-2 rounded-lg bg-slate-800 px-4 py-2 text-sm font-medium text-slate-200 transition hover:bg-slate-700 focus-visible:outline focus-visible:outline-2 focus-visible:outline-offset-2 focus-visible:outline-emerald-500"
                    >
                      <svg
                        xmlns="http://www.w3.org/2000/svg"
                        viewBox="0 0 24 24"
                        fill="none"
                        stroke="currentColor"
                        stroke-width="1.5"
                        stroke-linecap="round"
                        stroke-linejoin="round"
                        class="h-4 w-4"
                        aria-hidden="true"
                      >
                        <path d="M12 5v14" />
                        <path d="M5 12h14" />
                      </svg>
                      <span>Bild hinzufügen</span>
                    </label>
                    <button
                      type="button"
                      class="inline-flex items-center gap-2 rounded-lg border border-slate-700 px-3 py-2 text-xs font-medium text-slate-300 transition hover:border-slate-500 hover:text-slate-100 focus-visible:outline focus-visible:outline-2 focus-visible:outline-offset-2 focus-visible:outline-emerald-500"
                      data-file-reset="itemLoreImage"
                      hidden
                    >
                      <svg
                        xmlns="http://www.w3.org/2000/svg"
                        viewBox="0 0 24 24"
                        fill="none"
                        stroke="currentColor"
                        stroke-width="1.5"
                        stroke-linecap="round"
                        stroke-linejoin="round"
                        class="h-4 w-4"
                        aria-hidden="true"
                      >
                        <path d="m6 6 12 12" />
                        <path d="m18 6-12 12" />
                      </svg>
                      <span>Zurücksetzen</span>
                    </button>
                    <span
                      class="min-w-0 flex-1 truncate text-sm text-slate-500"
                      data-file-display="itemLoreImage"
                      data-file-default="Keine Datei ausgewählt"
                      aria-live="polite"
                    >
                      Keine Datei ausgewählt
                    </span>
                  </div>
                </div>
=======
                    class="mt-1 block w-full cursor-pointer rounded-lg border border-slate-800 bg-slate-900 px-4 py-3 text-sm text-slate-200 file:mr-4 file:rounded-md file:border-0 file:bg-emerald-500 file:px-4 file:py-2 file:text-sm file:font-semibold file:text-emerald-950 hover:file:bg-emerald-400 focus:border-emerald-400 focus:outline-none focus:ring-2 focus:ring-emerald-500/40"
                    aria-describedby="itemLoreImageHelp itemLoreImageError"
                  />
                </label>
>>>>>>> 37efd68c
                <p id="itemLoreImageHelp" class="text-xs text-slate-500">
                  Optionales Zusatzbild für Lore-Ansichten. Unterstützte Formate wie oben.
                </p>
                <p id="itemLoreImageError" class="text-xs text-rose-400 hidden" data-error-for="itemLoreImage"></p>
              </div>
            </div>
            <div class="space-y-4">
              <div class="flex flex-col gap-1 sm:flex-row sm:items-center sm:justify-between">
                <span class="text-sm font-medium text-slate-300">Verzauberungen</span>
                <span class="text-xs text-slate-500">Optional – aktiviere Einträge nach Bedarf</span>
              </div>
              <div class="space-y-3">
                <label class="relative block" for="enchantmentsSearch">
                  <span class="sr-only">Verzauberungen durchsuchen</span>
                  <span class="pointer-events-none absolute inset-y-0 left-3 flex items-center text-slate-500">
                    <svg
                      xmlns="http://www.w3.org/2000/svg"
                      viewBox="0 0 24 24"
                      fill="none"
                      stroke="currentColor"
                      stroke-width="1.5"
                      stroke-linecap="round"
                      stroke-linejoin="round"
                      class="h-4 w-4"
                      aria-hidden="true"
                    >
                      <path d="m20 20-3.5-3.5" />
                      <circle cx="11" cy="11" r="6" />
                    </svg>
                  </span>
                  <input
                    id="enchantmentsSearch"
                    type="search"
                    class="w-full rounded-lg border border-slate-800 bg-slate-950/70 py-2 pl-10 pr-3 text-sm text-slate-100 placeholder:text-slate-500 focus:border-emerald-400 focus:outline-none focus:ring-2 focus:ring-emerald-500/40"
                    placeholder="Verzauberungen durchsuchen…"
                    autocomplete="off"
                  />
                </label>
                <div
                  id="enchantmentsList"
                  class="enchantments-list space-y-3 rounded-xl border border-slate-800/70 bg-slate-900/40 p-3"
                  data-enchantments-list
                >
                  <p class="text-sm text-slate-500">Verzauberungen werden geladen…</p>
                </div>
              </div>
              <p class="text-xs text-rose-400 hidden" data-error-for="enchantments"></p>
            </div>
            <div class="flex justify-end gap-3 pt-2">
              <button
                type="button"
                class="rounded-lg border border-slate-700 px-4 py-2 text-sm font-medium text-slate-300 transition hover:border-slate-500 hover:text-slate-100 focus:outline-none focus-visible:ring focus-visible:ring-emerald-500/60"
                data-modal-cancel
              >
                Abbrechen
              </button>
              <button
                type="submit"
                class="inline-flex items-center gap-2 rounded-lg bg-emerald-500 px-4 py-2 text-sm font-semibold text-emerald-950 transition hover:bg-emerald-400 focus:outline-none focus-visible:ring focus-visible:ring-emerald-500/60"
                id="addItemSubmit"
              >
                <span>Speichern</span>
                <svg
                  class="hidden h-4 w-4 animate-spin text-emerald-950"
                  viewBox="0 0 24 24"
                  fill="none"
                  stroke="currentColor"
                  stroke-width="1.5"
                  stroke-linecap="round"
                  stroke-linejoin="round"
                  aria-hidden="true"
                  data-loading-icon
                >
                  <path d="M12 3a9 9 0 1 1-9 9" />
                </svg>
              </button>
            </div>
          </form>
        </div>
      </div>
    </div>
    <div
      id="profileModal"
      class="fixed inset-0 z-[60] hidden flex items-center justify-center overflow-y-auto bg-slate-950/80 p-6"
      role="dialog"
      aria-modal="true"
      aria-labelledby="profile-modal-title"
      aria-hidden="true"
      data-profile-modal
    >
      <div class="absolute inset-0" data-profile-modal-overlay></div>
      <div
        class="relative z-10 w-full max-w-md rounded-2xl border border-slate-800/80 bg-slate-950 p-6 text-slate-200 shadow-2xl shadow-emerald-500/10"
        role="document"
      >
        <div class="flex items-start justify-between gap-4">
          <div>
            <h2 id="profile-modal-title" class="text-xl font-semibold text-slate-50">Profil</h2>
            <p class="mt-1 text-sm text-slate-400">
              Melde dich an, um Items einzureichen und Community-Erfolge zu sammeln.
            </p>
          </div>
          <button
            type="button"
            class="rounded-full p-2 text-slate-400 transition hover:bg-slate-900 hover:text-slate-200 focus:outline-none focus-visible:ring focus-visible:ring-emerald-500/60"
            data-profile-close
            aria-label="Modal schließen"
          >
            <svg
              xmlns="http://www.w3.org/2000/svg"
              viewBox="0 0 24 24"
              fill="none"
              stroke="currentColor"
              stroke-width="1.5"
              stroke-linecap="round"
              stroke-linejoin="round"
              class="h-5 w-5"
              aria-hidden="true"
            >
              <path d="m6 6 12 12" />
              <path d="m18 6-12 12" />
            </svg>
          </button>
        </div>
        <div class="mt-6 space-y-6">
          <div class="flex items-center gap-4">
            <span
              class="flex h-16 w-16 items-center justify-center overflow-hidden rounded-full bg-slate-900/80 text-xl font-semibold text-slate-200 ring-1 ring-slate-800"
              data-profile-avatar
            >
              <img data-profile-avatar-image class="hidden h-full w-full object-cover" alt="" />
              <span data-profile-avatar-fallback>?</span>
            </span>
            <div>
              <p class="text-sm text-slate-500">Anzeigename</p>
              <p class="text-lg font-semibold text-slate-100" data-profile-display-name>Nicht angemeldet</p>
            </div>
          </div>
          <div class="grid grid-cols-1 gap-3 sm:grid-cols-2">
            <div class="rounded-xl border border-slate-800 bg-slate-900/60 p-4">
              <p class="text-xs uppercase tracking-[0.2em] text-slate-500">Eingereichte Items</p>
              <p class="mt-2 text-2xl font-semibold text-emerald-300" data-profile-items>–</p>
            </div>
            <div class="rounded-xl border border-slate-800 bg-slate-900/60 p-4">
              <p class="text-xs uppercase tracking-[0.2em] text-slate-500">Erhaltene Likes</p>
              <p class="mt-2 text-2xl font-semibold text-emerald-300" data-profile-likes>–</p>
            </div>
          </div>
          <div class="space-y-3 text-sm text-slate-400">
            <p class="hidden" data-profile-loading>Statistiken werden geladen…</p>
            <p class="hidden text-rose-400" data-profile-error></p>
            <p>
              Verbinde deinen Minecraft-Account, um Profildaten zu speichern und deinen Namen in der Item-Liste erscheinen zu lassen.
            </p>
            <p class="text-xs text-slate-500">
              Hinweis: Die Anmeldung wird aktuell nicht bereitgestellt – nutze die Supabase Auth Integration in deiner produktiven Instanz.
            </p>
          </div>
          <div class="flex justify-end">
            <button
              type="button"
              class="inline-flex items-center gap-2 rounded-lg bg-emerald-500 px-4 py-2 text-sm font-semibold text-emerald-950 transition hover:bg-emerald-400 focus:outline-none focus-visible:ring focus-visible:ring-emerald-500/60"
              data-profile-close
            >
              Schließen
            </button>
          </div>
        </div>
      </div>
    </div>
    <div
      id="toast-container"
      class="pointer-events-none fixed top-6 left-1/2 z-[60] flex w-full max-w-sm -translate-x-1/2 flex-col gap-3"
      aria-live="polite"
      aria-atomic="true"
    ></div>
    <script type="module" src="/public/js/app.js"></script>
  </body>
</html><|MERGE_RESOLUTION|>--- conflicted
+++ resolved
@@ -365,19 +365,14 @@
                 <p id="itemStarsError" class="mt-1 text-xs text-rose-400 hidden" data-error-for="stars"></p>
               </div>
               <div class="sm:col-span-2 space-y-2">
-<<<<<<< HEAD
+
                 <div class="space-y-2">
                   <label class="text-sm font-medium text-slate-300" for="itemImage">Item-Bild</label>
-=======
-                <label class="block" for="itemImage">
-                  <span class="text-sm font-medium text-slate-300">Item-Bild</span>
->>>>>>> 37efd68c
                   <input
                     id="itemImage"
                     name="itemImage"
                     type="file"
                     accept="image/*"
-<<<<<<< HEAD
                     class="sr-only"
                     data-file-input="itemImage"
                     aria-describedby="itemImageHelp itemImageError"
@@ -435,31 +430,19 @@
                     </span>
                   </div>
                 </div>
-=======
-                    class="mt-1 block w-full cursor-pointer rounded-lg border border-slate-800 bg-slate-900 px-4 py-3 text-sm text-slate-200 file:mr-4 file:rounded-md file:border-0 file:bg-emerald-500 file:px-4 file:py-2 file:text-sm file:font-semibold file:text-emerald-950 hover:file:bg-emerald-400 focus:border-emerald-400 focus:outline-none focus:ring-2 focus:ring-emerald-500/40"
-                    aria-describedby="itemImageHelp itemImageError"
-                  />
-                </label>
->>>>>>> 37efd68c
                 <p id="itemImageHelp" class="text-xs text-slate-500">
-                  Unterstützte Formate: PNG, JPG, WebP, GIF · Maximal 5&nbsp;MB.
+                  Unterstützte Formate: PNG, JPG, WebP · Maximal 5&nbsp;MB.
                 </p>
                 <p id="itemImageError" class="text-xs text-rose-400 hidden" data-error-for="itemImage"></p>
               </div>
               <div class="sm:col-span-2 space-y-2">
-<<<<<<< HEAD
                 <div class="space-y-2">
                   <label class="text-sm font-medium text-slate-300" for="itemLoreImage">Lore-Bild (optional)</label>
-=======
-                <label class="block" for="itemLoreImage">
-                  <span class="text-sm font-medium text-slate-300">Lore-Bild (optional)</span>
->>>>>>> 37efd68c
                   <input
                     id="itemLoreImage"
                     name="itemLoreImage"
                     type="file"
                     accept="image/*"
-<<<<<<< HEAD
                     class="sr-only"
                     data-file-input="itemLoreImage"
                     aria-describedby="itemLoreImageHelp itemLoreImageError"
@@ -517,12 +500,6 @@
                     </span>
                   </div>
                 </div>
-=======
-                    class="mt-1 block w-full cursor-pointer rounded-lg border border-slate-800 bg-slate-900 px-4 py-3 text-sm text-slate-200 file:mr-4 file:rounded-md file:border-0 file:bg-emerald-500 file:px-4 file:py-2 file:text-sm file:font-semibold file:text-emerald-950 hover:file:bg-emerald-400 focus:border-emerald-400 focus:outline-none focus:ring-2 focus:ring-emerald-500/40"
-                    aria-describedby="itemLoreImageHelp itemLoreImageError"
-                  />
-                </label>
->>>>>>> 37efd68c
                 <p id="itemLoreImageHelp" class="text-xs text-slate-500">
                   Optionales Zusatzbild für Lore-Ansichten. Unterstützte Formate wie oben.
                 </p>
