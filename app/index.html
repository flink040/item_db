--- conflicted
+++ resolved
@@ -737,10 +737,6 @@
                   data-profile-mc-avatar-image
                   class="hidden h-full w-full object-cover"
                   alt=""
-<<<<<<< HEAD
-=======
-                  loading="lazy"
->>>>>>> 4799a893
                 />
                 <span data-profile-mc-avatar-fallback>MC</span>
               </div>
@@ -751,12 +747,6 @@
                 <p class="text-sm font-semibold text-slate-100" data-profile-mc-name>–</p>
               </div>
             </div>
-<<<<<<< HEAD
-            <p class="text-xs text-slate-500">
-              Hinweis: Die Anmeldung wird aktuell nicht bereitgestellt – nutze die Supabase Auth Integration in deiner produktiven Instanz.
-            </p>
-=======
->>>>>>> 4799a893
           </div>
           <div class="flex justify-end">
             <button
