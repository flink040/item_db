--- conflicted
+++ resolved
@@ -403,18 +403,8 @@
                     aria-label="3 Sterne"
                     aria-checked="false"
                   >
-<<<<<<< HEAD
                     <span aria-hidden="true" data-star-icon>☆</span>
                   </button>
-=======
-                    <div class="space-y-2" aria-hidden="true" data-enchantments-skeleton>
-                      <div class="h-10 rounded-lg bg-slate-800/40 animate-pulse"></div>
-                      <div class="h-10 rounded-lg bg-slate-800/40 animate-pulse"></div>
-                      <div class="h-10 rounded-lg bg-slate-800/40 animate-pulse"></div>
-                    </div>
-                    <p class="sr-only">Verzauberungen werden geladen…</p>
-                  </div>
->>>>>>> 1cda32d1
                 </div>
                 <p id="itemStarsError" class="text-xs text-rose-400 hidden" data-error-for="stars"></p>
               </div>
