import {
  useCallback,
  useEffect,
  useMemo,
  useRef,
  useState,
  type ChangeEvent,
  type FormEvent
} from 'react'
import { createClient, type SupabaseClient } from '@supabase/supabase-js'
import type { SVGProps } from 'react'

import logoUrl from './logo.svg'

type FilterOption = {
  value: string
  label: string
  supabaseValue?: string
  supabaseTextValue?: string
}

type Item = {
  id: string
  slug: string
  title: string
  rarity?: string | null
  rarity_id?: number | null
  rarityId?: number | null
  type?: string | null
  item_type_id?: number | null
  itemTypeId?: number | null
  material?: string | null
  material_id?: number | null
  materialId?: number | null
  star_level?: number | null
  description?: string | null
  item_image?: string | null
  image_url?: string | null
  item_lore_image?: string | null
  lore_image_url?: string | null
  item_types?: ReferenceLookup | null
  materials?: ReferenceLookup | null
  rarities?: ReferenceLookup | null
  enchantments?: unknown
  item_enchantments?: unknown
  itemEnchantments?: unknown
}

type ReferenceLookup = {
  id?: number | null
  label?: string | null
  code?: string | null
  slug?: string | null
}

type Enchantment = {
  id: number
  label: string
  slug: string | null
  description: string | null
  maxLevel: number
}

type ImagePreviewDetails = {
  url: string
  title: string
}

const MAX_STAR_LEVEL = 3 as const
const STAR_LEVEL_VALUES = Array.from(
  { length: MAX_STAR_LEVEL + 1 },
  (_, index) => index
) as ReadonlyArray<number>

const SUPABASE_AUTH_COOKIE_HINTS = [
  'sb-access-token',
  'sb:token',
  'sb-token',
  'supabase-access-token',
  'supabase-auth-token',
]

const decodeCookieValue = (value: string) => {
  try {
    return decodeURIComponent(value)
  } catch (error) {
    void error
    return value
  }
}

const cleanupCookieToken = (value: string) => {
  const trimmed = value.trim()
  if (!trimmed) {
    return ''
  }
  const withoutQuotes = trimmed.replace(/^"|"$/g, '')
  return withoutQuotes.trim()
}

const isLikelySupabaseCookieName = (name: string) => {
  const normalized = name.trim().toLowerCase()
  if (!normalized) {
    return false
  }
  if (SUPABASE_AUTH_COOKIE_HINTS.includes(normalized)) {
    return true
  }
  if (normalized.endsWith('-access-token')) {
    return true
  }
  return normalized.includes('supabase') && normalized.includes('access') && normalized.includes('token')
}

const extractSupabaseAccessTokenFromCookies = (cookieString: string | undefined) => {
  if (!cookieString || typeof cookieString !== 'string') {
    return null
  }

  const segments = cookieString.split(';')
  for (const segment of segments) {
    const separatorIndex = segment.indexOf('=')
    if (separatorIndex === -1) {
      continue
    }
    const name = segment.slice(0, separatorIndex)
    if (!isLikelySupabaseCookieName(name)) {
      continue
    }

    const rawValue = segment.slice(separatorIndex + 1)
    const decoded = decodeCookieValue(rawValue)
    const cleaned = cleanupCookieToken(decoded)
    if (cleaned) {
      return cleaned
    }
  }

  return null
}

const isLikelyJwt = (value: string) => {
  const parts = value.split('.')
  return parts.length === 3 && parts.every((part) => part.trim().length > 0)
}

const findAccessTokenInObject = (input: unknown, seen = new Set<unknown>()) => {
  if (!input || typeof input !== 'object') {
    return null
  }

  const stack: unknown[] = [input]
  while (stack.length > 0) {
    const current = stack.pop()
    if (!current || typeof current !== 'object') {
      continue
    }
    if (seen.has(current)) {
      continue
    }
    seen.add(current)

    if (Array.isArray(current)) {
      for (const value of current) {
        stack.push(value)
      }
      continue
    }

    for (const [key, value] of Object.entries(current)) {
      if (typeof key === 'string') {
        const normalizedKey = key.toLowerCase()
        if (normalizedKey === 'access_token' && typeof value === 'string' && value.trim()) {
          return value.trim()
        }
        if (normalizedKey.includes('access') && normalizedKey.includes('token') && typeof value === 'string' && value.trim()) {
          return value.trim()
        }
      }

      if (value && typeof value === 'object') {
        stack.push(value)
      }
    }
  }

  return null
}

const extractSupabaseTokenFromStorageValue = (value: string | null) => {
  if (!value) {
    return null
  }

  const trimmed = value.trim()
  if (!trimmed) {
    return null
  }

  if (isLikelyJwt(trimmed)) {
    return trimmed
  }

  try {
    const parsed = JSON.parse(trimmed) as unknown
    if (typeof parsed === 'string') {
      return parsed.trim() || null
    }
    return findAccessTokenInObject(parsed)
  } catch (error) {
    void error
  }

  return null
}

const getSupabaseAccessTokenFromLocalStorage = () => {
  if (typeof window === 'undefined') {
    return null
  }

  let storage: Storage | null = null
  try {
    storage = window.localStorage
  } catch (error) {
    void error
  }

  if (!storage) {
    return null
  }

  const candidateKeys: string[] = []
  for (let index = 0; index < storage.length; index += 1) {
    const key = storage.key(index)
    if (!key) {
      continue
    }
    const normalizedKey = key.toLowerCase()
    if (
      normalizedKey.startsWith('sb-') ||
      normalizedKey.includes('supabase') ||
      normalizedKey.includes('auth') ||
      normalizedKey.includes('token')
    ) {
      candidateKeys.push(key)
    }
  }

  if (!candidateKeys.length) {
    for (let index = 0; index < storage.length; index += 1) {
      const key = storage.key(index)
      if (key) {
        candidateKeys.push(key)
      }
    }
  }

  for (const key of candidateKeys) {
    let rawValue: string | null = null
    try {
      rawValue = storage.getItem(key)
    } catch (error) {
      void error
    }

    const token = extractSupabaseTokenFromStorageValue(rawValue)
    if (token) {
      return token
    }
  }

  return null
}

const getSupabaseAccessToken = () => {
  if (typeof document !== 'undefined') {
    const cookieToken = extractSupabaseAccessTokenFromCookies(document.cookie)
    if (cookieToken) {
      return cookieToken
    }
  }

  return getSupabaseAccessTokenFromLocalStorage()
}

const SUPABASE_URL =
  typeof import.meta.env?.VITE_SUPABASE_URL === 'string'
    ? import.meta.env.VITE_SUPABASE_URL.trim()
    : ''
const SUPABASE_ANON_KEY =
  typeof import.meta.env?.VITE_SUPABASE_ANON_KEY === 'string'
    ? import.meta.env.VITE_SUPABASE_ANON_KEY.trim()
    : ''

const supabaseClient =
  SUPABASE_URL && SUPABASE_ANON_KEY
    ? createClient(SUPABASE_URL, SUPABASE_ANON_KEY, {
        auth: {
          persistSession: true,
          autoRefreshToken: true,
          detectSessionInUrl: true
        }
      })
    : null

const getSupabaseClient = () => supabaseClient

const ENCHANTMENT_LEVEL_KEYS = ['level', 'enchantment_level', 'enchantmentLevel', 'lvl', 'value'] as const

const parsePositiveInteger = (value: unknown): number | null => {
  if (typeof value === 'number') {
    if (Number.isInteger(value) && value > 0) {
      return value
    }
    return null
  }

  if (typeof value === 'string') {
    const trimmed = value.trim()
    if (!trimmed) {
      return null
    }

    const parsed = Number.parseInt(trimmed, 10)
    if (Number.isInteger(parsed) && parsed > 0) {
      return parsed
    }
  }

  return null
}

const isLikelyEnchantmentEntry = (entry: unknown) => {
  if (typeof entry === 'string') {
    return entry.trim().length > 0
  }

  if (!entry || typeof entry !== 'object') {
    return false
  }

  const record = entry as Record<string, unknown>
  return ENCHANTMENT_LEVEL_KEYS.some((key) => parsePositiveInteger(record[key]) !== null)
}

const hasEmbeddedEnchantmentData = (item: Item) => {
  const record = item as Record<string, unknown>
  const candidates = [record.item_enchantments, record.itemEnchantments, record.enchantments]

  return candidates.some(
    (candidate) => Array.isArray(candidate) && candidate.some((entry) => isLikelyEnchantmentEntry(entry))
  )
}

const extractNumericItemId = (item: Item): number | null => {
  const record = item as Record<string, unknown>
  const candidates = [record.id, record.item_id, record.itemId]

  for (const candidate of candidates) {
    if (typeof candidate === 'number' && Number.isInteger(candidate) && candidate > 0) {
      return candidate
    }

    if (typeof candidate === 'string') {
      const trimmed = candidate.trim()
      if (!trimmed) {
        continue
      }

      const parsed = Number.parseInt(trimmed, 10)
      if (Number.isInteger(parsed) && parsed > 0) {
        return parsed
      }
    }
  }

  return null
}

const ensureItemEnchantments = async (items: Item[]): Promise<Item[]> => {
  const supabase = getSupabaseClient()
  if (!supabase) {
    return items
  }

  const missingItemIds: number[] = []
  const seenItemIds = new Set<number>()

  items.forEach((item) => {
    if (hasEmbeddedEnchantmentData(item)) {
      return
    }

    const itemId = extractNumericItemId(item)
    if (itemId === null || seenItemIds.has(itemId)) {
      return
    }

    seenItemIds.add(itemId)
    missingItemIds.push(itemId)
  })

  if (missingItemIds.length === 0) {
    return items
  }

  try {
    const { data, error } = await supabase
      .from('item_enchantments')
      .select('item_id,enchantment_id,level,enchantments(id,label,slug,description,max_level)')
      .in('item_id', missingItemIds)

    if (error) {
      console.warn('Verzauberungen konnten nicht ergänzt werden.', error)
      return items
    }

    if (!Array.isArray(data) || data.length === 0) {
      return items
    }

    const grouped = new Map<number, Array<Record<string, unknown>>>()

    data.forEach((row) => {
      if (!row || typeof row !== 'object') {
        return
      }

      const record = row as Record<string, unknown>
      const rawItemId = record.item_id ?? record.itemId ?? record.item
      let itemId: number | null = null

      if (typeof rawItemId === 'number') {
        itemId = Number.isInteger(rawItemId) && rawItemId > 0 ? rawItemId : null
      } else if (typeof rawItemId === 'string') {
        const trimmed = rawItemId.trim()
        if (trimmed) {
          const parsed = Number.parseInt(trimmed, 10)
          itemId = Number.isInteger(parsed) && parsed > 0 ? parsed : null
        }
      }

      if (itemId === null || !seenItemIds.has(itemId)) {
        return
      }

      const level = ENCHANTMENT_LEVEL_KEYS.reduce<number | null>((acc, key) => {
        if (acc !== null) {
          return acc
        }
        return parsePositiveInteger(record[key])
      }, null)

      if (level === null) {
        return
      }

      const normalized: Record<string, unknown> = { level }

      const enchantmentId = parsePositiveInteger(
        record.enchantment_id ?? record.enchantmentId ?? record.enchant_id
      )
      if (enchantmentId !== null) {
        normalized.enchantment_id = enchantmentId
      }

      const meta = record.enchantments
      if (meta && typeof meta === 'object') {
        normalized.enchantments = meta
      }

      const list = grouped.get(itemId)
      if (list) {
        list.push(normalized)
      } else {
        grouped.set(itemId, [normalized])
      }
    })

    if (!grouped.size) {
      return items
    }

    return items.map((item) => {
      const itemId = extractNumericItemId(item)
      if (itemId === null) {
        return item
      }

      const extra = grouped.get(itemId)
      if (!extra || extra.length === 0) {
        return item
      }

      const next = { ...(item as Record<string, unknown>) }
      next.item_enchantments = extra
      if (!Array.isArray(next.itemEnchantments)) {
        next.itemEnchantments = extra
      }

      return next as Item
    })
  } catch (error) {
    console.warn('Verzauberungen konnten nicht ergänzt werden.', error)
    return items
  }
}

const STORAGE_BUCKET_ITEM_MEDIA = 'item-media'
const STORAGE_UPLOAD_ROOT = 'items'

const ALLOWED_IMAGE_EXTENSIONS = ['.png', '.jpg', '.jpeg', '.webp', '.gif'] as const

const IMAGE_MIME_EXTENSION_MAP: Record<string, string> = {
  '.png': 'image/png',
  '.jpg': 'image/jpeg',
  '.jpeg': 'image/jpeg',
  '.webp': 'image/webp',
  '.gif': 'image/gif'
}

const getFileExtension = (name: string | undefined | null) => {
  if (typeof name !== 'string') {
    return ''
  }

  const trimmed = name.trim()
  if (!trimmed) {
    return ''
  }

  const dotIndex = trimmed.lastIndexOf('.')
  if (dotIndex <= 0 || dotIndex === trimmed.length - 1) {
    return ''
  }

  return trimmed.slice(dotIndex).toLowerCase()
}

const hasAllowedImageExtension = (extension: string) =>
  ALLOWED_IMAGE_EXTENSIONS.includes(extension as (typeof ALLOWED_IMAGE_EXTENSIONS)[number])

const inferImageExtension = (file: File | null | undefined) => {
  if (!file) {
    return ''
  }

  const byName = getFileExtension(file.name)
  if (hasAllowedImageExtension(byName)) {
    return byName
  }

  const type = typeof file.type === 'string' ? file.type.trim().toLowerCase() : ''
  for (const [extension, mime] of Object.entries(IMAGE_MIME_EXTENSION_MAP)) {
    if (type && mime === type) {
      return extension
    }
  }

  return ''
}

const inferMimeTypeFromExtension = (extension: string) =>
  IMAGE_MIME_EXTENSION_MAP[extension] ?? 'application/octet-stream'

const sanitizeStorageSegment = (value: string | undefined | null, fallback: string) => {
  if (typeof value !== 'string') {
    return fallback
  }

  const normalized = value.toLowerCase().replace(/[^a-z0-9-_]/g, '')
  return normalized || fallback
}

const createUniqueId = () => {
  if (typeof crypto !== 'undefined' && typeof crypto.randomUUID === 'function') {
    return crypto.randomUUID()
  }

  return `${Date.now().toString(36)}-${Math.random().toString(36).slice(2, 10)}`
}

const buildStoragePath = (userId: string | null, variant: string, extension: string) => {
  const safeUserId = sanitizeStorageSegment(userId, 'anonymous')
  const safeVariant = sanitizeStorageSegment(variant, 'asset')
  const uniqueId = createUniqueId()
  const variantPrefix = safeVariant ? `${safeVariant}-` : ''
  return `${STORAGE_UPLOAD_ROOT}/${safeUserId}/${variantPrefix}${uniqueId}${extension}`
}

const uploadImageFile = async (
  client: SupabaseClient,
  file: File,
  variant: string,
  userId: string
) => {
  const extension = inferImageExtension(file)
  if (!extension) {
    throw new Error('Ungültiges Dateiformat.')
  }

  const path = buildStoragePath(userId, variant, extension)
  const contentType =
    typeof file.type === 'string' && file.type.trim() ? file.type : inferMimeTypeFromExtension(extension)

  const { error: uploadError } = await client.storage
    .from(STORAGE_BUCKET_ITEM_MEDIA)
    .upload(path, file, { cacheControl: '3600', upsert: false, contentType })

  if (uploadError) {
    throw uploadError
  }

  const publicUrlResult = client.storage.from(STORAGE_BUCKET_ITEM_MEDIA).getPublicUrl(path)
  const publicUrl = publicUrlResult?.data?.publicUrl ?? null

  return { path, publicUrl }
}

const parseEnchantmentsResponse = (input: unknown): Enchantment[] => {
  if (!Array.isArray(input)) {
    return []
  }

  return input
    .map((entry) => {
      if (!entry || typeof entry !== 'object') {
        return null
      }

      const record = entry as Record<string, unknown>
      const id = Number(record.id)
      if (!Number.isFinite(id)) {
        return null
      }

      const rawLabel = record.label
      const label =
        typeof rawLabel === 'string' && rawLabel.trim().length > 0
          ? rawLabel.trim()
          : `Verzauberung ${id}`

      const rawSlug = record.slug
      const slug = typeof rawSlug === 'string' && rawSlug.trim().length > 0 ? rawSlug.trim() : null

      const rawDescription = record.description
      const descriptionText =
        typeof rawDescription === 'string' ? rawDescription.trim() : ''
      const description = descriptionText.length > 0 ? descriptionText : null

      const rawMaxLevelValue = Number(record['max_level'])
      const maxLevel =
        Number.isInteger(rawMaxLevelValue) && rawMaxLevelValue > 0 ? rawMaxLevelValue : 1

      return { id, label, slug, description, maxLevel }
    })
    .filter((value): value is Enchantment => value !== null)
    .sort((a, b) => a.label.localeCompare(b.label, 'de', { sensitivity: 'base' }))
}

const fallbackTypeOptions: FilterOption[] = [
  { value: '', label: 'Alle Typen' },
  { value: 'helm', label: 'Helm' },
  { value: 'brustplatte', label: 'Brustplatte' },
  { value: 'hose', label: 'Hose' },
  { value: 'stiefel', label: 'Stiefel' },
  { value: 'schildkroetenpanzer', label: 'Schildkrötenpanzer' },
  { value: 'schwert', label: 'Schwert' },
  { value: 'spitzhacke', label: 'Spitzhacke' },
  { value: 'schaufel', label: 'Schaufel' },
  { value: 'axt', label: 'Axt' },
  { value: 'hacke', label: 'Hacke' },
  { value: 'streitkolben', label: 'Streitkolben' },
  { value: 'bogen', label: 'Bogen' },
  { value: 'armbrust', label: 'Armbrust' },
  { value: 'dreizack', label: 'Dreizack' },
  { value: 'schild', label: 'Schild' },
  { value: 'totem_der_unsterblichkeit', label: 'Totem der Unsterblichkeit' },
  { value: 'angel', label: 'Angel' },
  { value: 'elytra', label: 'Elytra' },
  { value: 'sonstiges', label: 'Sonstiges' }
]

const fallbackMaterialOptions: FilterOption[] = [
  { value: '', label: 'Alle Materialien' },
  { value: 'netherite', label: 'Netherit' },
  { value: 'diamond', label: 'Diamant' },
  { value: 'gold', label: 'Gold' },
  { value: 'iron', label: 'Eisen' },
  { value: 'leather', label: 'Leder' },
  { value: 'wood', label: 'Holz' },
  { value: 'stone', label: 'Stein' },
  { value: 'other', label: 'Sonstiges' }
]

const fallbackRarityOptions: FilterOption[] = [
  { value: '', label: 'Alle Seltenheiten' },
  { value: 'selten', label: 'Selten' },
  { value: 'episch', label: 'Episch' },
  { value: 'unbezahlbar', label: 'Unbezahlbar' },
  { value: 'legendär', label: 'Legendär' },
  { value: 'jackpot', label: 'Jackpot' },
  { value: 'mega_jackpot', label: 'Mega Jackpot' }
]
const createFilterLabelMap = (options: FilterOption[]) =>

  options.reduce<Record<string, string>>((acc, option) => {
    const register = (candidate: unknown) => {
      if (typeof candidate === 'number' && Number.isFinite(candidate)) {
        acc[String(candidate)] = option.label
      } else if (typeof candidate === 'string') {
        const trimmed = candidate.trim()
        if (trimmed) {
          acc[trimmed] = option.label
        }
      }
    }

    register(option.value)
    register(option.supabaseValue)
    register(option.supabaseTextValue)


    return acc
  }, {})


const normalizeStringValue = (input: unknown) =>
  typeof input === 'string' ? input.trim() : ''

const createReferenceOptionsFromRecords = (
  entries: unknown[],
  fallbackLabelPrefix: string
) => {
  if (!Array.isArray(entries)) {
    return []
  }

  return entries
    .map((entry) => {
      if (!entry || typeof entry !== 'object') {
        return null
      }

      const record = entry as Record<string, unknown>
      const id = Number(record.id)
      if (!Number.isInteger(id) || id <= 0) {
        return null
      }

      const labelCandidate = normalizeStringValue(record.label)
      const label = labelCandidate || `${fallbackLabelPrefix} #${id}`

      const rawValueCandidates = [
        normalizeStringValue(record.slug),
        normalizeStringValue(record.value),
        normalizeStringValue(record.code)
      ]

      const resolvedValue = rawValueCandidates.find((candidate) => candidate) ?? String(id)

      const option: FilterOption = {
        value: resolvedValue,
        label,
        supabaseValue: String(id)
      }

      if (resolvedValue && resolvedValue !== option.supabaseValue) {
        option.supabaseTextValue = resolvedValue
      }

      return option
    })
    .filter((option): option is FilterOption => option !== null)
    .sort((a, b) => a.label.localeCompare(b.label, 'de', { sensitivity: 'base' }))
}

const createRarityOptionsFromRecords = (entries: unknown[]) => {
  if (!Array.isArray(entries)) {
    return []
  }

  return entries
    .map((entry) => {
      if (!entry || typeof entry !== 'object') {
        return null
      }

      const record = entry as Record<string, unknown>
      const id = Number(record.id)
      if (!Number.isInteger(id) || id <= 0) {
        return null
      }

      const labelCandidate = normalizeStringValue(record.label)
      const label = labelCandidate || `Seltenheit #${id}`

      const code = normalizeStringValue(record.code)
      const slug = normalizeStringValue(record.slug)
      const valueCandidate = slug || code || normalizeStringValue(record.value)
      const resolvedValue = valueCandidate || String(id)

      const option: FilterOption = {
        value: resolvedValue,
        label,
        supabaseValue: String(id)
      }

      if (code) {
        option.supabaseTextValue = code
      } else if (resolvedValue && resolvedValue !== option.supabaseValue) {
        option.supabaseTextValue = resolvedValue
      }

      return option
    })
    .filter((option): option is FilterOption => option !== null)
    .sort((a, b) => a.label.localeCompare(b.label, 'de', { sensitivity: 'base' }))
}

const rarityBadgeClasses: Record<string, string> = {
  common: 'border border-slate-700/60 bg-slate-900/40 text-slate-300',
  selten: 'border border-emerald-500/40 bg-emerald-500/10 text-emerald-300',
  rare: 'border border-emerald-500/40 bg-emerald-500/10 text-emerald-300',
  episch: 'border border-indigo-500/40 bg-indigo-500/10 text-indigo-300',
  epic: 'border border-indigo-500/40 bg-indigo-500/10 text-indigo-300',
  unbezahlbar: 'border border-amber-500/40 bg-amber-500/10 text-amber-200',
  priceless: 'border border-amber-500/40 bg-amber-500/10 text-amber-200',
  legendär: 'border border-purple-500/40 bg-purple-500/10 text-purple-300',
  legendary: 'border border-purple-500/40 bg-purple-500/10 text-purple-300',
  jackpot: 'border border-pink-500/40 bg-pink-500/10 text-pink-200',
  mega_jackpot: 'border border-rose-500/40 bg-rose-500/10 text-rose-200',
  'mega-jackpot': 'border border-rose-500/40 bg-rose-500/10 text-rose-200'
}

const MAX_RECENT_SEARCHES = 5

type ToastMessage = {
  id: number
  type: 'success' | 'error'
  message: string
}

type ItemFormValues = {
  title: string
  itemType: string
  material: string
  rarity: string
  price: string
  starLevel: string
  itemImageUrl: string
  itemLoreImageUrl: string
}

type ItemFormFileValues = {
  itemImage: File | null
  itemLoreImage: File | null
}

const initialItemFormValues: ItemFormValues = {
  title: '',
  itemType: '',
  material: '',
  rarity: '',
  price: '',
  starLevel: '0',
  itemImageUrl: '',
  itemLoreImageUrl: ''
}

const initialItemFormFileValues: ItemFormFileValues = {
  itemImage: null,
  itemLoreImage: null
}

const createInitialItemFormValues = (): ItemFormValues => ({
  ...initialItemFormValues
})

const createInitialItemFormFileValues = (): ItemFormFileValues => ({
  ...initialItemFormFileValues
})

type ItemFormErrors = Partial<Record<keyof ItemFormValues, string>>

const mapWorkerIssuesToFormState = (issues: unknown) => {
  const fieldErrors: ItemFormErrors = {}
  let enchantmentError: string | null = null
  let message: string | null = null

  if (!Array.isArray(issues)) {
    return { fieldErrors, enchantmentError, message }
  }

  for (const issue of issues) {
    if (!issue || typeof issue !== 'object') {
      continue
    }

    const record = issue as Record<string, unknown>
    const path = Array.isArray(record.path) ? record.path : []
    const field = typeof path[0] === 'string' ? path[0] : null
    const issueMessage = typeof record.message === 'string' ? record.message.trim() : ''

    if (!issueMessage) {
      continue
    }

    if (!message) {
      message = issueMessage
    }

    switch (field) {
      case 'name':
      case 'title':
        fieldErrors.title = issueMessage
        break
      case 'item_type_id':
      case 'itemType':
        fieldErrors.itemType = issueMessage
        break
      case 'material_id':
      case 'material':
        fieldErrors.material = issueMessage
        break
      case 'rarity_id':
      case 'rarity':
        fieldErrors.rarity = issueMessage
        break
      case 'star_level':
      case 'stars':
      case 'starLevel':
        fieldErrors.starLevel = issueMessage
        break
      case 'price':
        fieldErrors.price = issueMessage
        break
      case 'enchantments':
        enchantmentError = issueMessage
        break
      default:
        break
    }
  }

  return { fieldErrors, enchantmentError, message }
}

type FetchItemsParams = {
  search: string
  type: string
  material: string
  rarity: string
}

const sanitizeSearchValue = (value: string) =>
  value
    .trim()
    .replace(/[*,%]/g, ' ')
    .replace(/[()]/g, ' ')
    .replace(/\s+/g, ' ')
    .trim()

type SupabaseFilterResolution = {
  id: string | null
  text: string | null
}

const extractSupabaseNumericCandidate = (value: unknown): string | null => {
  if (typeof value === 'number' && Number.isInteger(value) && value > 0) {
    return String(value)
  }

  if (typeof value === 'string') {
    const trimmed = value.trim()
    if (!trimmed) {
      return null
    }

    const parsed = Number.parseInt(trimmed, 10)
    if (Number.isInteger(parsed) && parsed > 0) {
      return String(parsed)
    }
  }

  return null
}

const resolveSupabaseFilterValue = (
  value: string,
  options: FilterOption[]
): SupabaseFilterResolution => {
  const trimmed = value.trim()
  if (!trimmed) {
    return { id: null, text: null }
  }

  const selectedOption = options.find((option) => option.value === trimmed)

  const numericFromOption = extractSupabaseNumericCandidate(selectedOption?.supabaseValue)
  const numericValue = numericFromOption ?? extractSupabaseNumericCandidate(trimmed)

  const textFromOption = (() => {
    const candidate = selectedOption?.supabaseTextValue
    if (typeof candidate === 'string') {
      const normalized = candidate.trim()
      if (normalized) {
        return normalized
      }
    }
    return null
  })()

  let textValue: string | null = null
  if (textFromOption) {
    textValue = textFromOption
  } else if (!numericValue) {
    textValue = trimmed
  }

  return { id: numericValue, text: textValue }
}

const resolveNumericOptionValue = (value: string, options: FilterOption[]) => {
  const { id } = resolveSupabaseFilterValue(value, options)
  if (id) {
    const parsedSupabaseValue = Number.parseInt(id, 10)
    if (Number.isInteger(parsedSupabaseValue) && parsedSupabaseValue > 0) {
      return parsedSupabaseValue
    }
  }

  const parsedValue = Number.parseInt(value, 10)
  if (Number.isInteger(parsedValue) && parsedValue > 0) {
    return parsedValue
  }

  return null
}

function getRarityMeta(
  values: Array<string | null | undefined>,
  rarityId: number | null | undefined,
  options: FilterOption[],
  rarityLabelMap: Record<string, string>
) {
  const fallback = {
    label: 'Unbekannt',
    badgeClass: 'border border-slate-800 bg-slate-900/60 text-slate-300'
  }

  const resolveBadgeClass = (option: FilterOption | null | undefined, candidate?: string) => {
    if (option) {
      if (option.value && rarityBadgeClasses[option.value]) {
        return rarityBadgeClasses[option.value]
      }
      if (option.supabaseTextValue && rarityBadgeClasses[option.supabaseTextValue]) {
        return rarityBadgeClasses[option.supabaseTextValue]
      }
    }

    if (candidate && rarityBadgeClasses[candidate]) {
      return rarityBadgeClasses[candidate]
    }

    return fallback.badgeClass
  }

  const normalizedValues = values
    .map((entry) => (typeof entry === 'string' ? entry.trim() : ''))
    .filter((entry) => entry.length > 0)

  const findOption = (candidate: string) => {
    const lowerCandidate = candidate.toLowerCase()
    return options.find((option) => {
      if (option.value.trim().toLowerCase() === lowerCandidate) {
        return true
      }
      if (option.supabaseValue && option.supabaseValue.trim() === candidate) {
        return true
      }
      if (
        option.supabaseTextValue &&
        option.supabaseTextValue.trim().toLowerCase() === lowerCandidate
      ) {
        return true
      }
      return option.label.trim().toLowerCase() === lowerCandidate
    })
  }

  for (const candidate of normalizedValues) {
    const option = findOption(candidate)
    if (option) {
      return {
        label: option.label,
        badgeClass: resolveBadgeClass(option)
      }
    }

    const mappedLabel = rarityLabelMap[candidate]
    if (mappedLabel) {
      return {
        label: mappedLabel,
        badgeClass: resolveBadgeClass(null, candidate)
      }
    }
  }

  if (typeof rarityId === 'number' && Number.isFinite(rarityId)) {
    const rarityKey = String(rarityId)
    const option = options.find(
      (entry) => entry.supabaseValue === rarityKey || entry.value === rarityKey
    )

    if (option) {
      return {
        label: option.label,
        badgeClass: resolveBadgeClass(option)
      }
    }

    const mappedLabel = rarityLabelMap[rarityKey]
    if (mappedLabel) {
      return { label: mappedLabel, badgeClass: fallback.badgeClass }
    }

    return {
      label: `Seltenheit #${rarityKey}`,
      badgeClass: fallback.badgeClass
    }
  }

  return fallback
}

export default function App() {
  const [typeOptions, setTypeOptions] = useState<FilterOption[]>(fallbackTypeOptions)
  const [materialOptions, setMaterialOptions] = useState<FilterOption[]>(fallbackMaterialOptions)
  const [rarityOptions, setRarityOptions] = useState<FilterOption[]>(fallbackRarityOptions)
  const [items, setItems] = useState<Item[]>([])
  const [loading, setLoading] = useState(false)
  const [error, setError] = useState<string | null>(null)
  const [search, setSearch] = useState('')
  const [typeFilter, setTypeFilter] = useState('')
  const [materialFilter, setMaterialFilter] = useState('')
  const [rarityFilter, setRarityFilter] = useState('')
  const [hasSearched, setHasSearched] = useState(false)
  const [recentSearches, setRecentSearches] = useState<string[]>([])
  const [showItemModal, setShowItemModal] = useState(false)
  const [showProfileModal, setShowProfileModal] = useState(false)
  const [isMobileMenuOpen, setIsMobileMenuOpen] = useState(false)
  const [isDesktop, setIsDesktop] = useState(
    () => typeof window !== 'undefined' && window.matchMedia('(min-width: 768px)').matches
  )
  const [toasts, setToasts] = useState<ToastMessage[]>([])
  const [imagePreview, setImagePreview] = useState<ImagePreviewDetails | null>(null)

  const typeLabelMap = useMemo(() => createFilterLabelMap(typeOptions), [typeOptions])
  const materialLabelMap = useMemo(
    () => createFilterLabelMap(materialOptions),
    [materialOptions]
  )
  const rarityLabelMap = useMemo(() => createFilterLabelMap(rarityOptions), [rarityOptions])
  const abortControllerRef = useRef<AbortController | null>(null)
  const metadataAbortControllerRef = useRef<AbortController | null>(null)

  useEffect(() => {
    const supabase = getSupabaseClient()
    if (!supabase) {
      return
    }

    let isCancelled = false

    const loadReferenceData = async () => {
      try {
        const [itemTypesResult, materialsResult, raritiesResult] = await Promise.all([
          supabase.from('item_types').select('*').order('label', { ascending: true }),
          supabase.from('materials').select('*').order('label', { ascending: true }),
          supabase.from('rarities').select('*').order('label', { ascending: true })
        ])

        if (isCancelled) {
          return
        }

        if (!itemTypesResult.error && Array.isArray(itemTypesResult.data)) {
          const options = createReferenceOptionsFromRecords(itemTypesResult.data, 'Typ')
          if (options.length > 0) {
            setTypeOptions([{ value: '', label: 'Alle Typen' }, ...options])
          }
        }

        if (!materialsResult.error && Array.isArray(materialsResult.data)) {
          const options = createReferenceOptionsFromRecords(materialsResult.data, 'Material')
          if (options.length > 0) {
            setMaterialOptions([{ value: '', label: 'Alle Materialien' }, ...options])
          }
        }

        if (!raritiesResult.error && Array.isArray(raritiesResult.data)) {
          const options = createRarityOptionsFromRecords(raritiesResult.data)
          if (options.length > 0) {
            setRarityOptions([{ value: '', label: 'Alle Seltenheiten' }, ...options])
          }
        }
      } catch (error) {
        console.warn('Referenzdaten konnten nicht geladen werden.', error)
      }
    }

    void loadReferenceData()

    return () => {
      isCancelled = true
    }
  }, [])

  const buildFetchParams = useCallback(
    (overrides: Partial<FetchItemsParams> = {}): FetchItemsParams => ({
      search,
      type: typeFilter,
      material: materialFilter,
      rarity: rarityFilter,
      ...overrides
    }),
    [search, typeFilter, materialFilter, rarityFilter]
  )

  const hasActiveCriteria = useCallback((params: FetchItemsParams) => {
    const sanitizedSearch = sanitizeSearchValue(params.search)
    return (
      sanitizedSearch.length > 0 ||
      params.type !== '' ||
      params.material !== '' ||
      params.rarity !== ''
    )
  }, [])

  const resetSearchState = useCallback(() => {
    abortControllerRef.current?.abort()
    abortControllerRef.current = null
    setItems([])
    setError(null)
    setLoading(false)
    setHasSearched(false)
  }, [])

  const handleImagePreview = useCallback((details: ImagePreviewDetails) => {
    setImagePreview(details)
  }, [])

  const handleImagePreviewClose = useCallback(() => {
    setImagePreview(null)
  }, [])

  useEffect(() => {
    if (!imagePreview) {
      return
    }

    const handleKeyDown = (event: KeyboardEvent) => {
      if (event.key === 'Escape') {
        event.preventDefault()
        setImagePreview(null)
      }
    }

    window.addEventListener('keydown', handleKeyDown)
    return () => {
      window.removeEventListener('keydown', handleKeyDown)
    }
  }, [imagePreview])

  useEffect(() => {
    if (!showItemModal) {
      return
    }

    if (referenceLoading || referenceLoaded || referenceError) {
      return
    }

    const { url, anonKey } = getSupabaseConfig()
    if (!url || !anonKey) {
      setReferenceError('Supabase-Konfiguration fehlt.')
      setReferenceLoaded(false)
      return
    }

    const controller = new AbortController()
    metadataAbortControllerRef.current = controller

    const loadMetadata = async () => {
      setReferenceLoading(true)

      try {
        const sessionToken = getSupabaseAccessToken()
        const headers: HeadersInit = {
          apikey: anonKey,
          accept: 'application/json',
        }

        if (sessionToken) {
          headers.Authorization = `Bearer ${sessionToken}`
        }

        const [itemTypesResponse, materialsResponse, raritiesResponse] = await Promise.all([
          fetch(`${url}/rest/v1/item_types?select=*`, { headers, signal: controller.signal }),
          fetch(`${url}/rest/v1/materials?select=*`, { headers, signal: controller.signal }),
          fetch(`${url}/rest/v1/rarities?select=*`, { headers, signal: controller.signal }),
        ])

        if (!itemTypesResponse.ok || !materialsResponse.ok || !raritiesResponse.ok) {
          throw new Error('Stammdaten konnten nicht geladen werden.')
        }

        const [itemTypesJson, materialsJson, raritiesJson] = await Promise.all([
          itemTypesResponse.json(),
          materialsResponse.json(),
          raritiesResponse.json(),
        ])

        if (controller.signal.aborted) {
          return
        }

        setItemTypeOptionsState(parseReferenceOptions(itemTypesJson, (id) => `Item-Typ #${id}`))
        setMaterialOptionsState(parseReferenceOptions(materialsJson, (id) => `Material #${id}`))
        setRarityOptionsState(parseRarityOptions(raritiesJson))
        setReferenceLoaded(true)
        setReferenceError(null)
      } catch (error) {
        if (controller.signal.aborted) {
          return
        }

        const message =
          error instanceof Error ? error.message : 'Stammdaten konnten nicht geladen werden.'
        setReferenceError(message)
        setReferenceLoaded(false)
      } finally {
        if (!controller.signal.aborted) {
          setReferenceLoading(false)
          metadataAbortControllerRef.current = null
        }
      }
    }

    void loadMetadata()

    return () => {
      controller.abort()
      metadataAbortControllerRef.current = null
      setReferenceLoading(false)
    }
  }, [showItemModal, referenceLoading, referenceLoaded, referenceError])

  const handleMetadataReload = useCallback(() => {
    if (referenceLoading) {
      return
    }

    setReferenceError(null)
    setReferenceLoaded(false)
  }, [referenceLoading])

  const itemTypeLabelMap = useMemo(
    () => createOptionLabelMap(itemTypeOptionsState),
    [itemTypeOptionsState]
  )
  const materialLabelMap = useMemo(
    () => createOptionLabelMap(materialOptionsState),
    [materialOptionsState]
  )
  const rarityLabelMap = useMemo(
    () => createOptionLabelMap(rarityOptionsState),
    [rarityOptionsState]
  )

  const itemTypeLookupMap = useMemo(
    () => createOptionLookupMap(itemTypeOptionsState),
    [itemTypeOptionsState]
  )
  const materialLookupMap = useMemo(
    () => createOptionLookupMap(materialOptionsState),
    [materialOptionsState]
  )
  const rarityLookupMap = useMemo(
    () => createOptionLookupMap(rarityOptionsState),
    [rarityOptionsState]
  )

  const rarityOptionByCode = useMemo(() => {
    const map: Record<string, LoadedRarityOption> = {}
    rarityOptionsState.forEach((option) => {
      map[option.value] = option
    })
    return map
  }, [rarityOptionsState])

  const rarityOptionById = useMemo(() => {
    const map: Record<string, LoadedRarityOption> = {}
    rarityOptionsState.forEach((option) => {
      map[String(option.id)] = option
      if (option.supabaseValue) {
        map[option.supabaseValue] = option
      }
    })
    return map
  }, [rarityOptionsState])

  const resolveRarityMeta = useCallback(
    (value?: string | null, rarityId?: number | null) => {
      const fallback = {
        label: 'Unbekannt',
        badgeClass: 'border border-slate-800 bg-slate-900/60 text-slate-300'
      }

      const optionFromLookup = resolveOptionFromCandidates(
        rarityLookupMap,
        rarityId,
        value
      )

      const normalizedOption = (() => {
        if (optionFromLookup) {
          return optionFromLookup
        }

        if (typeof rarityId === 'number' && Number.isFinite(rarityId)) {
          const key = String(rarityId)
          if (rarityOptionById[key]) {
            return rarityOptionById[key]
          }
        }

        if (typeof value === 'string' && value.trim()) {
          const trimmed = value.trim()
          if (rarityOptionByCode[trimmed]) {
            return rarityOptionByCode[trimmed]
          }

          const canonical = canonicalizeValue(trimmed)
          if (canonical && rarityOptionByCode[canonical]) {
            return rarityOptionByCode[canonical]
          }
        }

        return null
      })()

      if (normalizedOption) {
        const badgeKeys = [
          normalizedOption.code,
          normalizedOption.value,
          canonicalizeValue(normalizedOption.label),
        ]

        const badgeClass = badgeKeys.reduce<string | null>((acc, key) => {
          if (acc) {
            return acc
          }
          if (!key) {
            return null
          }
          return rarityBadgeClasses[key] ?? null
        }, null)

        return {
          label: normalizedOption.label,
          badgeClass: badgeClass ?? fallback.badgeClass,
        }
      }

      if (typeof rarityId === 'number' && Number.isFinite(rarityId)) {
        const key = String(rarityId)
        if (rarityLabelMap[key]) {
          return { label: rarityLabelMap[key], badgeClass: fallback.badgeClass }
        }
        return {
          label: `Seltenheit #${key}`,
          badgeClass: fallback.badgeClass,
        }
      }

      if (typeof value === 'string') {
        const trimmed = value.trim()
        if (trimmed) {
          const canonical = canonicalizeValue(trimmed)
          const label =
            rarityLabelMap[trimmed] ??
            (canonical ? rarityLabelMap[canonical] : undefined) ??
            trimmed
          const badgeClass =
            (canonical && rarityBadgeClasses[canonical]) ??
            rarityBadgeClasses[trimmed.toLowerCase()] ??
            fallback.badgeClass
          return { label, badgeClass }
        }
      }

      return fallback
    },
    [rarityLookupMap, rarityOptionById, rarityOptionByCode, rarityLabelMap]
  )

  const filterTypeOptions = useMemo(() => {
    return [
      { value: '', label: 'Alle Item-Typen' },
      ...itemTypeOptionsState.map((option) => ({
        value: option.value,
        label: option.label,
        supabaseValue: option.supabaseValue,
      })),
    ] satisfies FilterOption[]
  }, [itemTypeOptionsState])

  const filterMaterialOptions = useMemo(() => {
    return [
      { value: '', label: 'Alle Materialien' },
      ...materialOptionsState.map((option) => ({
        value: option.value,
        label: option.label,
        supabaseValue: option.supabaseValue,
      })),
    ] satisfies FilterOption[]
  }, [materialOptionsState])

  const filterRarityOptions = useMemo(() => {
    return [
      { value: '', label: 'Alle Seltenheiten' },
      ...rarityOptionsState.map((option) => ({
        value: option.value,
        label: option.label,
        supabaseValue: option.supabaseValue,
      })),
    ] satisfies FilterOption[]
  }, [rarityOptionsState])

  const fetchItems = useCallback(
    async ({ search, type, material, rarity }: FetchItemsParams) => {
      const sanitizedSearch = sanitizeSearchValue(search)
      const params = new URLSearchParams()

      if (sanitizedSearch.length > 0) {
        params.set('search', sanitizedSearch)
      }

      const typeResolution = resolveSupabaseFilterValue(type, typeOptions)
      if (typeResolution.id) {
        params.set('item_type_id', typeResolution.id)
      }

      const materialResolution = resolveSupabaseFilterValue(material, materialOptions)
      if (materialResolution.id) {
        params.set('material_id', materialResolution.id)
      }

      const rarityResolution = resolveSupabaseFilterValue(rarity, rarityOptions)
      if (rarityResolution.id) {
        params.set('rarity_id', rarityResolution.id)
      } else if (rarityResolution.text) {
        params.set('rarity', rarityResolution.text)
      }

      abortControllerRef.current?.abort()
      const controller = new AbortController()
      abortControllerRef.current = controller

      setLoading(true)
      setError(null)

      const queryString = params.toString()

      try {
        const sessionToken = getSupabaseAccessToken()
        const requestInit: RequestInit = {
          signal: controller.signal,
          credentials: 'include',
        }

        if (sessionToken) {
          requestInit.headers = {
            Authorization: `Bearer ${sessionToken}`,
          }
        }

        const response = await fetch(`/api/items${queryString ? `?${queryString}` : ''}`, requestInit)

        if (!response.ok) {
          throw new Error('API Fehler')
        }

        const data = await response.json()

        if (!Array.isArray(data)) {
          throw new Error('Unerwartetes API-Format')
        }

        if (abortControllerRef.current === controller) {
          let itemsWithEnchantments = data as Item[]

          try {
            itemsWithEnchantments = await ensureItemEnchantments(itemsWithEnchantments)
          } catch (enchantmentError) {
            console.warn('Verzauberungsdaten konnten nicht angereichert werden.', enchantmentError)
          }

          if (abortControllerRef.current === controller) {
            setItems(itemsWithEnchantments)
            setError(null)
          }
        }
      } catch (error) {
        if (error instanceof DOMException && error.name === 'AbortError') {
          return
        }

        if (abortControllerRef.current === controller) {
          const message = error instanceof Error ? error.message : 'Fehler beim Laden'
          setError(message)
          setItems([])
        }
      } finally {
        if (abortControllerRef.current === controller) {
          setLoading(false)
          abortControllerRef.current = null
        }
      }
    },
    [itemTypeOptionsState, materialOptionsState, rarityOptionsState]
  )

  const dismissToast = useCallback((id: number) => {
    setToasts((prev) => prev.filter((toast) => toast.id !== id))
  }, [])

  const showToast = useCallback(
    (type: ToastMessage['type'], message: string) => {
      const id = Date.now() + Math.random()
      setToasts((prev) => [...prev, { id, type, message }])
      window.setTimeout(() => {
        dismissToast(id)
      }, 4000)
    },
    [dismissToast]
  )

  const handleModalSuccess = useCallback(
    (message: string) => {
      showToast('success', message)
    },
    [showToast]
  )

  const handleModalError = useCallback(
    (message: string) => {
      showToast('error', message)
    },
    [showToast]
  )

  useEffect(() => {
    return () => {
      abortControllerRef.current?.abort()
    }
  }, [])

  useEffect(() => {
    const body = document.body
    if (showItemModal || showProfileModal) {
      body.classList.add('overflow-hidden')
    } else {
      body.classList.remove('overflow-hidden')
    }
    return () => {
      body.classList.remove('overflow-hidden')
    }
  }, [showItemModal, showProfileModal])

  useEffect(() => {
    if (typeof window === 'undefined') return

    const mediaQuery = window.matchMedia('(min-width: 768px)')

    const handleChange = (event: MediaQueryListEvent) => {
      setIsDesktop(event.matches)
      if (event.matches) {
        setIsMobileMenuOpen(false)
      }
    }

    setIsDesktop(mediaQuery.matches)
    if (typeof mediaQuery.addEventListener === 'function') {
      mediaQuery.addEventListener('change', handleChange)
    } else {
      mediaQuery.addListener(handleChange)
    }

    return () => {
      if (typeof mediaQuery.removeEventListener === 'function') {
        mediaQuery.removeEventListener('change', handleChange)
      } else {
        mediaQuery.removeListener(handleChange)
      }
    }
  }, [])

  useEffect(() => {
    if (!isMobileMenuOpen) return
    if (typeof window === 'undefined') return

    const handleKeyDown = (event: KeyboardEvent) => {
      if (event.key === 'Escape') {
        setIsMobileMenuOpen(false)
      }
    }

    window.addEventListener('keydown', handleKeyDown)

    return () => {
      window.removeEventListener('keydown', handleKeyDown)
    }
  }, [isMobileMenuOpen])

  useEffect(() => {
    if (showItemModal || showProfileModal) {
      setIsMobileMenuOpen(false)
    }
  }, [showItemModal, showProfileModal])

  const filteredItems = useMemo(() => {
    const normalizedSearch = sanitizeSearchValue(search).toLowerCase()
    const typeResolution = resolveSupabaseFilterValue(typeFilter, typeOptions)
    const materialResolution = resolveSupabaseFilterValue(materialFilter, materialOptions)
    const rarityResolution = resolveSupabaseFilterValue(rarityFilter, rarityOptions)

    const matchesResolution = (
      resolution: SupabaseFilterResolution,
      numericCandidates: Array<number | string | null | undefined>,
      stringCandidates: Array<string | null | undefined>,
      labelMap: Record<string, string>
    ) => {
      if (resolution.id) {
        for (const candidate of numericCandidates) {
          const numericCandidate = extractSupabaseNumericCandidate(candidate)
          if (numericCandidate && numericCandidate === resolution.id) {
            return true
          }
        }
        return false
      }

      if (resolution.text) {
        const normalizedFilter = resolution.text.trim().toLowerCase()
        if (!normalizedFilter) {
          return true
        }

        const candidates: string[] = []

        for (const candidate of stringCandidates) {
          if (typeof candidate === 'string') {
            const normalized = candidate.trim()
            if (normalized) {
              candidates.push(normalized.toLowerCase())
            }
          }
        }

        for (const candidate of numericCandidates) {
          const numericCandidate = extractSupabaseNumericCandidate(candidate)
          if (numericCandidate) {
            const mapped = labelMap[numericCandidate]
            if (mapped) {
              const normalizedMapped = mapped.trim().toLowerCase()
              if (normalizedMapped) {
                candidates.push(normalizedMapped)
              }
            }
          }
        }

        return candidates.some((candidate) => candidate === normalizedFilter)
      }

      return true
    }

    return items
      .filter((item) => {
        const matchesSearch =
          normalizedSearch.length === 0 ||
          [item.title, item.slug, item.description ?? ''].some((field) =>
            field?.toLowerCase().includes(normalizedSearch)
          )
        const typeNumericCandidates = [
          item.item_type_id,
          item.itemTypeId,
          item.item_types?.id
        ]
        const typeStringCandidates = [
          item.type,
          item.item_types?.label,
          item.item_types?.code,
          item.item_types?.slug
        ]
        const matchesType = matchesResolution(
          typeResolution,
          typeNumericCandidates,
          typeStringCandidates,
          typeLabelMap
        )

        const materialNumericCandidates = [
          item.material_id,
          item.materialId,
          item.materials?.id
        ]
        const materialStringCandidates = [
          item.material,
          item.materials?.label,
          item.materials?.code,
          item.materials?.slug
        ]
        const matchesMaterial = matchesResolution(
          materialResolution,
          materialNumericCandidates,
          materialStringCandidates,
          materialLabelMap
        )

        const rarityNumericCandidates = [
          item.rarity_id,
          item.rarityId,
          item.rarities?.id
        ]
        const rarityStringCandidates = [
          item.rarity,
          item.rarities?.label,
          item.rarities?.code
        ]
        const matchesRarity = matchesResolution(
          rarityResolution,
          rarityNumericCandidates,
          rarityStringCandidates,
          rarityLabelMap
        )

        return matchesSearch && matchesType && matchesMaterial && matchesRarity
      })
      .sort((a, b) => (a.title || '').localeCompare(b.title || '', 'de', { sensitivity: 'base' }))
  }, [
    items,
    search,
    typeFilter,
    materialFilter,
    rarityFilter,
    typeOptions,
    materialOptions,
    rarityOptions,
    typeLabelMap,
    materialLabelMap,
    rarityLabelMap
  ])

  const normalizedSearchTerm = sanitizeSearchValue(search)
  const activeFilterCount = [typeFilter, materialFilter, rarityFilter].filter(Boolean).length
  const hasActiveFilters = normalizedSearchTerm.length > 0 || activeFilterCount > 0
  const resultsCount = filteredItems.length

  const resultsDescription = !hasSearched
    ? 'Starte eine Suche oder wähle Filter, um Items zu laden.'
    : loading
      ? 'Ergebnisse werden geladen …'
      : error
        ? 'Beim Laden der Items ist ein Fehler aufgetreten.'
        : resultsCount === 0
          ? 'Keine Items entsprechen deinen Kriterien.'
          : hasActiveFilters
            ? `${resultsCount} ${resultsCount === 1 ? 'Item entspricht' : 'Items entsprechen'} deinen Suchkriterien.`
            : `${resultsCount === 1 ? 'Ein Item' : `${resultsCount} Items`} gefunden.`

  const handleSearchSubmit = (event: FormEvent<HTMLFormElement>) => {
    event.preventDefault()
    const trimmedSearch = search.trim()
    const params = buildFetchParams({ search: trimmedSearch })

    if (!hasActiveCriteria(params)) {
      resetSearchState()
      return
    }

    setHasSearched(true)
    void fetchItems(params)

    if (!trimmedSearch) {
      return
    }

    setRecentSearches((prev) => {
      const existing = prev.filter((entry) => entry.toLowerCase() !== trimmedSearch.toLowerCase())
      return [trimmedSearch, ...existing].slice(0, MAX_RECENT_SEARCHES)
    })
  }

  const handleRecentSearchSelect = (entry: string) => {
    setSearch(entry)
    const params = buildFetchParams({ search: entry })

    if (!hasActiveCriteria(params)) {
      resetSearchState()
      return
    }

    setHasSearched(true)
    void fetchItems(params)
  }

  const handleTypeFilterChange = (event: ChangeEvent<HTMLSelectElement>) => {
    const nextValue = event.target.value
    setTypeFilter(nextValue)

    const params = buildFetchParams({ type: nextValue })

    if (!hasActiveCriteria(params)) {
      resetSearchState()
      return
    }

    setHasSearched(true)
    void fetchItems(params)
  }

  const handleMaterialFilterChange = (event: ChangeEvent<HTMLSelectElement>) => {
    const nextValue = event.target.value
    setMaterialFilter(nextValue)

    const params = buildFetchParams({ material: nextValue })

    if (!hasActiveCriteria(params)) {
      resetSearchState()
      return
    }

    setHasSearched(true)
    void fetchItems(params)
  }

  const handleRarityFilterChange = (event: ChangeEvent<HTMLSelectElement>) => {
    const nextValue = event.target.value
    setRarityFilter(nextValue)

    const params = buildFetchParams({ rarity: nextValue })

    if (!hasActiveCriteria(params)) {
      resetSearchState()
      return
    }

    setHasSearched(true)
    void fetchItems(params)
  }

  const mobileMenuClassName = [
    'flex-col gap-2 rounded-2xl border border-slate-800 bg-slate-900/80 p-3 text-sm text-slate-200 shadow-lg shadow-emerald-500/10 md:flex md:flex-row md:items-center md:gap-6 md:border-transparent md:bg-transparent md:p-0 md:shadow-none',
    isMobileMenuOpen ? 'flex' : 'hidden'
  ].join(' ')

  const mobileMenuHidden = !isDesktop && !isMobileMenuOpen
  const mobileMenuAriaHidden = isDesktop ? undefined : mobileMenuHidden

  return (
    <div className="min-h-full flex flex-col">
      <div
        className="pointer-events-none fixed top-4 left-1/2 z-[60] flex w-full max-w-sm -translate-x-1/2 flex-col items-center gap-3 px-4 sm:px-0"
        aria-live="assertive"
      >
        {toasts.map((toast) => (
          <div
            key={toast.id}
            role={toast.type === 'error' ? 'alert' : 'status'}
            className={`pointer-events-auto flex w-full max-w-sm items-start gap-3 rounded-xl border px-4 py-3 text-sm shadow-lg transition ${
              toast.type === 'error'
                ? 'border-red-500/50 bg-red-500/10 text-red-100 shadow-red-500/10'
                : 'border-emerald-500/40 bg-emerald-500/10 text-emerald-100 shadow-emerald-500/10'
            }`}
          >
            {toast.type === 'error' ? (
              <AlertIcon className="h-5 w-5 flex-shrink-0" />
            ) : (
              <CheckIcon className="h-5 w-5 flex-shrink-0" />
            )}
            <div className="flex-1 leading-relaxed">{toast.message}</div>
            <button
              type="button"
              onClick={() => dismissToast(toast.id)}
              className="rounded-full p-1 text-slate-400 transition hover:bg-slate-900/60 hover:text-slate-200 focus:outline-none focus-visible:ring focus-visible:ring-emerald-500/60"
              aria-label="Benachrichtigung schließen"
            >
              <CloseIcon className="h-4 w-4" />
            </button>
          </div>
        ))}
      </div>

      <header className="relative z-50 border-b border-slate-800/80 bg-slate-950/70 backdrop-blur">
        <div className="mx-auto flex w-full max-w-6xl items-center justify-between px-6 py-5">
          <div className="flex items-center gap-3">
            <span className="inline-flex h-10 w-10 items-center justify-center rounded-lg bg-emerald-500/20 text-sm font-semibold uppercase tracking-wide text-emerald-300">
              <img
                src={logoUrl}
                alt="Logo der OP Item Datenbank"
                className="h-6 w-6"
              />
            </span>
            <div>
              <p className="text-xs uppercase tracking-wide text-slate-500">V 0.9</p>
              <p className="text-lg font-semibold text-slate-100">OP ITEM DATENBANK</p>
            </div>
          </div>

          <div className="flex items-center gap-3">
            <button
              type="button"
              onClick={() => setIsMobileMenuOpen((prev) => !prev)}
              className="inline-flex items-center gap-2 rounded-full border border-slate-800/80 bg-slate-900/60 px-4 py-2 text-sm font-semibold text-slate-200 transition hover:border-emerald-500/70 hover:text-emerald-200 focus:outline-none focus-visible:ring focus-visible:ring-emerald-500/60 md:hidden"
              aria-expanded={isMobileMenuOpen}
              aria-controls="app-menu"
              aria-haspopup="true"
              aria-label="Hauptnavigation umschalten"
            >
              <span className="relative flex h-2.5 w-4 flex-col justify-between">
                <span className="block h-0.5 rounded bg-current" />
                <span className="block h-0.5 rounded bg-current" />
                <span className="block h-0.5 rounded bg-current" />
              </span>
              Menü
            </button>

            <nav
              id="app-menu"
              className={mobileMenuClassName}
              hidden={mobileMenuHidden}
              aria-hidden={mobileMenuAriaHidden}
              role="navigation"
              aria-label="Hauptnavigation"
            >
              <a
                href="#item-grid"
                className="rounded-xl px-3 py-2 transition hover:text-emerald-300 focus:outline-none focus-visible:ring focus-visible:ring-emerald-500/60"
                onClick={() => setIsMobileMenuOpen(false)}
              >
                Zur Liste
              </a>
            </nav>

            <button
              type="button"
              onClick={() => setShowProfileModal(true)}
              className="inline-flex items-center gap-4 rounded-full border border-slate-800/80 bg-slate-900/60 px-7 py-2.5 text-base font-semibold text-slate-200 transition hover:border-emerald-500/70 hover:text-emerald-200 focus:outline-none focus-visible:ring focus-visible:ring-emerald-500
              <span className="inline-flex h-11 w-11 items-center justify-center rounded-full bg-emerald-500/10 text-base font-semibold text-emerald-300 ring-1 ring-inset ring-emerald-500/30">
                U
              </span>
              <span className="text-base">Profil</span>
            </button>
          </div>
        </div>
      </header>

      <main className="flex-1 pb-32 md:pb-16">
        <section className="relative mx-auto w-full max-w-6xl px-6 pt-12">
          <div className="relative rounded-3xl border border-slate-800/70 bg-gradient-to-br from-slate-900 via-slate-950 to-slate-950 p-8 shadow-2xl shadow-emerald-500/10 sm:p-10 lg:p-12">
            <div className="pointer-events-none absolute inset-0 overflow-hidden rounded-3xl" aria-hidden="true">
              <div className="absolute -right-24 top-1/2 h-64 w-64 -translate-y-1/2 rounded-full bg-emerald-500/10 blur-3xl" />
              <div className="absolute -left-16 -top-16 h-40 w-40 rounded-full bg-indigo-500/10 blur-3xl" />
            </div>
            <div className="relative z-10 flex flex-col gap-10">
              <div className="flex flex-col gap-6 lg:flex-row lg:items-center lg:justify-between">
                <div className="flex items-start gap-4">
                  <span className="inline-flex h-16 w-16 flex-shrink-0 items-center justify-center rounded-2xl bg-emerald-500/10 text-emerald-300 ring-1 ring-inset ring-emerald-500/30">
                    <img
                      src={logoUrl}
                      alt="Logo der OP Item Datenbank"
                      className="h-12 w-12"
                    />
                  </span>
                  <div className="space-y-4">
                    <div>
                      <p className="text-xs uppercase tracking-[0.45em] text-emerald-300/80">OP Item Datenbank</p>
                      <h1 className="mt-3 text-4xl font-bold text-slate-50 sm:text-5xl">Finde was du suchst…</h1>
                    </div>
                    <p className="max-w-2xl text-base text-slate-400">
                      Durchsuche die Datenbank, filtere nach Item-Typ, Material oder Seltenheit und entdecke dein neues Lieblingsitem.
                    </p>
                  </div>
                </div>
              </div>

              <form className="space-y-8" aria-label="Items durchsuchen" onSubmit={handleSearchSubmit}>
                <label className="block" htmlFor="search-input">
                  <span className="sr-only">Nach Items suchen</span>
                  <div className="relative">
                    <span className="pointer-events-none absolute inset-y-0 left-4 flex items-center text-slate-500">
                      <SearchIcon className="h-5 w-5" />
                    </span>
                    <input
                      id="search-input"
                      name="search"
                      type="search"
                      placeholder="Nach Items suchen…"
                      className="w-full rounded-2xl border border-slate-800 bg-slate-950/80 py-4 pl-12 pr-4 text-base text-slate-100 placeholder:text-slate-500 shadow-inner shadow-slate-950/40 focus:border-emerald-400 focus:outline-none focus:ring-2 focus:ring-emerald-500/40"
                      autoComplete="off"
                      value={search}
                      onChange={(event) => setSearch(event.target.value)}
                    />
                  </div>
                </label>

                <div className="grid gap-4 md:grid-cols-[repeat(3,minmax(0,1fr))_auto_auto] md:items-end">
                  <label className="block" htmlFor="filter-type">
                    <span className="text-sm font-medium text-slate-300">Item-Typ</span>
                    <select
                      id="filter-type"
                      name="type"
                      className="mt-2 w-full rounded-xl border border-slate-800 bg-slate-950 px-4 py-3 text-sm text-slate-100 focus:border-emerald-400 focus:outline-none focus:ring-2 focus:ring-emerald-500/40"
                      value={typeFilter}
                      onChange={handleTypeFilterChange}
                    >
                      {filterTypeOptions.map((option) => (
                        <option key={option.value} value={option.value}>
                          {option.label}
                        </option>
                      ))}
                    </select>
                  </label>

                  <label className="block" htmlFor="filter-material">
                    <span className="text-sm font-medium text-slate-300">Material</span>
                    <select
                      id="filter-material"
                      name="material"
                      className="mt-2 w-full rounded-xl border border-slate-800 bg-slate-950 px-4 py-3 text-sm text-slate-100 focus:border-emerald-400 focus:outline-none focus:ring-2 focus:ring-emerald-500/40"
                      value={materialFilter}
                      onChange={handleMaterialFilterChange}
                    >
                      {filterMaterialOptions.map((option) => (
                        <option key={option.value} value={option.value}>
                          {option.label}
                        </option>
                      ))}
                    </select>
                  </label>

                  <label className="block" htmlFor="filter-rarity">
                    <span className="text-sm font-medium text-slate-300">Seltenheit</span>
                    <select
                      id="filter-rarity"
                      name="rarity"
                      className="mt-2 w-full rounded-xl border border-slate-800 bg-slate-950 px-4 py-3 text-sm text-slate-100 focus:border-emerald-400 focus:outline-none focus:ring-2 focus:ring-emerald-500/40"
                      value={rarityFilter}
                      onChange={handleRarityFilterChange}
                    >
                      {filterRarityOptions.map((option) => (
                        <option key={option.value} value={option.value}>
                          {option.label}
                        </option>
                      ))}
                    </select>
                  </label>

                  <div className="col-span-full md:col-auto md:self-end md:justify-self-end">
                    <button
                      type="submit"
                      className="inline-flex w-full items-center justify-center gap-2 rounded-full bg-emerald-500 px-6 py-3 text-sm font-semibold text-emerald-950 transition hover:bg-emerald-400 focus:outline-none focus-visible:ring focus-visible:ring-emerald-500/60 md:w-auto"
                    >
                      Suchen
                    </button>
                  </div>

                  <div className="col-span-full md:col-auto md:self-end md:justify-self-end">
                    <button
                      type="button"
                      onClick={() => setShowItemModal(true)}
                      className="inline-flex w-full items-center justify-center gap-2 rounded-full border border-emerald-500/60 bg-emerald-500/10 px-5 py-3 text-sm font-semibold text-emerald-200 transition hover:bg-emerald-500/20 focus:outline-none focus-visible:ring focus-visible:ring-emerald-500/60 md:w-auto md:px-6 md:py-2.5"
                    >
                      <PlusIcon className="h-4 w-4" />
                      Item hinzufügen
                    </button>
                  </div>
                </div>

                <p className="text-sm text-slate-500">Nutze die Filter, um schneller zum passenden Item zu gelangen.</p>
              </form>
            </div>
          </div>
        </section>

        <section id="item-grid" className="mx-auto w-full max-w-6xl px-6 py-12">
          <div className="grid gap-12 lg:grid-cols-[minmax(0,2fr)_minmax(0,3fr)]">
            <div className="space-y-6">
              <div className="flex flex-col gap-2">
                <h2 className="text-lg font-semibold text-slate-100">Recent Searches</h2>
                <p className="text-sm text-slate-500">Deine letzten Anfragen als schnelle Shortcuts.</p>
              </div>
              <div className="min-h-[160px] rounded-2xl border border-slate-800/70 bg-slate-900/50 p-6 shadow-inner shadow-slate-950/60">
                {recentSearches.length === 0 ? (
                  <p className="text-sm text-slate-500">Noch keine Suchanfragen gespeichert.</p>
                ) : (
                  <ul className="flex flex-wrap gap-2">
                    {recentSearches.map((entry) => (
                      <li key={entry}>
                        <button
                          type="button"
                          className="inline-flex items-center gap-2 rounded-full border border-emerald-500/40 bg-emerald-500/10 px-4 py-2 text-xs font-semibold text-emerald-200 transition hover:bg-emerald-500/20 focus:outline-none focus-visible:ring focus-visible:ring-emerald-500/60"
                          onClick={() => handleRecentSearchSelect(entry)}
                        >
                          <SearchIcon className="h-3.5 w-3.5" />
                          {entry}
                        </button>
                      </li>
                    ))}
                  </ul>
                )}
              </div>
            </div>

            <div className="space-y-6">
              <div className="flex flex-col gap-2 sm:flex-row sm:items-end sm:justify-between">
                <div>
                  <h2 className="text-lg font-semibold text-slate-100">Suchergebnisse</h2>
                  <p className="text-sm text-slate-500">{resultsDescription}</p>
                </div>
                <span className="text-xs uppercase tracking-[0.3em] text-slate-600">Live-Ansicht</span>
              </div>
              <div className="min-h-[320px] space-y-4">
                {!hasSearched ? (
                  <div className="rounded-xl border border-slate-800 bg-slate-900/60 p-6 text-sm text-slate-400">
                    Starte eine Suche oder kombiniere Filter, um passende Items zu sehen.
                  </div>
                ) : loading ? (
                  <div className="flex h-48 items-center justify-center">
                    <span className="inline-flex items-center gap-2 text-sm text-slate-400">
                      <SpinnerIcon className="h-4 w-4" />
                      Items werden geladen…
                    </span>
                  </div>
                ) : error ? (
                  <div className="rounded-xl border border-rose-500/40 bg-rose-500/10 p-4 text-sm text-rose-200">
                    {error}
                  </div>
                ) : resultsCount === 0 ? (
                  <div className="rounded-xl border border-slate-800 bg-slate-900/60 p-6 text-sm text-slate-400">
                    Keine Items gefunden. Passe deine Suche oder Filter an, um weitere Ergebnisse zu entdecken.
                  </div>
                ) : (
                  <div className="grid gap-4 sm:grid-cols-2 xl:grid-cols-3">
                    {filteredItems.map((item) => (
                      <ItemCard
                        key={item.id}
                        item={item}
                        typeLabelMap={typeLabelMap}
                        materialLabelMap={materialLabelMap}
                        rarityLabelMap={rarityLabelMap}
                        rarityOptions={rarityOptions}
                        onImagePreview={handleImagePreview}
                      />
                    ))}
                  </div>
                )}
              </div>
            </div>
          </div>
        </section>
      </main>

      {showProfileModal && <ProfileModal onClose={() => setShowProfileModal(false)} />}
      {showItemModal && (
        <ItemModal
          onClose={() => setShowItemModal(false)}
          onSuccess={handleModalSuccess}
          onError={handleModalError}
          itemTypeOptions={itemTypeOptionsState}
          materialOptions={materialOptionsState}
          rarityOptions={rarityOptionsState}
          referenceLoading={referenceLoading}
          referenceError={referenceError}
          onReloadMetadata={handleMetadataReload}
        />
      )}
      {imagePreview && (
        <ImagePreviewModal
          imageUrl={imagePreview.url}
          title={imagePreview.title}
          onClose={handleImagePreviewClose}
        />
      )}
    </div>
  )
}

type ModalProps = {
  onClose: () => void
}

type ItemModalProps = ModalProps & {
  onSuccess: (message: string) => void
  onError: (message: string) => void
  itemTypeOptions: LoadedFilterOption[]
  materialOptions: LoadedFilterOption[]
  rarityOptions: LoadedRarityOption[]
  referenceLoading: boolean
  referenceError: string | null
  onReloadMetadata: () => void
}

type ImagePreviewModalProps = ModalProps & {
  imageUrl: string
  title: string
}

function ImagePreviewModal({ imageUrl, title, onClose }: ImagePreviewModalProps) {
  return (
    <div
      className="fixed inset-0 z-50 flex items-center justify-center overflow-y-auto bg-slate-950/80 p-6"
      role="dialog"
      aria-modal="true"
      aria-labelledby="image-preview-modal-title"
    >
      <div className="absolute inset-0" onClick={onClose} aria-hidden="true" />
      <div className="relative z-10 w-full max-w-3xl rounded-3xl border border-slate-800/80 bg-slate-950 p-6 shadow-2xl shadow-emerald-500/10">
        <div className="flex items-start justify-between gap-4">
          <div>
            <h2 id="image-preview-modal-title" className="text-xl font-semibold text-slate-50">
              Bildvorschau
            </h2>
            <p className="mt-1 text-sm text-slate-400">{title}</p>
          </div>
          <button
            type="button"
            onClick={onClose}
            className="rounded-full p-2 text-slate-400 transition hover:bg-slate-900 hover:text-slate-200 focus:outline-none focus-visible:ring focus-visible:ring-emerald-500/60"
            aria-label="Modal schließen"
          >
            <CloseIcon className="h-5 w-5" />
          </button>
        </div>
        <div className="mt-6">
          <div className="relative overflow-hidden rounded-2xl border border-slate-800 bg-slate-950">
            <img
              src={imageUrl}
              alt={`Vergrößerte Abbildung von ${title}`}
              className="max-h-[70vh] w-full object-contain"
            />
          </div>
        </div>
      </div>
    </div>
  )
}

function ProfileModal({ onClose }: ModalProps) {
  return (
    <div
      className="fixed inset-0 z-50 flex items-center justify-center overflow-y-auto bg-slate-950/80 p-6"
      role="dialog"
      aria-modal="true"
      aria-labelledby="profile-modal-title"
    >
      <div className="absolute inset-0" onClick={onClose} aria-hidden="true" />
      <div className="relative z-10 w-full max-w-md rounded-2xl border border-slate-800/80 bg-slate-950 p-6 shadow-2xl shadow-emerald-500/10">
        <div className="flex items-start justify-between gap-4">
          <div>
            <h2 id="profile-modal-title" className="text-xl font-semibold text-slate-50">
              Profil
            </h2>
            <p className="mt-1 text-sm text-slate-400">
              Melde dich an, um Items einzureichen und Community-Erfolge zu sammeln.
            </p>
          </div>
          <button
            type="button"
            onClick={onClose}
            className="rounded-full p-2 text-slate-400 transition hover:bg-slate-900 hover:text-slate-200 focus:outline-none focus-visible:ring focus-visible:ring-emerald-500/60"
            aria-label="Modal schließen"
          >
            <CloseIcon className="h-5 w-5" />
          </button>
        </div>

        <div className="mt-6 space-y-6">
          <div className="flex items-center gap-4">
            <span className="flex h-16 w-16 items-center justify-center overflow-hidden rounded-full bg-slate-900 text-xl font-semibold text-slate-200 ring-1 ring-slate-800">
              ?
            </span>
            <div>
              <p className="text-sm text-slate-500">Anzeigename</p>
              <p className="text-lg font-semibold text-slate-100">Nicht angemeldet</p>
            </div>
          </div>

          <div className="grid grid-cols-1 gap-3 sm:grid-cols-2">
            <div className="rounded-xl border border-slate-800 bg-slate-900/60 p-4">
              <p className="text-xs uppercase tracking-[0.2em] text-slate-500">Eingereichte Items</p>
              <p className="mt-2 text-2xl font-semibold text-emerald-300">0</p>
            </div>
            <div className="rounded-xl border border-slate-800 bg-slate-900/60 p-4">
              <p className="text-xs uppercase tracking-[0.2em] text-slate-500">Erhaltene Likes</p>
              <p className="mt-2 text-2xl font-semibold text-emerald-300">0</p>
            </div>
          </div>

          <div className="space-y-3 text-sm text-slate-400">
            <p>
              Verbinde deinen Minecraft-Account, um Profildaten zu speichern und deinen Namen in der Item-Liste erscheinen zu lassen.
            </p>
          </div>

          <div className="flex justify-end">
            <button
              type="button"
              onClick={onClose}
              className="inline-flex items-center gap-2 rounded-lg bg-emerald-500 px-4 py-2 text-sm font-semibold text-emerald-950 transition hover:bg-emerald-400 focus:outline-none focus-visible:ring focus-visible:ring-emerald-500/60"
            >
              Schließen
            </button>
          </div>
        </div>
      </div>
    </div>
    </div>
  )
}

function ItemModal({
  onClose,
  onSuccess,
  onError,
  itemTypeOptions,
  materialOptions,
  rarityOptions,
  referenceLoading,
  referenceError,
  onReloadMetadata,
}: ItemModalProps) {
  const [formValues, setFormValues] = useState<ItemFormValues>(() => createInitialItemFormValues())
  const [fileValues, setFileValues] = useState<ItemFormFileValues>(() => createInitialItemFormFileValues())
  const [errors, setErrors] = useState<ItemFormErrors>({})
  const [submitting, setSubmitting] = useState(false)
  const [enchantments, setEnchantments] = useState<Enchantment[]>([])
  const [enchantmentsLoading, setEnchantmentsLoading] = useState(false)
  const [enchantmentsError, setEnchantmentsError] = useState<string | null>(null)
  const [enchantmentsSearch, setEnchantmentsSearch] = useState('')
  const [selectedEnchantments, setSelectedEnchantments] = useState<Map<number, number>>(
    () => new Map()
  )
  const [enchantmentError, setEnchantmentError] = useState<string | null>(null)
  const titleInputRef = useRef<HTMLInputElement | null>(null)
  const enchantmentsAbortControllerRef = useRef<AbortController | null>(null)

  const metadataLoaded =
    itemTypeOptions.length > 0 && materialOptions.length > 0 && rarityOptions.length > 0
  const metadataLoadingActive = referenceLoading && !metadataLoaded
  const metadataErrorActive = Boolean(referenceError) && !metadataLoaded
  const metadataSelectDisabled = metadataLoadingActive || metadataErrorActive
  const metadataPlaceholderLabel = metadataLoadingActive
    ? 'Stammdaten werden geladen…'
    : metadataErrorActive
      ? 'Stammdaten nicht verfügbar'
      : 'Bitte auswählen'

  const starLevelValue = Math.max(
    0,
    Math.min(MAX_STAR_LEVEL, Number(formValues.starLevel) || 0)
  )
  const [starPreviewValue, setStarPreviewValue] = useState<number | null>(null)
  const starButtonRefs = useRef<(HTMLButtonElement | null)[]>([])
  const focusStarButton = useCallback((value: number) => {
    if (starButtonRefs.current.length === 0) {
      return
    }

    const normalized = value <= 1 ? 1 : Math.min(value, MAX_STAR_LEVEL)
    const targetIndex = normalized - 1
    starButtonRefs.current[targetIndex]?.focus()
  }, [])
  const activeStarLevel = starPreviewValue ?? starLevelValue

  useEffect(() => {
    titleInputRef.current?.focus()
  }, [])

  useEffect(() => {
    const handleKeyDown = (event: KeyboardEvent) => {
      if (event.key === 'Escape') {
        event.preventDefault()
        onClose()
      }
    }

    window.addEventListener('keydown', handleKeyDown)

    return () => {
      window.removeEventListener('keydown', handleKeyDown)
    }
  }, [onClose])

  useEffect(() => {
    let isActive = true
    const controller = new AbortController()
    enchantmentsAbortControllerRef.current = controller

    const loadEnchantments = async () => {
      setEnchantmentsLoading(true)
      setEnchantmentsError(null)

      try {
        const response = await fetch('/api/enchantments', { signal: controller.signal })
        if (!response.ok) {
          throw new Error('Request failed')
        }

        const data = await response.json().catch(() => null)
        if (!isActive) {
          return
        }

        setEnchantments(parseEnchantmentsResponse(data))
      } catch (error) {
        if (controller.signal.aborted || !isActive) {
          return
        }

        setEnchantmentsError('Verzauberungen konnten nicht geladen werden.')
        setEnchantments([])
      } finally {
        if (isActive) {
          setEnchantmentsLoading(false)
        }
      }
    }

    void loadEnchantments()

    return () => {
      isActive = false
      controller.abort()
      enchantmentsAbortControllerRef.current = null
    }
  }, [])

  useEffect(() => {
    setSelectedEnchantments((prev) => {
      if (prev.size === 0) {
        return prev
      }

      const byId = new Map(enchantments.map((enchantment) => [enchantment.id, enchantment]))
      let changed = false
      const next = new Map<number, number>()

      prev.forEach((level, id) => {
        const enchantment = byId.get(id)
        if (!enchantment) {
          changed = true
          return
        }

        const normalizedLevel = Math.max(
          1,
          Math.min(enchantment.maxLevel, Math.round(level) || 1)
        )

        next.set(id, normalizedLevel)

        if (normalizedLevel !== level) {
          changed = true
        }
      })

      return changed ? next : prev
    })
  }, [enchantments])

  const handleFieldChange = (
    event: ChangeEvent<HTMLInputElement | HTMLTextAreaElement | HTMLSelectElement>
  ) => {
    const fieldName = event.target.name as keyof ItemFormValues
    const fieldValue = event.target.value

    setFormValues((prev) => ({
      ...prev,
      [fieldName]: fieldValue
    }))

    setErrors((prev) => {
      if (!prev[fieldName]) {
        return prev
      }
      const next = { ...prev }
      delete next[fieldName]
      return next
    })
  }

  const handleFileChange = (event: ChangeEvent<HTMLInputElement>) => {
    const fieldName = event.target.name as keyof ItemFormFileValues
    const file = event.target.files?.[0] ?? null

    setFileValues((prev) => ({
      ...prev,
      [fieldName]: file
    }))
  }

  const updateStarLevel = (nextValue: number) => {
    const normalized = Math.max(0, Math.min(MAX_STAR_LEVEL, Math.round(nextValue) || 0))

    setStarPreviewValue(null)
    setFormValues((prev) => ({
      ...prev,
      starLevel: String(normalized)
    }))

    setErrors((prev) => {
      if (!prev.starLevel) {
        return prev
      }
      const next = { ...prev }
      delete next.starLevel
      return next
    })
  }

  const handleEnchantmentSearchChange = (event: ChangeEvent<HTMLInputElement>) => {
    setEnchantmentsSearch(event.target.value)
  }

  const handleEnchantmentToggle = (enchantment: Enchantment, checked: boolean) => {
    setSelectedEnchantments((prev) => {
      const next = new Map(prev)
      if (checked) {
        const level = next.get(enchantment.id) ?? 1
        const normalized = Math.max(
          1,
          Math.min(enchantment.maxLevel, Math.round(level) || 1)
        )
        next.set(enchantment.id, normalized)
      } else {
        next.delete(enchantment.id)
      }
      return next
    })
    setEnchantmentError(null)
  }

  const handleEnchantmentLevelChange = (enchantment: Enchantment, value: string) => {
    const level = Number(value)

    setSelectedEnchantments((prev) => {
      if (!prev.has(enchantment.id)) {
        return prev
      }

      const next = new Map(prev)
      const normalized = Math.max(
        1,
        Math.min(enchantment.maxLevel, Number.isFinite(level) ? Math.round(level) : 1)
      )
      next.set(enchantment.id, normalized)
      return next
    })
    setEnchantmentError(null)
  }

  const handleRemoveSelectedEnchantment = (id: number) => {
    setSelectedEnchantments((prev) => {
      if (!prev.has(id)) {
        return prev
      }
      const next = new Map(prev)
      next.delete(id)
      return next
    })
    setEnchantmentError(null)
  }

  const filteredEnchantments = useMemo(() => {
    const normalizedSearch = enchantmentsSearch.trim().toLowerCase().replace(/\s+/g, ' ')
    if (!normalizedSearch) {
      return enchantments
    }

    return enchantments.filter((enchantment) => {
      const haystacks = [
        enchantment.label,
        enchantment.slug ?? '',
        enchantment.description ?? ''
      ]
      return haystacks.some((value) => value.toLowerCase().includes(normalizedSearch))
    })
  }, [enchantments, enchantmentsSearch])

  const selectedEnchantmentEntries = useMemo(() => {
    if (selectedEnchantments.size === 0) {
      return []
    }

    const byId = new Map(enchantments.map((enchantment) => [enchantment.id, enchantment]))

    return Array.from(selectedEnchantments.entries())
      .map(([id, level]) => {
        const enchantment = byId.get(id)
        if (!enchantment) {
          return null
        }

        const normalizedLevel = Math.max(
          1,
          Math.min(enchantment.maxLevel, Math.round(level) || 1)
        )

        return { enchantment, level: normalizedLevel }
      })
      .filter((entry): entry is { enchantment: Enchantment; level: number } => entry !== null)
      .sort((a, b) =>
        a.enchantment.label.localeCompare(b.enchantment.label, 'de', { sensitivity: 'base' })
      )
  }, [enchantments, selectedEnchantments])

  const collectSelectedEnchantments = useCallback(() => {
    const byId = new Map(enchantments.map((enchantment) => [enchantment.id, enchantment]))
    const selections: { id: number; level: number }[] = []
    let validationError: string | null = null

    selectedEnchantments.forEach((level, id) => {
      const enchantment = byId.get(id)
      if (!enchantment) {
        return
      }

      if (!Number.isFinite(level)) {
        validationError = 'Ungültiges Level für Verzauberungen.'
        return
      }

      const normalizedLevel = Math.max(
        1,
        Math.min(enchantment.maxLevel, Math.round(level))
      )

      selections.push({ id, level: normalizedLevel })
    })

    return { selections, error: validationError }
  }, [enchantments, selectedEnchantments])

  const getFieldClassName = (field: keyof ItemFormValues) => {
    const hasError = Boolean(errors[field])
    return [
      'mt-1 w-full rounded-lg border bg-slate-900 px-4 py-3 text-base text-slate-100 placeholder:text-slate-500 focus:outline-none focus:ring-2',
      hasError
        ? 'border-rose-500/60 focus:border-rose-400 focus:ring-rose-500/40'
        : 'border-slate-800 focus:border-emerald-400 focus:ring-emerald-500/40'
    ].join(' ')
  }

  const getErrorId = (field: keyof ItemFormValues) =>
    errors[field] ? `item-modal-${field}-error` : undefined

  const handleSubmit = async (event: FormEvent<HTMLFormElement>) => {
    event.preventDefault()

    const trimmedTitle = formValues.title.trim()
    const priceValue = formValues.price.trim()
    const itemImageUrlValue = formValues.itemImageUrl.trim()
    const itemLoreImageUrlValue = formValues.itemLoreImageUrl.trim()
    const nextErrors: ItemFormErrors = {}

    if (!trimmedTitle) {
      nextErrors.title = 'Name ist erforderlich.'
    }

    const selectedItemType = itemTypeOptions.find((option) => option.value === formValues.itemType)
    if (!selectedItemType) {
      nextErrors.itemType = itemTypeOptions.length === 0
        ? 'Item-Typen konnten nicht geladen werden. Bitte lade die Stammdaten neu.'
        : 'Bitte wähle einen gültigen Item-Typ.'
    }

    const selectedMaterial = materialOptions.find((option) => option.value === formValues.material)
    if (!selectedMaterial) {
      nextErrors.material = materialOptions.length === 0
        ? 'Materialien konnten nicht geladen werden. Bitte lade die Stammdaten neu.'
        : 'Bitte wähle ein gültiges Material.'
    }

    const selectedRarity = rarityOptions.find((option) => option.value === formValues.rarity)
    if (!selectedRarity) {
      nextErrors.rarity = rarityOptions.length === 0
        ? 'Seltenheiten konnten nicht geladen werden. Bitte lade die Stammdaten neu.'
        : 'Bitte wähle eine gültige Seltenheit.'
    }

    if (priceValue) {
      const parsedPrice = Number(priceValue.replace(',', '.'))
      if (!Number.isFinite(parsedPrice)) {
        nextErrors.price = 'Preis muss eine gültige Zahl sein.'
      } else if (parsedPrice < 0) {
        nextErrors.price = 'Preis darf nicht negativ sein.'
      }
    }

    let normalizedItemImageUrl: string | null = null
    if (itemImageUrlValue) {
      try {
        const parsed = new URL(itemImageUrlValue)
        if (!['http:', 'https:'].includes(parsed.protocol)) {
          throw new Error('invalid')
        }
        normalizedItemImageUrl = parsed.toString()
      } catch (error) {
        void error
        nextErrors.itemImageUrl = 'Bitte gib eine gültige Bild-URL (http/https) ein.'
      }
    }

    let normalizedItemLoreImageUrl: string | null = null
    if (itemLoreImageUrlValue) {
      try {
        const parsed = new URL(itemLoreImageUrlValue)
        if (!['http:', 'https:'].includes(parsed.protocol)) {
          throw new Error('invalid')
        }
        normalizedItemLoreImageUrl = parsed.toString()
      } catch (error) {
        void error
        nextErrors.itemLoreImageUrl = 'Bitte gib eine gültige Lore-Bild-URL (http/https) ein.'
      }
    }

    const rawStarLevel = Number(formValues.starLevel)
    const starLevelIsValid =
      Number.isInteger(rawStarLevel) && rawStarLevel >= 0 && rawStarLevel <= MAX_STAR_LEVEL
    const normalizedStarLevel = starLevelIsValid ? rawStarLevel : 0
    if (!starLevelIsValid) {
      nextErrors.starLevel = `Stern-Level muss zwischen 0 und ${MAX_STAR_LEVEL} liegen.`
    }

    if (Object.keys(nextErrors).length > 0) {
      setErrors(nextErrors)
      return
    }

    if (!selectedItemType || !selectedMaterial || !selectedRarity) {
      return
    }

    const { selections, error: enchantmentsValidationError } = collectSelectedEnchantments()
    if (enchantmentsValidationError) {
      setEnchantmentError(enchantmentsValidationError)
      return
    }

    setEnchantmentError(null)
    const ensuredItemTypeId = itemTypeId!
    const ensuredMaterialId = materialId!
    const ensuredRarityId = rarityId!

    const supabase = getSupabaseClient()
    const uploadedFilePaths: string[] = []
    const cleanupUploads = async () => {
      if (!uploadedFilePaths.length || !supabase) {
        return
      }

      try {
        await supabase.storage.from(STORAGE_BUCKET_ITEM_MEDIA).remove(uploadedFilePaths)
      } catch (cleanupError) {
        console.warn('Bereits hochgeladene Dateien konnten nicht entfernt werden.', cleanupError)
      }
    }

    let uploadErrorMessage: string | null = null

    setSubmitting(true)

    try {
      const sessionToken = getSupabaseAccessToken()
      const payload: Record<string, unknown> = {
        title: trimmedTitle,
        item_type_id: selectedItemType.id,
        material_id: selectedMaterial.id,
        star_level: normalizedStarLevel,
        enchantments: selections,
      }

      if (selectedRarity.id) {
        payload.rarity_id = selectedRarity.id
      }

      const rarityCode = selectedRarity.code || canonicalizeValue(selectedRarity.value)
      if (rarityCode) {
        payload.rarity = rarityCode
      }

      if (normalizedItemImageUrl) {
        payload.item_image = normalizedItemImageUrl
        payload.image_url = normalizedItemImageUrl
      }

      if (normalizedItemLoreImageUrl) {
        payload.item_lore_image = normalizedItemLoreImageUrl
        payload.lore_image_url = normalizedItemLoreImageUrl
      }

      const requestInit: RequestInit = {
        method: 'POST',
        headers: {
          'Content-Type': 'application/json',
        },
        credentials: 'include',
        body: JSON.stringify(payload),
      }

      if (sessionToken) {
        requestInit.headers = {
          ...requestInit.headers,
          Authorization: `Bearer ${sessionToken}`,
        }
      }

      const response = await fetch('/api/items', requestInit)
      const result = await response.json().catch(() => null)

      if (!response.ok) {
        if (result && typeof result === 'object' && Array.isArray(result['issues'])) {
          const issues = result['issues'] as Array<{ path?: unknown; message?: unknown }>
          const fieldMap: Record<string, keyof ItemFormValues | 'enchantments'> = {
            item_type_id: 'itemType',
            itemType: 'itemType',
            material_id: 'material',
            material: 'material',
            rarity: 'rarity',
            rarity_id: 'rarity',
            name: 'title',
            title: 'title',
            star_level: 'starLevel',
            stars: 'starLevel',
            item_image: 'itemImageUrl',
            image_url: 'itemImageUrl',
            item_lore_image: 'itemLoreImageUrl',
            lore_image_url: 'itemLoreImageUrl',
            enchantments: 'enchantments',
          }

          const serverErrors: ItemFormErrors = {}
          let enchantmentIssue: string | null = null

          issues.forEach((issue) => {
            if (!issue || typeof issue !== 'object') {
              return
            }

            const path = Array.isArray(issue.path) ? issue.path[0] : null
            const message =
              typeof issue.message === 'string' && issue.message.trim()
                ? issue.message.trim()
                : 'Ungültige Eingabe.'

            if (typeof path === 'string' && fieldMap[path]) {
              const target = fieldMap[path]
              if (target === 'enchantments') {
                enchantmentIssue = message
              } else {
                serverErrors[target] = message
              }
            }
          })

          if (Object.keys(serverErrors).length > 0) {
            setErrors((prev) => ({ ...prev, ...serverErrors }))
          }

          if (enchantmentIssue) {
            setEnchantmentError(enchantmentIssue)
          }
        }

        const errorMessage =
          (result && typeof result === 'object' && typeof result['message'] === 'string'
            ? result['message']
            : null) ?? 'Fehler beim Speichern ❌'
        throw new Error(errorMessage)

      }

      onSuccess('Item gespeichert ✅')
      setFormValues(createInitialItemFormValues())
      setFileValues(createInitialItemFormFileValues())
      setErrors({})
      setEnchantmentsSearch('')
      setSelectedEnchantments(() => new Map())
      setEnchantmentError(null)
      onClose()
    } catch (error) {
      const message =
        error instanceof Error && error.message ? error.message : 'Fehler beim Speichern ❌'
      onError(message)
    } finally {
      setSubmitting(false)
    }
  }

  return (
    <div
      className="fixed inset-0 z-50 grid place-items-center overflow-y-auto bg-slate-950/80 p-4 sm:p-6"
      role="dialog"
      aria-modal="true"
      aria-labelledby="item-modal-title"
    >
      <div className="absolute inset-0" onClick={onClose} aria-hidden="true" />
      <div className="relative z-10 w-full max-w-3xl max-h-[calc(100vh-2rem)] sm:max-h-[calc(100vh-4rem)] overflow-hidden rounded-2xl border border-slate-800/80 bg-slate-950 shadow-2xl shadow-emerald-500/10">
        <div className="flex h-full max-h-full flex-col overflow-hidden">
          <div className="flex items-start justify-between gap-4 border-b border-slate-800/70 px-6 py-6 sm:px-8">
            <div>
              <h2 id="item-modal-title" className="text-2xl font-semibold text-slate-50">
                Neues Item hinzufügen
              </h2>
              <p className="mt-1 text-sm text-slate-400">
                Fülle alle Pflichtfelder aus, um ein neues Item zu erstellen und in die Datenbank aufzunehmen.
              </p>
            </div>
            <button
              type="button"
              onClick={onClose}
              className="rounded-full p-2 text-slate-400 transition hover:bg-slate-900 hover:text-slate-200 focus:outline-none focus-visible:ring focus-visible:ring-emerald-500/60"
              aria-label="Modal schließen"
            >
              <CloseIcon className="h-5 w-5" />
            </button>
          </div>

          <div className="flex-1 min-h-0 overflow-y-auto px-6 py-6 sm:px-8 sm:py-8">
            <form className="space-y-6" aria-label="Item hinzufügen" onSubmit={handleSubmit}>
              {metadataLoadingActive && (
                <div className="rounded-lg border border-slate-800/70 bg-slate-900/60 px-4 py-3 text-sm text-slate-300" aria-live="polite">
                  Stammdaten werden geladen …
                </div>
              )}

              {metadataErrorActive && (
                <div className="flex flex-col gap-3 rounded-lg border border-rose-500/40 bg-rose-500/10 px-4 py-3 text-sm text-rose-200" role="alert">
                  <p>{referenceError ?? 'Stammdaten konnten nicht geladen werden.'}</p>
                  <div>
                    <button
                      type="button"
                      onClick={onReloadMetadata}
                      disabled={referenceLoading}
                      className="inline-flex items-center gap-2 rounded-md border border-rose-500/50 bg-transparent px-3 py-1 text-xs font-semibold text-rose-100 transition hover:border-rose-300 hover:text-rose-50 focus:outline-none focus-visible:ring focus-visible:ring-rose-400/60 disabled:cursor-not-allowed disabled:opacity-70"
                    >
                      Erneut versuchen
                    </button>
                  </div>
                </div>
              )}

              <div className="grid gap-4 sm:grid-cols-2">
                <label className="block" htmlFor="modal-item-title">
                  <span className="text-sm font-medium text-slate-300">Name *</span>
                  <input
                    id="modal-item-title"
                    name="title"
                    ref={titleInputRef}
                    type="text"
                    required
                    className={getFieldClassName('title')}
                    placeholder="Z. B. OP Netherite Helm"
                    value={formValues.title}
                    onChange={handleFieldChange}
                    aria-invalid={Boolean(errors.title)}
                    aria-describedby={getErrorId('title')}
                  />
                  {errors.title && (
                    <p id="item-modal-title-error" className="mt-2 text-sm text-rose-400">
                      {errors.title}
                    </p>
                  )}
                </label>

                <label className="block" htmlFor="modal-item-type">
                  <span className="text-sm font-medium text-slate-300">Item-Typ *</span>
                  <select
                    id="modal-item-type"
                    name="itemType"
                    required
                    className={getFieldClassName('itemType')}
                    value={formValues.itemType}
                    onChange={handleFieldChange}
                    aria-invalid={Boolean(errors.itemType)}
                    aria-describedby={getErrorId('itemType')}
                    disabled={metadataSelectDisabled}
                  >
                    <option value="">{metadataPlaceholderLabel}</option>
                    {itemTypeOptions.map((option) => (
                      <option key={option.value} value={option.value}>
                        {option.label}
                      </option>
                    ))}
                  </select>
                  {errors.itemType && (
                    <p id="item-modal-itemType-error" className="mt-2 text-sm text-rose-400">
                      {errors.itemType}
                    </p>
                  )}
                </label>

                <label className="block" htmlFor="modal-item-material">
                  <span className="text-sm font-medium text-slate-300">Material *</span>
                  <select
                    id="modal-item-material"
                    name="material"
                    required
                    className={getFieldClassName('material')}
                    value={formValues.material}
                    onChange={handleFieldChange}
                    aria-invalid={Boolean(errors.material)}
                    aria-describedby={getErrorId('material')}
                    disabled={metadataSelectDisabled}
                  >
                    <option value="">{metadataPlaceholderLabel}</option>
                    {materialOptions.map((option) => (
                      <option key={option.value} value={option.value}>
                        {option.label}
                      </option>
                    ))}
                  </select>
                  {errors.material && (
                    <p id="item-modal-material-error" className="mt-2 text-sm text-rose-400">
                      {errors.material}
                    </p>
                  )}
                </label>

                <label className="block" htmlFor="modal-item-rarity">
                  <span className="text-sm font-medium text-slate-300">Seltenheit *</span>
                  <select
                    id="modal-item-rarity"
                    name="rarity"
                    required
                    className={getFieldClassName('rarity')}
                    value={formValues.rarity}
                    onChange={handleFieldChange}
                    aria-invalid={Boolean(errors.rarity)}
                    aria-describedby={getErrorId('rarity')}
                    disabled={metadataSelectDisabled}
                  >
                    <option value="">{metadataPlaceholderLabel}</option>
                    {rarityOptions.map((option) => (
                      <option key={option.value} value={option.value}>
                        {option.label}
                      </option>
                    ))}
                  </select>
                  {errors.rarity && (
                    <p id="item-modal-rarity-error" className="mt-2 text-sm text-rose-400">
                      {errors.rarity}
                    </p>
                  )}
                </label>

                <div>
                  <span id="modal-item-star-level-label" className="text-sm font-medium text-slate-300">
                    Stern-Level
                  </span>
                  <div
                    className="mt-2 flex flex-wrap gap-3"
                    role="radiogroup"
                    aria-labelledby="modal-item-star-level-label"
                    aria-describedby={errors.starLevel ? 'item-modal-starLevel-error' : undefined}
                    aria-invalid={Boolean(errors.starLevel)}
                  >
                    {STAR_LEVEL_VALUES.map((value) => {
                      const optionId = `modal-item-star-level-${value}`
                      const isSelected = starLevelValue === value
                      const starStates = Array.from(
                        { length: MAX_STAR_LEVEL },
                        (_, index) => index < value
                      )
                      const optionLabel =
                        value === 0
                          ? 'Kein Stern'
                          : value === 1
                          ? '1 Stern'
                          : `${value} Sterne`

                      const optionClassName = [
                        'flex items-center gap-1 rounded-lg border px-3 py-2 transition',
                        'peer-focus-visible:ring-2 peer-focus-visible:ring-emerald-500/50 peer-focus-visible:ring-offset-2 peer-focus-visible:ring-offset-slate-900',
                        isSelected
                          ? 'border-emerald-500/70 bg-emerald-500/10 ring-1 ring-emerald-500/40 ring-offset-2 ring-offset-slate-900'
                          : 'border-slate-800/60 bg-slate-900/60 hover:border-emerald-500/60 hover:bg-slate-900/80'
                      ]
                        .filter(Boolean)
                        .join(' ')

                      return (
                        <label key={value} htmlFor={optionId} className="inline-flex cursor-pointer">
                          <input
                            id={optionId}
                            type="radio"
                            name="starLevel"
                            value={value}
                            checked={isSelected}
                            onChange={() => updateStarLevel(value)}
                            className="peer sr-only"
                          />
                          <span aria-hidden="true" className={optionClassName}>
                            {starStates.map((filled, index) =>
                              filled ? (
                                <StarSolidIcon
                                  key={index}
                                  className="h-6 w-6 text-amber-300 transition-colors duration-150"
                                />
                              ) : (
                                <StarOutlineIcon
                                  key={index}
                                  className="h-6 w-6 text-slate-600 transition-colors duration-150"
                                />
                              )
                            )}
                          </span>
                          <span className="sr-only">{optionLabel}</span>
                        </label>
                      )
                    })}
                    <span className="sr-only" aria-live="polite">
                      {starLevelValue === 0
                        ? `Kein Stern ausgewählt.`
                        : `${starLevelValue} von ${MAX_STAR_LEVEL} Sternen ausgewählt.`}
                    </span>
                  </div>
                  <span className="sr-only" aria-live="polite">
                    {starLevelValue === 0
                      ? `Kein Stern ausgewählt.`
                      : `${starLevelValue} von ${MAX_STAR_LEVEL} Sternen ausgewählt.`}
                  </span>
                  <p className="mt-2 text-xs text-slate-500">
                    Optional – wähle bis zu {MAX_STAR_LEVEL} Sterne oder setze die Auswahl auf 0, um keine Sterne zu vergeben.
                  </p>
                  {errors.starLevel && (
                    <p id="item-modal-starLevel-error" className="mt-2 text-sm text-rose-400">
                      {errors.starLevel}
                    </p>
                  )}
                </div>

                <label className="block" htmlFor="modal-item-price">
                  <span className="text-sm font-medium text-slate-300">Preis</span>
                  <input
                    id="modal-item-price"
                    name="price"
                    type="number"
                    min="0"
                    step="0.01"
                    inputMode="decimal"
                    className={getFieldClassName('price')}
                    placeholder="0.00"
                    value={formValues.price}
                    onChange={handleFieldChange}
                    aria-invalid={Boolean(errors.price)}
                    aria-describedby={getErrorId('price')}
                  />
                  {errors.price && (
                    <p id="item-modal-price-error" className="mt-2 text-sm text-rose-400">
                      {errors.price}
                    </p>
                  )}
                </label>

                <label className="sm:col-span-2 block" htmlFor="modal-item-image-url">
                  <span className="text-sm font-medium text-slate-300">Item-Bild URL</span>
                  <input
                    id="modal-item-image-url"
                    name="itemImageUrl"
                    type="url"
                    inputMode="url"
                    className={getFieldClassName('itemImageUrl')}
                    placeholder="https://..."
                    value={formValues.itemImageUrl}
                    onChange={handleFieldChange}
                    aria-invalid={Boolean(errors.itemImageUrl)}
                    aria-describedby={getErrorId('itemImageUrl')}
                  />
                  <p className="mt-2 text-xs text-slate-500">Optional – hinterlege einen direkten Link zum Item-Bild.</p>
                  {errors.itemImageUrl && (
                    <p id="item-modal-itemImageUrl-error" className="mt-2 text-sm text-rose-400">
                      {errors.itemImageUrl}
                    </p>
                  )}
                </label>

                <label className="sm:col-span-2 block" htmlFor="modal-item-lore-image-url">
                  <span className="text-sm font-medium text-slate-300">Lore-Bild URL</span>
                  <input
                    id="modal-item-lore-image-url"
                    name="itemLoreImageUrl"
                    type="url"
                    inputMode="url"
                    className={getFieldClassName('itemLoreImageUrl')}
                    placeholder="https://..."
                    value={formValues.itemLoreImageUrl}
                    onChange={handleFieldChange}
                    aria-invalid={Boolean(errors.itemLoreImageUrl)}
                    aria-describedby={getErrorId('itemLoreImageUrl')}
                  />
                  <p className="mt-2 text-xs text-slate-500">Optional – Link zu einem zusätzlichen Lore-Bild.</p>
                  {errors.itemLoreImageUrl && (
                    <p id="item-modal-itemLoreImageUrl-error" className="mt-2 text-sm text-rose-400">
                      {errors.itemLoreImageUrl}
                    </p>
                  )}
                </label>

                <label className="sm:col-span-2 block" htmlFor="modal-item-image">
                  <span className="text-sm font-medium text-slate-300">Item-Bild hochladen</span>
                  <input
                    id="modal-item-image"
                    name="itemImage"
                    type="file"
                    accept="image/*"
                    onChange={handleFileChange}
                    className="mt-1 block w-full cursor-pointer rounded-lg border border-slate-800 bg-slate-900 px-4 py-3 text-sm text-slate-300 file:mr-4 file:rounded-md file:border-0 file:bg-emerald-500 file:px-4 file:py-2 file:text-sm file:font-semibold file:text-emerald-950 hover:file:bg-emerald-400 focus:outline-none focus:ring-2 focus:ring-emerald-500/40"
                  />
                  <p className="mt-2 text-xs text-slate-500">
                    {fileValues.itemImage
                      ? `Ausgewählte Datei: ${fileValues.itemImage.name}`
                      : 'Unterstützte Formate: PNG, JPG, GIF'}
                  </p>
                </label>

                <label className="sm:col-span-2 block" htmlFor="modal-item-lore-image">
                  <span className="text-sm font-medium text-slate-300">Lore-Bild hochladen</span>
                  <input
                    id="modal-item-lore-image"
                    name="itemLoreImage"
                    type="file"
                    accept="image/*"
                    onChange={handleFileChange}
                    className="mt-1 block w-full cursor-pointer rounded-lg border border-slate-800 bg-slate-900 px-4 py-3 text-sm text-slate-300 file:mr-4 file:rounded-md file:border-0 file:bg-emerald-500 file:px-4 file:py-2 file:text-sm file:font-semibold file:text-emerald-950 hover:file:bg-emerald-400 focus:outline-none focus:ring-2 focus:ring-emerald-500/40"
                  />
                  <p className="mt-2 text-xs text-slate-500">
                    {fileValues.itemLoreImage
                      ? `Ausgewählte Datei: ${fileValues.itemLoreImage.name}`
                      : 'Optional: Lade ein zusätzliches Lore-Bild hoch'}
                  </p>
                </label>
              </div>

              <div className="space-y-4">
                <div className="flex flex-col gap-1 sm:flex-row sm:items-center sm:justify-between">
                  <span className="text-sm font-medium text-slate-300">Verzauberungen</span>
                  <span className="text-xs text-slate-500">Optional – wähle Einträge aus der Liste</span>
                </div>
                <div className="rounded-xl border border-slate-800 bg-slate-900/60">
                  <div className="border-b border-slate-800/80 p-3">
                    <label className="block" htmlFor="modal-enchantments-search">
                      <span className="sr-only">Verzauberungen durchsuchen</span>
                      <div className="relative">
                        <span className="pointer-events-none absolute inset-y-0 left-3 flex items-center text-slate-500">
                          <SearchIcon className="h-4 w-4" />
                        </span>
                        <input
                          id="modal-enchantments-search"
                          type="search"
                          autoComplete="off"
                          className="w-full rounded-lg border border-slate-800 bg-slate-950 py-2 pl-9 pr-3 text-sm text-slate-100 placeholder:text-slate-500 focus:border-emerald-400 focus:outline-none focus:ring-2 focus:ring-emerald-500/40"
                          placeholder="Suchen..."
                          value={enchantmentsSearch}
                          onChange={handleEnchantmentSearchChange}
                          data-enchantment-search
                        />
                      </div>
                    </label>
                  </div>
                  <div
                    className="max-h-48 overflow-y-auto p-2 text-sm"
                    data-enchantment-list
                    aria-live="polite"
                  >
                    {enchantmentsLoading ? (
                      <p className="px-2 py-4 text-xs text-slate-500">Verzauberungen werden geladen ...</p>
                    ) : enchantmentsError ? (
                      <p className="px-2 py-4 text-xs text-slate-500">{enchantmentsError}</p>
                    ) : filteredEnchantments.length === 0 ? (
                      <p className="px-2 py-4 text-xs text-slate-500">
                        {enchantments.length === 0
                          ? 'Keine Verzauberungen verfügbar.'
                          : 'Keine Verzauberungen gefunden.'}
                      </p>
                    ) : (
                      <ul className="space-y-2">
                        {filteredEnchantments.map((enchantment) => {
                          const checkboxId = `modal-enchantment-${enchantment.id}`
                          const isSelected = selectedEnchantments.has(enchantment.id)
                          const levelValue = selectedEnchantments.get(enchantment.id) ?? 1

                          return (
                            <li
                              key={enchantment.id}
                              className="flex items-center justify-between gap-3 rounded-xl border border-slate-800/70 bg-slate-950/50 px-3 py-2"
                            >
                              <label
                                className="flex flex-1 items-center gap-3 text-sm text-slate-200"
                                htmlFor={checkboxId}
                              >
                                <input
                                  id={checkboxId}
                                  type="checkbox"
                                  className="h-4 w-4 rounded border-slate-700 bg-slate-900 text-emerald-500 focus:ring-emerald-500"
                                  checked={isSelected}
                                  onChange={(event) =>
                                    handleEnchantmentToggle(enchantment, event.target.checked)
                                  }
                                />
                                <span className="flex min-w-0 flex-col">
                                  <span className="truncate">{enchantment.label}</span>
                                  {enchantment.description && (
                                    <span className="mt-1 text-xs text-slate-500">
                                      {enchantment.description}
                                    </span>
                                  )}
                                </span>
                              </label>
                              <select
                                className="rounded-lg border border-slate-800 bg-slate-900 px-3 py-1 text-sm text-slate-100 focus:border-emerald-400 focus:outline-none focus:ring-2 focus:ring-emerald-500/40 disabled:cursor-not-allowed disabled:opacity-60"
                                value={String(levelValue)}
                                onChange={(event) =>
                                  handleEnchantmentLevelChange(enchantment, event.target.value)
                                }
                                disabled={!isSelected}
                                aria-label={`Level für ${enchantment.label}`}
                              >
                                {Array.from({ length: enchantment.maxLevel }, (_, index) => index + 1).map(
                                  (levelOption) => (
                                    <option key={levelOption} value={levelOption}>
                                      {levelOption}
                                    </option>
                                  )
                                )}
                              </select>
                            </li>
                          )
                        })}
                      </ul>
                    )}
                  </div>
                </div>
                <div className="space-y-3" data-selected-enchantments aria-live="polite">
                  {selectedEnchantmentEntries.length === 0 ? (
                    <p className="text-xs text-slate-500">Noch keine Verzauberungen ausgewählt.</p>
                  ) : (
                    selectedEnchantmentEntries.map(({ enchantment, level }) => (
                      <div
                        key={enchantment.id}
                        className="flex items-center justify-between gap-3 rounded-xl border border-slate-800 bg-slate-900/60 px-3 py-2"
                      >
                        <div className="min-w-0">
                          <p className="truncate text-sm font-medium text-slate-200">
                            {enchantment.label}
                          </p>
                          <p className="text-xs text-slate-500">
                            Level {level} von {enchantment.maxLevel}
                          </p>
                        </div>
                        <button
                          type="button"
                          onClick={() => handleRemoveSelectedEnchantment(enchantment.id)}
                          className="inline-flex items-center rounded-full border border-slate-700 px-2 py-1 text-xs text-slate-300 transition hover:border-slate-500 hover:text-slate-100 focus:outline-none focus-visible:ring focus-visible:ring-emerald-500/60"
                        >
                          Entfernen
                        </button>
                      </div>
                    ))
                  )}
                </div>
                <p
                  id="item-enchantments-error"
                  className={`text-xs text-rose-400${enchantmentError ? '' : ' hidden'}`}
                  data-error-for="enchantments"
                >
                  {enchantmentError ?? ''}
                </p>
              </div>

              <div className="flex flex-col-reverse gap-3 sm:flex-row sm:items-center sm:justify-end">
                <button
                  type="button"
                  onClick={onClose}
                  className="inline-flex items-center gap-2 rounded-lg border border-slate-700 px-4 py-2 text-sm font-medium text-slate-300 transition hover:border-slate-500 hover:text-slate-100 focus:outline-none focus-visible:ring focus-visible:ring-emerald-500/60"
                >
                  Abbrechen
                </button>
                <button
                  type="submit"
                  disabled={submitting || !metadataLoaded}
                  className="inline-flex items-center gap-2 rounded-lg bg-emerald-500 px-4 py-2 text-sm font-semibold text-emerald-950 transition hover:bg-emerald-400 focus:outline-none focus-visible:ring focus-visible:ring-emerald-500/60 disabled:cursor-not-allowed disabled:opacity-70"
                >
                  {submitting && <SpinnerIcon className="h-4 w-4" />}
                  Speichern
                </button>
              </div>
            </form>
          </div>
        </div>
      </div>
    </div>
  )
}

type ResolvedItemEnchantment = {
  key: string
  id: number | null
  slug: string | null
  label: string
  description: string | null
  level: number
  maxLevel: number | null
}

type ParsedEnchantmentMeta = {
  id: number | null
  label: string | null
  slug: string | null
  description: string | null
  maxLevel: number | null
}

const toPositiveInteger = (value: unknown): number | null => parsePositiveInteger(value)
const toTrimmedString = (value: unknown): string | null => {
  if (typeof value !== 'string') {
    return null
  }

  const trimmed = value.trim()
  return trimmed.length > 0 ? trimmed : null
}

const parseEnchantmentMeta = (input: unknown): ParsedEnchantmentMeta | null => {
  if (!input || typeof input !== 'object') {
    return null
  }

  const record = input as Record<string, unknown>

  const idKeys = ['id', 'enchantment_id', 'enchantmentId', 'enchant_id']
  let id: number | null = null
  for (const key of idKeys) {
    const candidate = record[key]
    const parsed = toPositiveInteger(candidate)
    if (parsed !== null) {
      id = parsed
      break
    }
  }

  const labelKeys = ['label', 'name', 'name_de', 'nameDe', 'title']
  let label: string | null = null
  for (const key of labelKeys) {
    const candidate = record[key]
    const normalized = toTrimmedString(candidate)
    if (normalized) {
      label = normalized
      break
    }
  }

  const slug = toTrimmedString(record['slug']) ?? toTrimmedString(record['key']) ?? null

  const descriptionKeys = ['description', 'desc', 'lore', 'text', 'details']
  let description: string | null = null
  for (const key of descriptionKeys) {
    if (key in record) {
      const normalized = toTrimmedString(record[key])
      if (normalized) {
        description = normalized
        break
      }
    }
  }

  const maxKeys = ['max_level', 'maxLevel', 'max', 'level_cap']
  let maxLevel: number | null = null
  for (const key of maxKeys) {
    const candidate = record[key]
    const parsed = toPositiveInteger(candidate)
    if (parsed !== null) {
      maxLevel = parsed
      break
    }
  }

  if (!label && id) {
    label = `Verzauberung ${id}`
  }

  return { id, label, slug, description, maxLevel }
}

const parseItemEnchantment = (entry: unknown): ResolvedItemEnchantment | null => {
  if (typeof entry === 'string') {
    const normalized = entry.trim()
    if (!normalized) {
      return null
    }

    return {
      key: `label:${normalized.toLowerCase()}`,
      id: null,
      slug: null,
      label: normalized,
      description: null,
      level: 1,
      maxLevel: null,
    }
  }

  if (!entry || typeof entry !== 'object') {
    return null
  }

  const record = entry as Record<string, unknown>
  let level: number | null = null
  for (const key of ENCHANTMENT_LEVEL_KEYS) {
    const candidate = record[key]
    const parsed = toPositiveInteger(candidate)
    if (parsed !== null) {
      level = parsed
      break
    }
  }

  if (level === null) {
    return null
  }

  const meta =
    parseEnchantmentMeta(record['enchantment']) ??
    parseEnchantmentMeta(record['enchantments']) ??
    parseEnchantmentMeta(record['meta']) ??
    parseEnchantmentMeta(record['details']) ??
    null

  const fallbackIdKeys = ['enchantment_id', 'enchantmentId', 'enchant_id']
  let fallbackId: number | null = null
  for (const key of fallbackIdKeys) {
    const candidate = record[key]
    const parsed = toPositiveInteger(candidate)
    if (parsed !== null) {
      fallbackId = parsed
      break
    }
  }

  const metaId = meta?.id ?? fallbackId

  const inlineLabelKeys = ['label', 'name', 'name_de', 'nameDe', 'title']
  let inlineLabel: string | null = null
  for (const key of inlineLabelKeys) {
    const normalized = toTrimmedString(record[key])
    if (normalized) {
      inlineLabel = normalized
      break
    }
  }

  const label =
    meta?.label ??
    inlineLabel ??
    (metaId ? `Verzauberung ${metaId}` : null) ??
    `Verzauberung (Level ${level})`

  const slug = meta?.slug ?? null

  let description = meta?.description ?? null
  if (!description) {
    description = toTrimmedString(record['description']) ?? toTrimmedString(record['details']) ?? null
  }

  let maxLevel = meta?.maxLevel ?? null
  if (maxLevel === null) {
    const maxKeys = ['max_level', 'maxLevel', 'max']
    for (const key of maxKeys) {
      const candidate = record[key]
      const parsed = toPositiveInteger(candidate)
      if (parsed !== null) {
        maxLevel = parsed
        break
      }
    }
  }

  if (maxLevel !== null && maxLevel < level) {
    maxLevel = level
  }

  const keyParts: string[] = []
  if (metaId !== null) {
    keyParts.push(`id:${metaId}`)
  } else if (slug) {
    keyParts.push(`slug:${slug.toLowerCase()}`)
  }
  keyParts.push(`label:${label.toLowerCase()}`)
  keyParts.push(`level:${level}`)
  const key = keyParts.join('|')

  return {
    key,
    id: metaId,
    slug,
    label,
    description,
    level,
    maxLevel,
  }
}

const resolveItemEnchantments = (item: Item): ResolvedItemEnchantment[] => {
  const sources: unknown[] = []

  const rawItemEnchantments = (item as Record<string, unknown>).item_enchantments
  if (Array.isArray(rawItemEnchantments)) {
    sources.push(...rawItemEnchantments)
  }

  const rawItemEnchantmentsCamel = (item as Record<string, unknown>).itemEnchantments
  if (Array.isArray(rawItemEnchantmentsCamel)) {
    sources.push(...rawItemEnchantmentsCamel)
  }

  const rawEnchantments = (item as Record<string, unknown>).enchantments
  if (Array.isArray(rawEnchantments)) {
    sources.push(...rawEnchantments)
  }

  const parsed = sources
    .map((entry) => parseItemEnchantment(entry))
    .filter((entry): entry is ResolvedItemEnchantment => entry !== null)

  const deduped = new Map<string, ResolvedItemEnchantment>()
  parsed.forEach((entry) => {
    if (!deduped.has(entry.key)) {
      deduped.set(entry.key, entry)
    }
  })

  return Array.from(deduped.values()).sort((a, b) => {
    const labelCompare = a.label.localeCompare(b.label, 'de', { sensitivity: 'base' })
    if (labelCompare !== 0) {
      return labelCompare
    }

    return a.level - b.level
  })
}

function ItemCard({
  item,
  typeLabelMap,
  materialLabelMap,
  rarityLabelMap,
  rarityOptions,
  onImagePreview
}: {
  item: Item
  typeLabelMap: Record<string, string>
  materialLabelMap: Record<string, string>
  rarityLabelMap: Record<string, string>
  rarityOptions: FilterOption[]
  onImagePreview: (details: ImagePreviewDetails) => void
}) {
  const rarityId =
    typeof item.rarity_id === 'number'
      ? item.rarity_id
      : typeof item.rarityId === 'number'
        ? item.rarityId
        : typeof item.rarities?.id === 'number'
          ? item.rarities?.id ?? null
          : null
  const rarityValues = [item.rarity, item.rarities?.code, item.rarities?.label, item.rarities?.slug]
  const { label, badgeClass } = getRarityMeta(
    rarityValues,
    rarityId,
    rarityOptions,
    rarityLabelMap
  )


  const itemImageUrl = (() => {
    const candidates = [item.item_image, item.image_url]
    for (const candidate of candidates) {
      if (typeof candidate !== 'string') {
        continue
      }
      const trimmed = candidate.trim()
      if (trimmed) {
        return trimmed
      }
    }
    return null
  })()

  const resolveAttributeLabel = (
    numericCandidates: Array<number | string | null | undefined>,
    stringCandidates: Array<string | null | undefined>,
    labelMap: Record<string, string>,
    fallbackPrefix: string,
    unknownFallback: string
  ) => {
    for (const candidate of numericCandidates) {
      const numericCandidate = extractSupabaseNumericCandidate(candidate)
      if (numericCandidate) {
        const mapped = labelMap[numericCandidate]
        if (mapped) {
          return mapped
        }
      }
    }

    for (const candidate of stringCandidates) {
      if (typeof candidate === 'string') {
        const normalized = candidate.trim()
        if (!normalized) {
          continue
        }

        if (labelMap[normalized]) {
          return labelMap[normalized]
        }
      }
    }

    for (const candidate of stringCandidates) {
      if (typeof candidate === 'string') {
        const normalized = candidate.trim()
        if (normalized) {
          return normalized
        }
      }
    }

    for (const candidate of numericCandidates) {
      const numericCandidate = extractSupabaseNumericCandidate(candidate)
      if (numericCandidate) {
        return `${fallbackPrefix} #${numericCandidate}`
      }
    }

    return unknownFallback
  }

  const typeLabel = resolveAttributeLabel(
    [item.item_type_id, item.itemTypeId, item.item_types?.id],
    [item.type, item.item_types?.label, item.item_types?.code, item.item_types?.slug],
    typeLabelMap,
    'Typ',
    'Unbekannter Typ'
  )

  const materialLabel = resolveAttributeLabel(
    [item.material_id, item.materialId, item.materials?.id],
    [
      item.material,
      item.materials?.label,
      item.materials?.code,
      item.materials?.slug
    ],
    materialLabelMap,
    'Material',
    'Unbekanntes Material'
  )

  const starLevel =
    typeof item.star_level === 'number'
      ? Math.max(0, Math.min(MAX_STAR_LEVEL, item.star_level))
      : 0
  const starStates = Array.from({ length: MAX_STAR_LEVEL }, (_, index) => index < starLevel)

  const normalizedTitle = item.title.trim() || 'Unbenanntes Item'
  const titleInitial = normalizedTitle.charAt(0).toUpperCase() || 'I'
  const slugLabel = typeof item.slug === 'string' ? item.slug.trim() : ''
  const description = toTrimmedString(item.description) ?? ''
  const enchantmentEntries = resolveItemEnchantments(item)
  const hasEnchantments = enchantmentEntries.length > 0
  const enchantmentCountLabel = hasEnchantments
    ? `${enchantmentEntries.length} ${enchantmentEntries.length === 1 ? 'Eintrag' : 'Einträge'}`
    : ''

  const metaEntries: Array<{ id: string; label: string; value: string; accent: string }> = [
    { id: 'rarity', label: 'Seltenheit', value: label, accent: 'text-amber-300' },
    { id: 'type', label: 'Item-Typ', value: typeLabel, accent: 'text-sky-300' },
    { id: 'material', label: 'Material', value: materialLabel, accent: 'text-indigo-300' },
  ]

  return (
    <article className="relative overflow-hidden rounded-3xl border border-slate-800/70 bg-gradient-to-br from-slate-950 via-slate-900 to-slate-950 p-6 shadow-2xl shadow-emerald-500/10">
      <div className="pointer-events-none absolute inset-0 overflow-hidden rounded-3xl" aria-hidden="true">
        <div className="absolute -left-24 top-0 h-40 w-40 rounded-full bg-emerald-500/10 blur-3xl" />
        <div className="absolute -right-28 bottom-0 h-52 w-52 rounded-full bg-indigo-500/10 blur-3xl" />
      </div>
      <div className="relative z-10 flex flex-col gap-6">
        <header className="flex flex-col gap-4 lg:flex-row lg:items-start lg:gap-6">
          <div className="group relative w-full overflow-hidden rounded-2xl border border-slate-800/60 bg-slate-950/60 shadow-inner shadow-slate-950/50 lg:w-48">
            <div className="aspect-square w-full">
              {itemImageUrl ? (
                <button
                  type="button"
<<<<<<< HEAD
                  onClick={(event) => {
                    event.preventDefault()
                    event.stopPropagation()
                    onImagePreview({ url: itemImageUrl, title: normalizedTitle })
                  }}
                  onAuxClick={(event) => {
                    event.preventDefault()
                    event.stopPropagation()
                    onImagePreview({ url: itemImageUrl, title: normalizedTitle })
                  }}
                  className="relative block h-full w-full overflow-hidden focus:outline-none focus-visible:ring focus-visible:ring-emerald-500/60"
                  aria-haspopup="dialog"
=======
                  onClick={() => onImagePreview({ url: itemImageUrl, title: normalizedTitle })}
                  className="relative block h-full w-full overflow-hidden focus:outline-none focus-visible:ring focus-visible:ring-emerald-500/60"
>>>>>>> 90b850d7
                >
                  <img
                    src={itemImageUrl}
                    alt={`Abbildung von ${normalizedTitle}`}
                    loading="lazy"
<<<<<<< HEAD
                    draggable={false}
=======
>>>>>>> 90b850d7
                    className="h-full w-full object-cover transition duration-300 group-hover:scale-105"
                  />
                  <span className="sr-only">Bild in größerer Ansicht öffnen</span>
                </button>
              ) : (
                <div className="flex h-full w-full items-center justify-center text-5xl font-semibold text-emerald-200">
                  {titleInitial}
                </div>
              )}
            </div>
            {starLevel > 0 && (
              <div className="absolute -bottom-3 left-1/2 flex -translate-x-1/2 items-center gap-1 rounded-full bg-slate-950/90 px-3 py-1 text-amber-300 shadow-lg shadow-amber-500/10 ring-1 ring-inset ring-amber-400/40">
                {starStates.map((active, index) => (
                  <span key={index} aria-hidden="true">
                    {active ? '★' : '☆'}
                  </span>
                ))}
                <span className="sr-only">{`Stern-Level ${starLevel} von ${MAX_STAR_LEVEL}`}</span>
              </div>
            )}
          </div>
          <div className="flex flex-1 flex-col gap-4">
            <div className="flex flex-wrap items-start justify-between gap-3">
              <div className="space-y-2">
                {slugLabel ? (
                  <p className="text-[11px] uppercase tracking-[0.4em] text-slate-500">{slugLabel}</p>
                ) : null}
                <h3 className="text-2xl font-semibold text-slate-50">{normalizedTitle}</h3>
              </div>
              <span className={`inline-flex items-center rounded-full px-4 py-1.5 text-xs font-semibold shadow-sm ${badgeClass}`}>
                {label}
              </span>
            </div>
            <dl className="grid gap-3 text-sm text-slate-300 sm:grid-cols-2 xl:grid-cols-3">
              {metaEntries.map((entry) => (
                <div
                  key={entry.id}
                  className="rounded-xl border border-slate-800/60 bg-slate-950/60 p-3 shadow-inner shadow-slate-950/40"
                >
                  <dt className="flex items-center gap-2 text-[11px] uppercase tracking-[0.3em] text-slate-500">
                    <BadgeDot className={`h-1.5 w-1.5 ${entry.accent}`} />
                    {entry.label}
                  </dt>
                  <dd className="mt-1 text-base font-semibold text-slate-100">{entry.value}</dd>
                </div>
              ))}
            </dl>
          </div>
        </header>

        {description ? (
          <p className="whitespace-pre-line text-sm leading-relaxed text-slate-300">{description}</p>
        ) : null}

        <section className="space-y-3">
          <div className="flex items-center justify-between gap-2">
            <p className="text-xs uppercase tracking-[0.35em] text-emerald-300/80">Verzauberungen</p>
            {hasEnchantments ? (
              <span className="text-xs text-emerald-200/70">{enchantmentCountLabel}</span>
            ) : null}
          </div>
          {hasEnchantments ? (
            <ul className="grid gap-2 sm:grid-cols-2">
              {enchantmentEntries.map((enchantment) => (
                <li
                  key={enchantment.key}
                  className="group rounded-2xl border border-emerald-500/20 bg-emerald-500/10 p-3 backdrop-blur-sm transition hover:border-emerald-400/40 hover:bg-emerald-500/20"
                >
                  <div className="flex flex-col gap-1">
                    <div className="flex flex-wrap items-baseline justify-between gap-2">
                      <p className="text-sm font-semibold text-emerald-100">{enchantment.label}</p>
                      <span className="inline-flex items-center gap-1 rounded-full bg-slate-950/60 px-3 py-1 text-xs font-semibold text-emerald-200 ring-1 ring-inset ring-emerald-400/30">
                        Level {enchantment.level}
                        {enchantment.maxLevel ? (
                          <span className="text-emerald-300/80">/ {enchantment.maxLevel}</span>
                        ) : null}
                      </span>
                    </div>
                    {enchantment.description ? (
                      <p className="text-xs text-emerald-100/70">{enchantment.description}</p>
                    ) : null}
                  </div>
                </li>
              ))}
            </ul>
          ) : (
            <p className="rounded-2xl border border-slate-800/60 bg-slate-950/60 p-3 text-xs text-slate-500">
              Für dieses Item wurden keine Verzauberungen hinterlegt.
            </p>
          )}
        </section>
      </div>
    </article>
  )
}

function SearchIcon(props: SVGProps<SVGSVGElement>) {
  return (
    <svg
      xmlns="http://www.w3.org/2000/svg"
      viewBox="0 0 24 24"
      fill="none"
      stroke="currentColor"
      strokeWidth={1.5}
      strokeLinecap="round"
      strokeLinejoin="round"
      aria-hidden="true"
      {...props}
    >
      <path d="m21 21-4.35-4.35" />
      <circle cx="11" cy="11" r="7" />
    </svg>
  )
}

function PlusIcon(props: SVGProps<SVGSVGElement>) {
  return (
    <svg
      xmlns="http://www.w3.org/2000/svg"
      viewBox="0 0 24 24"
      fill="none"
      stroke="currentColor"
      strokeWidth={1.5}
      strokeLinecap="round"
      strokeLinejoin="round"
      aria-hidden="true"
      {...props}
    >
      <path d="M12 5v14" />
      <path d="M5 12h14" />
    </svg>
  )
}

function CheckIcon(props: SVGProps<SVGSVGElement>) {
  return (
    <svg
      xmlns="http://www.w3.org/2000/svg"
      viewBox="0 0 24 24"
      fill="none"
      stroke="currentColor"
      strokeWidth={1.5}
      strokeLinecap="round"
      strokeLinejoin="round"
      aria-hidden="true"
      {...props}
    >
      <circle cx="12" cy="12" r="9" />
      <path d="m8.5 12.5 2.5 2.5 5-5" />
    </svg>
  )
}

function AlertIcon(props: SVGProps<SVGSVGElement>) {
  return (
    <svg
      xmlns="http://www.w3.org/2000/svg"
      viewBox="0 0 24 24"
      fill="none"
      stroke="currentColor"
      strokeWidth={1.5}
      strokeLinecap="round"
      strokeLinejoin="round"
      aria-hidden="true"
      {...props}
    >
      <circle cx="12" cy="12" r="9" />
      <path d="M12 8v4" />
      <path d="M12 16h.01" />
    </svg>
  )
}

function CloseIcon(props: SVGProps<SVGSVGElement>) {
  return (
    <svg
      xmlns="http://www.w3.org/2000/svg"
      viewBox="0 0 24 24"
      fill="none"
      stroke="currentColor"
      strokeWidth={1.5}
      strokeLinecap="round"
      strokeLinejoin="round"
      aria-hidden="true"
      {...props}
    >
      <path d="m6 6 12 12" />
      <path d="m18 6-12 12" />
    </svg>
  )
}

function SpinnerIcon({ className, ...props }: SVGProps<SVGSVGElement>) {
  const composedClassName = ['animate-spin', className].filter(Boolean).join(' ')
  return (
    <svg
      xmlns="http://www.w3.org/2000/svg"
      viewBox="0 0 24 24"
      fill="none"
      stroke="currentColor"
      strokeWidth={1.5}
      strokeLinecap="round"
      strokeLinejoin="round"
      className={composedClassName}
      aria-hidden="true"
      {...props}
    >
      <path d="M12 3a9 9 0 1 1-9 9" />
    </svg>
  )
}

function StarSolidIcon(props: SVGProps<SVGSVGElement>) {
  return (
    <svg
      xmlns="http://www.w3.org/2000/svg"
      viewBox="0 0 24 24"
      fill="currentColor"
      aria-hidden="true"
      {...props}
    >
      <path d="M12 2.25 14.67 7.678l5.989.87-4.33 4.222 1.023 5.956L12 15.75l-5.352 2.976 1.023-5.956-4.33-4.222 5.99-.87L12 2.25z" />
    </svg>
  )
}

function StarOutlineIcon(props: SVGProps<SVGSVGElement>) {
  return (
    <svg
      xmlns="http://www.w3.org/2000/svg"
      viewBox="0 0 24 24"
      fill="none"
      stroke="currentColor"
      strokeWidth={1.5}
      strokeLinecap="round"
      strokeLinejoin="round"
      aria-hidden="true"
      {...props}
    >
      <path d="M11.48 3.499a.562.562 0 0 1 1.04 0l2.042 4.136 4.566.665a.562.562 0 0 1 .311.959l-3.3 3.22.78 4.543a.562.562 0 0 1-.815.592L12 15.347l-4.093 2.287a.562.562 0 0 1-.815-.592l.78-4.543-3.3-3.22a.562.562 0 0 1 .311-.959l4.565-.665 2.042-4.136z" />
    </svg>
  )
}

function BadgeDot(props: SVGProps<SVGSVGElement>) {
  const { className, ...rest } = props
  return (
    <svg
      xmlns="http://www.w3.org/2000/svg"
      viewBox="0 0 8 8"
      fill="currentColor"
      className={className}
      aria-hidden="true"
      {...rest}
    >
      <circle cx="4" cy="4" r="4" />
    </svg>
  )
}<|MERGE_RESOLUTION|>--- conflicted
+++ resolved
@@ -3918,7 +3918,6 @@
               {itemImageUrl ? (
                 <button
                   type="button"
-<<<<<<< HEAD
                   onClick={(event) => {
                     event.preventDefault()
                     event.stopPropagation()
@@ -3931,19 +3930,13 @@
                   }}
                   className="relative block h-full w-full overflow-hidden focus:outline-none focus-visible:ring focus-visible:ring-emerald-500/60"
                   aria-haspopup="dialog"
-=======
-                  onClick={() => onImagePreview({ url: itemImageUrl, title: normalizedTitle })}
-                  className="relative block h-full w-full overflow-hidden focus:outline-none focus-visible:ring focus-visible:ring-emerald-500/60"
->>>>>>> 90b850d7
                 >
                   <img
                     src={itemImageUrl}
                     alt={`Abbildung von ${normalizedTitle}`}
                     loading="lazy"
-<<<<<<< HEAD
                     draggable={false}
-=======
->>>>>>> 90b850d7
+
                     className="h-full w-full object-cover transition duration-300 group-hover:scale-105"
                   />
                   <span className="sr-only">Bild in größerer Ansicht öffnen</span>
