--- conflicted
+++ resolved
@@ -31,16 +31,11 @@
   maxLevel: number
 }
 
-<<<<<<< HEAD
 const MAX_STAR_LEVEL = 3 as const
 const STAR_LEVEL_VALUES = Array.from(
   { length: MAX_STAR_LEVEL + 1 },
   (_, index) => index
 ) as ReadonlyArray<number>
-=======
-const STAR_LEVEL_VALUES = [0, 1, 2, 3] as const
-const MAX_STAR_LEVEL = STAR_LEVEL_VALUES[STAR_LEVEL_VALUES.length - 1]
->>>>>>> 9739267f
 
 const parseEnchantmentsResponse = (input: unknown): Enchantment[] => {
   if (!Array.isArray(input)) {
@@ -1603,10 +1598,6 @@
                   </span>
                   <p className="mt-2 text-xs text-slate-500">
                     Optional – wähle bis zu {MAX_STAR_LEVEL} Sterne oder setze die Auswahl auf 0, um keine Sterne zu vergeben.
-<<<<<<< HEAD
-=======
-
->>>>>>> 9739267f
                   </p>
                   {errors.starLevel && (
                     <p id="item-modal-starLevel-error" className="mt-2 text-sm text-rose-400">
