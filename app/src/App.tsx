--- conflicted
+++ resolved
@@ -450,7 +450,6 @@
     .sort((a, b) => a.label.localeCompare(b.label, 'de', { sensitivity: 'base' }))
 }
 
-<<<<<<< HEAD
 const fallbackTypeOptions: FilterOption[] = [
   { value: '', label: 'Alle Typen' },
   { value: 'helm', label: 'Helm' },
@@ -496,271 +495,7 @@
   { value: 'mega_jackpot', label: 'Mega Jackpot' }
 ]
 const createFilterLabelMap = (options: FilterOption[]) =>
-=======
-type LoadedFilterOption = FilterOption & {
-  id: number
-  aliases: string[]
-}
-
-type LoadedRarityOption = LoadedFilterOption & {
-  code: string
-}
-
-type SupabaseConfig = {
-  url: string | null
-  anonKey: string | null
-}
-
-declare global {
-  interface Window {
-    __ENV?: {
-      VITE_SUPABASE_URL?: string
-      VITE_SUPABASE_ANON_KEY?: string
-    }
-  }
-}
-
-const COLLATOR = new Intl.Collator('de', { sensitivity: 'base' })
-
-const normalizePositiveInteger = (value: unknown): number | null => {
-  if (typeof value === 'number' && Number.isFinite(value) && value > 0) {
-    return Math.trunc(value)
-  }
-
-  if (typeof value === 'string') {
-    const trimmed = value.trim()
-    if (!trimmed) {
-      return null
-    }
-
-    const parsed = Number.parseInt(trimmed, 10)
-    return Number.isInteger(parsed) && parsed > 0 ? parsed : null
-  }
-
-  return null
-}
-
-const normalizeLabel = (value: unknown, fallback: string): string => {
-  if (typeof value === 'string') {
-    const trimmed = value.trim()
-    if (trimmed) {
-      return trimmed
-    }
-  }
-
-  return fallback
-}
-
-const canonicalizeValue = (value: string) =>
-  value
-    .trim()
-    .toLowerCase()
-    .normalize('NFKD')
-    .replace(/[\u0300-\u036f]/g, '')
-    .replace(/[^a-z0-9]+/g, '_')
-    .replace(/_+/g, '_')
-    .replace(/^_|_$/g, '')
-
-const createAliasCandidates = (...values: unknown[]): string[] => {
-  const aliases = new Set<string>()
-
-  const register = (input: unknown): void => {
-    if (Array.isArray(input)) {
-      input.forEach(register)
-      return
-    }
-
-    if (typeof input === 'number' && Number.isFinite(input)) {
-      aliases.add(String(Math.trunc(input)))
-      return
-    }
-
-    if (typeof input !== 'string') {
-      return
-    }
-
-    const trimmed = input.trim()
-    if (!trimmed) {
-      return
-    }
-
-    aliases.add(trimmed)
-
-    const lower = trimmed.toLowerCase()
-    aliases.add(lower)
-
-    const normalized = lower.normalize('NFKD').replace(/[\u0300-\u036f]/g, '')
-    if (normalized) {
-      aliases.add(normalized)
-
-      const underscore = normalized
-        .replace(/[^a-z0-9]+/g, '_')
-        .replace(/_+/g, '_')
-        .replace(/^_|_$/g, '')
-      if (underscore) {
-        aliases.add(underscore)
-      }
-
-      const hyphen = normalized
-        .replace(/[^a-z0-9]+/g, '-')
-        .replace(/-+/g, '-')
-        .replace(/^-+|-+$/g, '')
-      if (hyphen) {
-        aliases.add(hyphen)
-      }
-    }
-  }
-
-  values.forEach(register)
-
-  return Array.from(aliases)
-}
-
-const parseReferenceOptions = (
-  data: unknown,
-  fallbackLabel: (id: number) => string
-): LoadedFilterOption[] => {
-  if (!Array.isArray(data)) {
-    return []
-  }
-
-  const parsed: Array<{ option: LoadedFilterOption; sortOrder: number | null }> = []
-
-  data.forEach((entry) => {
-    if (!entry || typeof entry !== 'object') {
-      return
-    }
-
-    const candidate = entry as Record<string, unknown>
-    const id = normalizePositiveInteger(candidate['id'])
-    if (id === null) {
-      return
-    }
-
-    const label = normalizeLabel(
-      candidate['label'] ?? candidate['name'] ?? candidate['title'],
-      fallbackLabel(id)
-    )
-
-    const option: LoadedFilterOption = {
-      id,
-      label,
-      value: String(id),
-      supabaseValue: String(id),
-      aliases: createAliasCandidates([
-        id,
-        label,
-        candidate['value'],
-        candidate['code'],
-        candidate['slug'],
-        candidate['key'],
-        candidate['identifier'],
-        candidate['name'],
-        candidate['title'],
-      ]),
-    }
-
-    const sortOrder = normalizePositiveInteger(
-      candidate['sort'] ?? candidate['order'] ?? candidate['position'] ?? candidate['index'] ?? null
-    )
-
-    parsed.push({ option, sortOrder })
-  })
-
-  return parsed
-    .sort((a, b) => {
-      if (a.sortOrder !== null && b.sortOrder !== null && a.sortOrder !== b.sortOrder) {
-        return a.sortOrder - b.sortOrder
-      }
-      return COLLATOR.compare(a.option.label, b.option.label)
-    })
-    .map((entry) => entry.option)
-}
-
-const parseRarityOptions = (data: unknown): LoadedRarityOption[] => {
-  if (!Array.isArray(data)) {
-    return []
-  }
-
-  const parsed: Array<{ option: LoadedRarityOption; sortOrder: number | null }> = []
-
-  data.forEach((entry) => {
-    if (!entry || typeof entry !== 'object') {
-      return
-    }
-
-    const candidate = entry as Record<string, unknown>
-    const id = normalizePositiveInteger(candidate['id'])
-    if (id === null) {
-      return
-    }
-
-    const label = normalizeLabel(
-      candidate['label'] ?? candidate['name'] ?? candidate['title'],
-      `Seltenheit #${id}`
-    )
-
-    const codeCandidates = [
-      candidate['value'],
-      candidate['code'],
-      candidate['key'],
-      candidate['identifier'],
-      candidate['slug'],
-      candidate['name'],
-      candidate['title'],
-    ]
-
-    let canonicalCode = ''
-    for (const raw of codeCandidates) {
-      if (typeof raw !== 'string') {
-        continue
-      }
-      const normalized = canonicalizeValue(raw)
-      if (normalized) {
-        canonicalCode = normalized
-        break
-      }
-    }
-
-    if (!canonicalCode) {
-      const fallbackCode = canonicalizeValue(label)
-      canonicalCode = fallbackCode || `rarity_${id}`
-    }
-
-    const option: LoadedRarityOption = {
-      id,
-      label,
-      value: canonicalCode,
-      code: canonicalCode,
-      supabaseValue: String(id),
-      aliases: createAliasCandidates([
-        id,
-        label,
-        canonicalCode,
-        `rarity_${id}`,
-        codeCandidates,
-      ]),
-    }
-
-    const sortOrder = normalizePositiveInteger(
-      candidate['sort'] ?? candidate['order'] ?? candidate['position'] ?? candidate['index'] ?? null
-    )
-
-    parsed.push({ option, sortOrder })
-  })
-
-  return parsed
-    .sort((a, b) => {
-      if (a.sortOrder !== null && b.sortOrder !== null && a.sortOrder !== b.sortOrder) {
-        return a.sortOrder - b.sortOrder
-      }
-      return COLLATOR.compare(a.option.label, b.option.label)
-    })
-    .map((entry) => entry.option)
-}
-
-const createOptionLabelMap = <T extends LoadedFilterOption>(options: T[]) =>
->>>>>>> 4dc8f730
+
   options.reduce<Record<string, string>>((acc, option) => {
     const register = (candidate: unknown) => {
       if (typeof candidate === 'number' && Number.isFinite(candidate)) {
@@ -775,17 +510,13 @@
 
     register(option.value)
     register(option.supabaseValue)
-<<<<<<< HEAD
     register(option.supabaseTextValue)
-=======
-    register(option.id)
-    option.aliases.forEach(register)
->>>>>>> 4dc8f730
+
 
     return acc
   }, {})
 
-<<<<<<< HEAD
+
 const normalizeStringValue = (input: unknown) =>
   typeof input === 'string' ? input.trim() : ''
 
@@ -881,108 +612,14 @@
 
 const rarityBadgeClasses: Record<string, string> = {
   common: 'border border-slate-700/60 bg-slate-900/40 text-slate-300',
-=======
-const createOptionLookupMap = <T extends LoadedFilterOption>(options: T[]) => {
-  const map = new Map<string, T>()
-
-  options.forEach((option) => {
-    const aliases = createAliasCandidates(option.value, option.supabaseValue, option.id, option.aliases)
-    aliases.forEach((alias) => {
-      const key = alias.trim().toLowerCase()
-      if (!key || map.has(key)) {
-        return
-      }
-      map.set(key, option)
-    })
-  })
-
-  return map
-}
-
-const resolveOptionFromCandidates = <T extends LoadedFilterOption>(
-  lookup: Map<string, T>,
-  ...candidates: unknown[]
-): T | null => {
-  for (const candidate of candidates) {
-    const aliases = createAliasCandidates(candidate)
-    for (const alias of aliases) {
-      const key = alias.trim().toLowerCase()
-      if (!key) {
-        continue
-      }
-      const option = lookup.get(key)
-      if (option) {
-        return option
-      }
-    }
-  }
-
-  return null
-}
-
-const getSupabaseConfig = (): SupabaseConfig => {
-  let url: string | null = null
-  let anonKey: string | null = null
-
-  if (typeof import.meta !== 'undefined' && import.meta.env) {
-    const envUrl = import.meta.env.VITE_SUPABASE_URL
-    const envAnonKey = import.meta.env.VITE_SUPABASE_ANON_KEY
-
-    if (typeof envUrl === 'string' && envUrl.trim()) {
-      url = envUrl.trim()
-    }
-
-    if (typeof envAnonKey === 'string' && envAnonKey.trim()) {
-      anonKey = envAnonKey.trim()
-    }
-  }
-
-  if (!url || !anonKey) {
-    const fallbackEnv = typeof window !== 'undefined' ? window.__ENV : undefined
-    if (!url && fallbackEnv && typeof fallbackEnv.VITE_SUPABASE_URL === 'string') {
-      const trimmed = fallbackEnv.VITE_SUPABASE_URL.trim()
-      if (trimmed) {
-        url = trimmed
-      }
-    }
-
-    if (!anonKey && fallbackEnv && typeof fallbackEnv.VITE_SUPABASE_ANON_KEY === 'string') {
-      const trimmed = fallbackEnv.VITE_SUPABASE_ANON_KEY.trim()
-      if (trimmed) {
-        anonKey = trimmed
-      }
-    }
-  }
-
-  return {
-    url: url ?? null,
-    anonKey: anonKey ?? null,
-  }
-}
-
-const rarityBadgeClasses: Record<string, string> = {
-  gewöhnlich: 'border border-slate-700/70 bg-slate-800/60 text-slate-200',
-  common: 'border border-slate-700/70 bg-slate-800/60 text-slate-200',
-  ungewöhnlich: 'border border-emerald-500/40 bg-emerald-500/10 text-emerald-300',
-  uncommon: 'border border-emerald-500/40 bg-emerald-500/10 text-emerald-300',
->>>>>>> 4dc8f730
   selten: 'border border-emerald-500/40 bg-emerald-500/10 text-emerald-300',
   rare: 'border border-emerald-500/40 bg-emerald-500/10 text-emerald-300',
   episch: 'border border-indigo-500/40 bg-indigo-500/10 text-indigo-300',
   epic: 'border border-indigo-500/40 bg-indigo-500/10 text-indigo-300',
-<<<<<<< HEAD
   unbezahlbar: 'border border-amber-500/40 bg-amber-500/10 text-amber-200',
   priceless: 'border border-amber-500/40 bg-amber-500/10 text-amber-200',
   legendär: 'border border-purple-500/40 bg-purple-500/10 text-purple-300',
   legendary: 'border border-purple-500/40 bg-purple-500/10 text-purple-300',
-=======
-  legendär: 'border border-purple-500/40 bg-purple-500/10 text-purple-300',
-  legendary: 'border border-purple-500/40 bg-purple-500/10 text-purple-300',
-  mythisch: 'border border-amber-500/40 bg-amber-500/10 text-amber-200',
-  mythic: 'border border-amber-500/40 bg-amber-500/10 text-amber-200',
-  unbezahlbar: 'border border-amber-500/40 bg-amber-500/10 text-amber-200',
-  exotic: 'border border-amber-500/40 bg-amber-500/10 text-amber-200',
->>>>>>> 4dc8f730
   jackpot: 'border border-pink-500/40 bg-pink-500/10 text-pink-200',
   mega_jackpot: 'border border-rose-500/40 bg-rose-500/10 text-rose-200',
   'mega-jackpot': 'border border-rose-500/40 bg-rose-500/10 text-rose-200'
@@ -1176,7 +813,6 @@
   return { id: numericValue, text: textValue }
 }
 
-<<<<<<< HEAD
 const resolveNumericOptionValue = (value: string, options: FilterOption[]) => {
   const { id } = resolveSupabaseFilterValue(value, options)
   if (id) {
@@ -1290,8 +926,6 @@
   return fallback
 }
 
-=======
->>>>>>> 4dc8f730
 export default function App() {
   const [typeOptions, setTypeOptions] = useState<FilterOption[]>(fallbackTypeOptions)
   const [materialOptions, setMaterialOptions] = useState<FilterOption[]>(fallbackMaterialOptions)
@@ -1313,22 +947,12 @@
   )
   const [toasts, setToasts] = useState<ToastMessage[]>([])
 
-<<<<<<< HEAD
   const typeLabelMap = useMemo(() => createFilterLabelMap(typeOptions), [typeOptions])
   const materialLabelMap = useMemo(
     () => createFilterLabelMap(materialOptions),
     [materialOptions]
   )
   const rarityLabelMap = useMemo(() => createFilterLabelMap(rarityOptions), [rarityOptions])
-=======
-  const [itemTypeOptionsState, setItemTypeOptionsState] = useState<LoadedFilterOption[]>([])
-  const [materialOptionsState, setMaterialOptionsState] = useState<LoadedFilterOption[]>([])
-  const [rarityOptionsState, setRarityOptionsState] = useState<LoadedRarityOption[]>([])
-  const [referenceLoading, setReferenceLoading] = useState(false)
-  const [referenceError, setReferenceError] = useState<string | null>(null)
-  const [referenceLoaded, setReferenceLoaded] = useState(false)
->>>>>>> 4dc8f730
-
   const abortControllerRef = useRef<AbortController | null>(null)
   const metadataAbortControllerRef = useRef<AbortController | null>(null)
 
@@ -1689,7 +1313,6 @@
         params.set('search', sanitizedSearch)
       }
 
-<<<<<<< HEAD
       const typeResolution = resolveSupabaseFilterValue(type, typeOptions)
       if (typeResolution.id) {
         params.set('item_type_id', typeResolution.id)
@@ -1705,26 +1328,6 @@
         params.set('rarity_id', rarityResolution.id)
       } else if (rarityResolution.text) {
         params.set('rarity', rarityResolution.text)
-=======
-      const typeFilterValue = resolveSupabaseFilterValue(type, itemTypeOptionsState)
-      if (typeFilterValue) {
-        params.set('item_type_id', typeFilterValue)
-      }
-
-      const materialFilterValue = resolveSupabaseFilterValue(material, materialOptionsState)
-      if (materialFilterValue) {
-        params.set('material_id', materialFilterValue)
-      }
-
-      const rarityFilterValue = resolveSupabaseFilterValue(rarity, rarityOptionsState)
-      if (rarityFilterValue) {
-        params.set('rarity_id', rarityFilterValue)
-      } else {
-        const normalizedRarity = rarity.trim()
-        if (normalizedRarity) {
-          params.set('rarity', normalizedRarity)
-        }
->>>>>>> 4dc8f730
       }
 
       abortControllerRef.current?.abort()
@@ -1885,7 +1488,6 @@
 
   const filteredItems = useMemo(() => {
     const normalizedSearch = sanitizeSearchValue(search).toLowerCase()
-<<<<<<< HEAD
     const typeResolution = resolveSupabaseFilterValue(typeFilter, typeOptions)
     const materialResolution = resolveSupabaseFilterValue(materialFilter, materialOptions)
     const rarityResolution = resolveSupabaseFilterValue(rarityFilter, rarityOptions)
@@ -1941,9 +1543,6 @@
 
       return true
     }
-=======
-    const normalizedRarityFilter = rarityFilter.trim().toLowerCase()
->>>>>>> 4dc8f730
 
     return items
       .filter((item) => {
@@ -1952,8 +1551,6 @@
           [item.name, item.slug, item.description ?? ''].some((field) =>
             field?.toLowerCase().includes(normalizedSearch)
           )
-
-<<<<<<< HEAD
         const typeNumericCandidates = [
           item.item_type_id,
           item.itemTypeId,
@@ -2006,46 +1603,6 @@
           rarityStringCandidates,
           rarityLabelMap
         )
-=======
-        const typeOption = resolveOptionFromCandidates(
-          itemTypeLookupMap,
-          item.item_type_id,
-          item.itemTypeId,
-          item.type
-        )
-        const itemTypeValue = typeOption?.value ??
-          (typeof item.item_type_id === 'number' ? String(item.item_type_id) : '')
-        const matchesType = !typeFilter || itemTypeValue === typeFilter
-
-        const materialOption = resolveOptionFromCandidates(
-          materialLookupMap,
-          item.material_id,
-          item.materialId,
-          item.material
-        )
-        const itemMaterialValue = materialOption?.value ??
-          (typeof item.material_id === 'number' ? String(item.material_id) : '')
-        const matchesMaterial = !materialFilter || itemMaterialValue === materialFilter
-
-        let matchesRarity = true
-        if (normalizedRarityFilter) {
-          const rarityOption = resolveOptionFromCandidates(
-            rarityLookupMap,
-            item.rarity_id,
-            item.rarityId,
-            item.rarity
-          )
-
-          if (rarityOption) {
-            matchesRarity = rarityOption.value === rarityFilter
-          } else {
-            const rarityAliases = createAliasCandidates(item.rarity)
-            matchesRarity = rarityAliases.some(
-              (alias) => alias.trim().toLowerCase() === normalizedRarityFilter
-            )
-          }
-        }
->>>>>>> 4dc8f730
 
         return matchesSearch && matchesType && matchesMaterial && matchesRarity
       })
@@ -2056,18 +1613,12 @@
     typeFilter,
     materialFilter,
     rarityFilter,
-<<<<<<< HEAD
     typeOptions,
     materialOptions,
     rarityOptions,
     typeLabelMap,
     materialLabelMap,
     rarityLabelMap
-=======
-    itemTypeLookupMap,
-    materialLookupMap,
-    rarityLookupMap,
->>>>>>> 4dc8f730
   ])
 
   const normalizedSearchTerm = sanitizeSearchValue(search)
@@ -2465,18 +2016,10 @@
                       <ItemCard
                         key={item.id}
                         item={item}
-<<<<<<< HEAD
                         typeLabelMap={typeLabelMap}
                         materialLabelMap={materialLabelMap}
                         rarityLabelMap={rarityLabelMap}
                         rarityOptions={rarityOptions}
-=======
-                        itemTypeLookupMap={itemTypeLookupMap}
-                        materialLookupMap={materialLookupMap}
-                        itemTypeLabelMap={itemTypeLabelMap}
-                        materialLabelMap={materialLabelMap}
-                        resolveRarityMeta={resolveRarityMeta}
->>>>>>> 4dc8f730
                       />
                     ))}
                   </div>
@@ -3681,7 +3224,6 @@
     </div>
   )
 }
-<<<<<<< HEAD
 function ItemCard({
   item,
   typeLabelMap,
@@ -3695,34 +3237,11 @@
   rarityLabelMap: Record<string, string>
   rarityOptions: FilterOption[]
 }) {
-=======
-type ItemCardProps = {
-  item: Item
-  itemTypeLookupMap: Map<string, LoadedFilterOption>
-  materialLookupMap: Map<string, LoadedFilterOption>
-  itemTypeLabelMap: Record<string, string>
-  materialLabelMap: Record<string, string>
-  resolveRarityMeta: (value?: string | null, rarityId?: number | null) => {
-    label: string
-    badgeClass: string
-  }
-}
-
-function ItemCard({
-  item,
-  itemTypeLookupMap,
-  materialLookupMap,
-  itemTypeLabelMap,
-  materialLabelMap,
-  resolveRarityMeta,
-}: ItemCardProps) {
->>>>>>> 4dc8f730
   const rarityId =
     typeof item.rarity_id === 'number'
       ? item.rarity_id
       : typeof item.rarityId === 'number'
         ? item.rarityId
-<<<<<<< HEAD
         : typeof item.rarities?.id === 'number'
           ? item.rarities?.id ?? null
           : null
@@ -3733,10 +3252,7 @@
     rarityOptions,
     rarityLabelMap
   )
-=======
-        : null
-  const { label, badgeClass } = resolveRarityMeta(item.rarity ?? undefined, rarityId)
->>>>>>> 4dc8f730
+
 
   const itemImageUrl = (() => {
     const candidates = [item.item_image, item.image_url]
@@ -3801,7 +3317,6 @@
     return unknownFallback
   }
 
-<<<<<<< HEAD
   const typeLabel = resolveAttributeLabel(
     [item.item_type_id, item.itemTypeId, item.item_types?.id],
     [item.type, item.item_types?.label, item.item_types?.code, item.item_types?.slug],
@@ -3822,44 +3337,7 @@
     'Material',
     'Unbekanntes Material'
   )
-=======
-  const resolveLabelFromMap = (
-    map: Record<string, string>,
-    ...candidates: unknown[]
-  ): string | null => {
-    const aliases = createAliasCandidates(candidates)
-    for (const alias of aliases) {
-      if (map[alias]) {
-        return map[alias]
-      }
-    }
-    return null
-  }
-
-  const typeOption = resolveOptionFromCandidates(
-    itemTypeLookupMap,
-    item.item_type_id,
-    item.itemTypeId,
-    item.type
-  )
-  const typeKey = resolveFilterKey(item.item_type_id, item.type ?? item.itemTypeId)
-  const typeLabel =
-    typeOption?.label ??
-    resolveLabelFromMap(itemTypeLabelMap, item.item_type_id, item.itemTypeId, item.type) ??
-    (typeKey ? `Typ #${typeKey}` : 'Unbekannter Typ')
-
-  const materialOption = resolveOptionFromCandidates(
-    materialLookupMap,
-    item.material_id,
-    item.materialId,
-    item.material
-  )
-  const materialKey = resolveFilterKey(item.material_id, item.material ?? item.materialId)
-  const materialLabel =
-    materialOption?.label ??
-    resolveLabelFromMap(materialLabelMap, item.material_id, item.materialId, item.material) ??
-    (materialKey ? `Material #${materialKey}` : 'Unbekanntes Material')
->>>>>>> 4dc8f730
+
   const starLevel =
     typeof item.star_level === 'number'
       ? Math.max(0, Math.min(MAX_STAR_LEVEL, item.star_level))
